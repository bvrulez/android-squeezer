--- conflicted
+++ resolved
@@ -30,11 +30,7 @@
 <uses-permission android:name="android.permission.VIBRATE" />
     <uses-permission android:name="android.permission.ACCESS_NETWORK_STATE" />
     <uses-permission android:name="android.permission.WRITE_EXTERNAL_STORAGE"/>
-<<<<<<< HEAD
-      
-=======
 
->>>>>>> f96eebf0
     <application
         android:icon="@drawable/ic_launcher"
         android:theme="@style/AppTheme"
@@ -43,14 +39,10 @@
 
         <!-- enable the search dialog to send searches to SqueezerSearchActivity -->
         <meta-data android:name="android.app.default_searchable"
-<<<<<<< HEAD
             android:value=".SqueezerSearchActivity" />
-=======
-             android:value=".SqueezerSearchActivity" />
->>>>>>> f96eebf0
 
         <activity android:name=".SqueezerHomeActivity"
-            android:label="@string/app_name">
+                  android:label="@string/app_name">
             <intent-filter>
                 <action android:name="android.intent.action.MAIN" />
                 <category android:name="android.intent.category.LAUNCHER" />
@@ -61,21 +53,12 @@
         <activity android:name=".SettingsActivity" android:label="@string/activity_settings_name" />
 
         <activity android:name=".SqueezerSearchActivity"
-<<<<<<< HEAD
-			android:label="@string/app_name"
-			android:launchMode="singleTop">
+            android:label="@string/app_name"
+            android:launchMode="singleTop">
 			<intent-filter>
 	            <action android:name="android.intent.action.SEARCH" />
 	        </intent-filter>
 	        <meta-data android:name="android.app.searchable"
-=======
-            android:label="@string/app_name"
-            android:launchMode="singleTop">
-            <intent-filter>
-                <action android:name="android.intent.action.SEARCH" />
-            </intent-filter>
-            <meta-data android:name="android.app.searchable"
->>>>>>> f96eebf0
                 android:resource="@xml/searchable"/>
         </activity>
 
