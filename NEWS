--- conflicted
+++ resolved
@@ -1,10 +1,5 @@
-<<<<<<< HEAD
-1.4.1-beta-1
-============
-=======
 1.4.1
 =====
->>>>>>> 92417c83
 
 *   Fixed a crash when scrobbling song information. Contributed by
     HumbleBeeBumbleBeeDebugs@gmail.com.
