buildscript {
    repositories {
        mavenCentral()
        maven { url 'http://download.crashlytics.com/maven' }
    }
    dependencies {
        classpath 'com.android.tools.build:gradle:1.1.0'
        classpath 'com.crashlytics.tools.gradle:crashlytics-gradle:1.+'
    }
}

apply plugin: 'com.android.application'
apply plugin: 'crashlytics'

repositories {
    mavenCentral()
    maven { url 'http://download.crashlytics.com/maven' }
}

dependencies {
    compile fileTree(dir: 'libs', include: '*.jar')

    // Android support libraries
    // Note: these libraries require the "Google Repository" and "Android
    //       Support Repository" to be installed via the SDK manager.
    compile 'com.android.support:support-v4:21.0.2'
    compile 'com.android.support:appcompat-v7:20.0.0'
    compile 'com.android.support:support-annotations:20.0.0'

    // Third party libraries
    compile 'com.google.guava:guava:18.0'
    // findbugs is required for Proguard to work with Guava.
    compile 'com.google.code.findbugs:jsr305:2.0.2'

    // EventBus, https://github.com/greenrobot/EventBus.
    compile 'de.greenrobot:eventbus:2.4.0'

    // Changelogs, see https://github.com/cketti/ckChangeLog.
    compile 'de.cketti.library.changelog:ckchangelog:1.2.0'
    compile 'com.crashlytics.android:crashlytics:1.+'

    // JVM tests
    testCompile 'junit:junit:4.12'
}

android {
<<<<<<< HEAD
    compileSdkVersion 19
    buildToolsVersion "22.0.1"
=======
    compileSdkVersion 21
    buildToolsVersion "21.1.1"
>>>>>>> bd96bc5d

    def gitHash = "git rev-parse --short HEAD".execute().text.trim()
    def hasModifiedDeletedOrOtherFiles = !"git ls-files -mdo --exclude-standard".execute().text.trim().isEmpty()
    def hasStagedFiles = !"git diff-index --no-ext-diff --name-only --cached HEAD".execute().text.trim().isEmpty()
    def dirtyWorkingCopy = hasModifiedDeletedOrOtherFiles || hasStagedFiles
    def gitDescription = dirtyWorkingCopy ? "${gitHash}-dirty" : gitHash

    defaultConfig {
        minSdkVersion 7
        targetSdkVersion 21

        buildConfigField "String", "GIT_DESCRIPTION", "\"${gitDescription}\""
    }

    lintOptions {
        // Downgrade missing translations to non-fatal severity.
        warning 'MissingTranslation'
    }

    buildTypes {
        release {
            minifyEnabled true
            // You could use 'proguardFile "proguard.cfg"' here and get the
            // same effect, but this ensures that any changes to
            // proguard-android-optimize.txt are automatically included.
            proguardFile getDefaultProguardFile('proguard-android-optimize.txt')
            proguardFile "proguard-crashlytics.cfg"
            proguardFile "proguard-eventbus.cfg"
            proguardFile "proguard-guava.cfg"
            proguardFile "proguard-squeezer.cfg"
        }
    }

    signingConfigs {
        if(project.hasProperty("Squeezer.properties")
                && file(project.property("Squeezer.properties")).exists()) {
            Properties props = new Properties()
            props.load(new FileInputStream(file(project.property("Squeezer.properties"))))
            release {
                storeFile file("keystore")
                storePassword props['key.store.password']
                keyAlias "squeezer"
                keyPassword props['key.alias.password']
            }
        } else {
            release {
                storeFile file("squeezer-local-release-key.keystore")
                storePassword "squeezer"
                keyAlias "squeezer"
                keyPassword "squeezer"
            }
        }
    }

    productFlavors {
        beta {
            versionCode 43
            versionName "1.2.7-beta-2"
            signingConfig android.signingConfigs.release
        }

        live {
            versionCode 44
            versionName "1.2.7"
            signingConfig android.signingConfigs.release
        }
    }
}<|MERGE_RESOLUTION|>--- conflicted
+++ resolved
@@ -44,13 +44,8 @@
 }
 
 android {
-<<<<<<< HEAD
-    compileSdkVersion 19
+    compileSdkVersion 21
     buildToolsVersion "22.0.1"
-=======
-    compileSdkVersion 21
-    buildToolsVersion "21.1.1"
->>>>>>> bd96bc5d
 
     def gitHash = "git rev-parse --short HEAD".execute().text.trim()
     def hasModifiedDeletedOrOtherFiles = !"git ls-files -mdo --exclude-standard".execute().text.trim().isEmpty()
