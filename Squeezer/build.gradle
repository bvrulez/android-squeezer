--- conflicted
+++ resolved
@@ -68,11 +68,7 @@
         buildConfigField "String", "GIT_DESCRIPTION", "\"${gitDescription}\""
 
         versionCode 82
-<<<<<<< HEAD
-        versionName "2.0.1"
-=======
         versionName "2.1.0"
->>>>>>> 730cd15b
 
         vectorDrawables.useSupportLibrary = true
     }
