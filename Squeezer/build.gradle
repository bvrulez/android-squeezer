buildscript {
    repositories {
        mavenCentral()
        maven { url 'http://download.crashlytics.com/maven' }
    }
    dependencies {
        classpath 'com.android.tools.build:gradle:1.1.0'
        classpath 'com.crashlytics.tools.gradle:crashlytics-gradle:1.+'
    }
}

apply plugin: 'com.android.application'
apply plugin: 'crashlytics'

repositories {
    mavenCentral()
    maven { url 'http://download.crashlytics.com/maven' }
}

dependencies {
    compile fileTree(dir: 'libs', include: '*.jar')
    // Android support libraries
    // Note: these libraries require the "Google Repository" and "Android
    //       Support Repository" to be installed via the SDK manager.
    compile 'com.android.support:support-v4:21.0.2'
    compile 'com.android.support:appcompat-v7:20.0.0'
    compile 'com.android.support:support-annotations:20.0.0'

    // Third party libraries
    compile 'com.google.guava:guava:18.0'
    // findbugs is required for Proguard to work with Guava.
    compile 'com.google.code.findbugs:jsr305:2.0.2'

    // EventBus, https://github.com/greenrobot/EventBus.
    compile 'de.greenrobot:eventbus:2.4.0'

    // Changelogs, see https://github.com/cketti/ckChangeLog.
    compile 'de.cketti.library.changelog:ckchangelog:1.2.0'
    compile 'com.crashlytics.android:crashlytics:1.+'
<<<<<<< HEAD
    // KitKat time picker
    compile 'com.nineoldandroids:library:2.4.0'
    compile project(':libraries:datetimepicker')
=======

    // JVM tests
    testCompile 'junit:junit:4.12'
>>>>>>> 76e9a445
}

android {
    compileSdkVersion 21
    buildToolsVersion "22.0.1"

    def gitHash = "git rev-parse --short HEAD".execute().text.trim()
    def hasModifiedDeletedOrOtherFiles = !"git ls-files -mdo --exclude-standard".execute().text.trim().isEmpty()
    def hasStagedFiles = !"git diff-index --no-ext-diff --name-only --cached HEAD".execute().text.trim().isEmpty()
    def dirtyWorkingCopy = hasModifiedDeletedOrOtherFiles || hasStagedFiles
    def gitDescription = dirtyWorkingCopy ? "${gitHash}-dirty" : gitHash

    defaultConfig {
        minSdkVersion 7
        targetSdkVersion 21

        buildConfigField "String", "GIT_DESCRIPTION", "\"${gitDescription}\""
    }

    lintOptions {
        // Downgrade missing translations to non-fatal severity.
        warning 'MissingTranslation'
    }

    buildTypes {
        release {
            minifyEnabled true
            // You could use 'proguardFile "proguard.cfg"' here and get the
            // same effect, but this ensures that any changes to
            // proguard-android-optimize.txt are automatically included.
            proguardFile getDefaultProguardFile('proguard-android-optimize.txt')
            proguardFile "proguard-crashlytics.cfg"
            proguardFile "proguard-eventbus.cfg"
            proguardFile "proguard-guava.cfg"
            proguardFile "proguard-squeezer.cfg"
        }
    }

    signingConfigs {
        if(project.hasProperty("Squeezer.properties")
                && file(project.property("Squeezer.properties")).exists()) {
            Properties props = new Properties()
            props.load(new FileInputStream(file(project.property("Squeezer.properties"))))
            release {
                storeFile file("keystore")
                storePassword props['key.store.password']
                keyAlias "squeezer"
                keyPassword props['key.alias.password']
            }
        } else {
            release {
                storeFile file("squeezer-local-release-key.keystore")
                storePassword "squeezer"
                keyAlias "squeezer"
                keyPassword "squeezer"
            }
        }
    }

    productFlavors {
        beta {
            versionCode 47
            versionName "1.3.0-beta-2"
            signingConfig android.signingConfigs.release
        }

        live {
            versionCode 48
            versionName "1.3.0"
            signingConfig android.signingConfigs.release
        }
    }
}<|MERGE_RESOLUTION|>--- conflicted
+++ resolved
@@ -37,15 +37,13 @@
     // Changelogs, see https://github.com/cketti/ckChangeLog.
     compile 'de.cketti.library.changelog:ckchangelog:1.2.0'
     compile 'com.crashlytics.android:crashlytics:1.+'
-<<<<<<< HEAD
+
     // KitKat time picker
     compile 'com.nineoldandroids:library:2.4.0'
     compile project(':libraries:datetimepicker')
-=======
 
     // JVM tests
     testCompile 'junit:junit:4.12'
->>>>>>> 76e9a445
 }
 
 android {
