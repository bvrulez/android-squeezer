--- conflicted
+++ resolved
@@ -38,11 +38,7 @@
 
 android {
     compileSdkVersion 19
-<<<<<<< HEAD
-    buildToolsVersion '19.1.0'
-=======
     buildToolsVersion "21.1.1"
->>>>>>> 39f2a758
 
     defaultConfig {
         minSdkVersion 7
