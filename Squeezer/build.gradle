--- conflicted
+++ resolved
@@ -4,12 +4,8 @@
         maven { url 'http://download.crashlytics.com/maven' }
     }
     dependencies {
-<<<<<<< HEAD
-        classpath 'com.android.tools.build:gradle:0.13.0'
-=======
         classpath 'com.android.tools.build:gradle:0.14.0'
         classpath 'com.crashlytics.tools.gradle:crashlytics-gradle:1.+'
->>>>>>> 7076265d
     }
 }
 apply plugin: 'com.android.application'
@@ -30,6 +26,7 @@
     compile 'com.android.support:appcompat-v7:20.0.0'
 
     // Third party libraries
+    compile 'ch.acra:acra:4.5.0'
     compile 'com.google.guava:guava:17.0'
     // findbugs is required for Proguard to work with Guava.
     compile 'com.google.code.findbugs:jsr305:2.0.2'
