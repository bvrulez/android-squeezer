buildscript {
    repositories {
        maven { url 'https://maven.fabric.io/public' }
        maven { url 'https://plugins.gradle.org/m2/' }
    }
    dependencies {
        classpath 'com.github.triplet.gradle:play-publisher:2.3.0'
        classpath 'io.fabric.tools:gradle:1.29.0'
    }
}

plugins {
    id 'com.android.application'
    id 'com.github.triplet.play' version '2.3.0'
}

apply plugin: 'io.fabric'
apply plugin: 'uk.org.ngo.gradle.whatsnew'

repositories {
    maven { url 'https://maven.fabric.io/public' }
}

dependencies {
    implementation fileTree(dir: 'libs', include: '*.jar')
    // Android support libraries
    // Note: these libraries require the "Google Repository" and "Android
    //       Support Repository" to be installed via the SDK manager.
    implementation 'androidx.legacy:legacy-support-v4:1.0.0'
    implementation 'androidx.appcompat:appcompat:1.0.0'
    implementation 'androidx.annotation:annotation:1.0.0'

    // Third party libraries
    implementation 'com.google.guava:guava:18.0'

    // findbugs is required for Proguard to work with Guava.
    implementation 'com.google.code.findbugs:jsr305:3.0.2'

    // EventBus, https://github.com/greenrobot/EventBus.
    implementation 'de.greenrobot:eventbus:2.4.1'

    // Changelogs, see https://github.com/cketti/ckChangeLog.
    implementation 'de.cketti.library.changelog:ckchangelog:1.2.0'

    // Crashlytics.
    implementation('com.crashlytics.sdk.android:crashlytics:2.6.7@aar') {
        transitive = true
    }

    // KitKat time picker
    implementation 'com.nineoldandroids:library:2.4.0'
    implementation project(':libs:datetimepicker')

    // Comet client
    implementation 'org.cometd.java:cometd-java-client:3.0.5'
    //implementation 'org.cometd.java:cometd-java-websocket-javax-client:3.0.5'
    //implementation "org.glassfish.tyrus.bundles:tyrus-standalone-client:1.5"
    //implementation 'org.slf4j:slf4j-log4j12'
    implementation 'org.slf4j:slf4j-android:1.7.12'

    // JVM tests
    testImplementation 'junit:junit:4.12'
}

android {
    compileSdkVersion rootProject.compileSdkVersion

    def gitHash = "git rev-parse --short HEAD".execute().text.trim()
    def hasModifiedDeletedOrOtherFiles = !"git ls-files -mdo --exclude-standard".execute().text.trim().isEmpty()
    def hasStagedFiles = !"git diff-index --no-ext-diff --name-only --cached HEAD".execute().text.trim().isEmpty()
    def dirtyWorkingCopy = hasModifiedDeletedOrOtherFiles || hasStagedFiles
    def gitDescription = dirtyWorkingCopy ? "${gitHash}-dirty" : gitHash

    defaultConfig {
        minSdkVersion rootProject.minSdkVersion
        targetSdkVersion rootProject.targetSdkVersion

        buildConfigField "String", "GIT_DESCRIPTION", "\"${gitDescription}\""

<<<<<<< HEAD
        versionCode 66
        versionName "2.0.0"
=======
        versionCode 68
        versionName "1.5.4"
>>>>>>> 4d3d425a

        vectorDrawables.useSupportLibrary = true
    }

    lintOptions {
        // Downgrade missing translations to non-fatal severity.
        warning 'MissingTranslation'

        lintConfig file("lint.xml")
    }

    signingConfigs {
        if (project.hasProperty("Squeezer.properties")
                && file(project.property("Squeezer.properties")).exists()) {
            Properties props = new Properties()
            props.load(new FileInputStream(file(project.property("Squeezer.properties"))))
            release {
                storeFile file("keystore")
                storePassword props['key.store.password']
                keyAlias "squeezer"
                keyPassword props['key.alias.password']
            }
        } else {
            release {
                storeFile file("squeezer-local-release-key.keystore")
                storePassword "squeezer"
                keyAlias "squeezer"
                keyPassword "squeezer"
            }
        }
    }

    buildTypes {
        debug {
            ext.enableCrashlytics = false
        }

        release {
            minifyEnabled true
            shrinkResources true
            signingConfig signingConfigs.release
            // You could use 'proguardFile "proguard.cfg"' here and get the
            // same effect, but this ensures that any changes to
            // proguard-android-optimize.txt are automatically included.
            proguardFile getDefaultProguardFile('proguard-android-optimize.txt')
            proguardFile "proguard-crashlytics.cfg"
            proguardFile "proguard-eventbus.cfg"
            proguardFile "proguard-guava.cfg"
            proguardFile "proguard-cometd.cfg"
            proguardFile "proguard-squeezer.cfg"
        }
    }
}

def publishTrack() {
    switch (android.defaultConfig.versionName) {
        case ~/.*-beta-\d+/:
            return 'beta'
        case ~/\d+\.\d+\.\d+/:
            return 'production'
    }
    throw new IllegalArgumentException("versionName '${android.defaultConfig.versionName}' is not valid")
}

whatsnew {
    changelogPath = 'Squeezer/src/main/res/xml/changelog_master.xml'
    newsPath = 'NEWS'
    if (publishTrack() == 'beta') {
        whatsnewPath = 'Squeezer/src/main/play/release-notes/en-US/beta.txt'
    } else {
        whatsnewPath = 'Squeezer/src/main/play/release-notes/en-US/production.txt'
    }
}

play {
    serviceAccountCredentials = file('key.json')
    track = publishTrack()
}<|MERGE_RESOLUTION|>--- conflicted
+++ resolved
@@ -77,13 +77,8 @@
 
         buildConfigField "String", "GIT_DESCRIPTION", "\"${gitDescription}\""
 
-<<<<<<< HEAD
-        versionCode 66
+        versionCode 68
         versionName "2.0.0"
-=======
-        versionCode 68
-        versionName "1.5.4"
->>>>>>> 4d3d425a
 
         vectorDrawables.useSupportLibrary = true
     }
