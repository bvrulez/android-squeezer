buildscript {
    repositories {
        mavenCentral()
        maven { url 'http://download.crashlytics.com/maven' }
    }
    dependencies {
        classpath 'com.android.tools.build:gradle:1.0.0'
        classpath 'com.crashlytics.tools.gradle:crashlytics-gradle:1.+'
    }
}

apply plugin: 'com.android.application'
apply plugin: 'crashlytics'

repositories {
    mavenCentral()
    maven { url 'http://download.crashlytics.com/maven' }
}

dependencies {
    compile fileTree(dir: 'libs', include: '*.jar')
    // Android support libraries
    // Note: these libraries require the "Google Repository" and "Android
    //       Support Repository" to be installed via the SDK manager.
    compile 'com.android.support:support-v4:21.0.2'
    compile 'com.android.support:appcompat-v7:20.0.0'
    // Third party libraries
    compile 'com.google.guava:guava:18.0'
    // findbugs is required for Proguard to work with Guava.
    compile 'com.google.code.findbugs:jsr305:2.0.2'
<<<<<<< HEAD
=======

    // EventBus, https://github.com/greenrobot/EventBus.
    compile 'de.greenrobot:eventbus:2.4.0'

>>>>>>> b820cf10
    // Changelogs, see https://github.com/cketti/ckChangeLog.
    compile 'de.cketti.library.changelog:ckchangelog:1.2.0'
    compile 'com.crashlytics.android:crashlytics:1.+'
    // KitKat time picker
    compile 'com.nineoldandroids:library:2.4.0'
    compile project(':libraries:datetimepicker')
}

android {
    compileSdkVersion 19
    buildToolsVersion "21.1.1"

    defaultConfig {
        minSdkVersion 7
        targetSdkVersion 19
    }

    lintOptions {
        // Downgrade missing translations to non-fatal severity.
        warning 'MissingTranslation'
    }

    buildTypes {
        release {
            minifyEnabled true
            // You could use 'proguardFile "proguard.cfg"' here and get the
            // same effect, but this ensures that any changes to
            // proguard-android-optimize.txt are automatically included.
            proguardFile getDefaultProguardFile('proguard-android-optimize.txt')
            proguardFile "proguard-crashlytics.cfg"
            proguardFile "proguard-guava.cfg"
            proguardFile "proguard-squeezer.cfg"
        }
    }

    signingConfigs {
        if(project.hasProperty("Squeezer.properties")
                && file(project.property("Squeezer.properties")).exists()) {
            Properties props = new Properties()
            props.load(new FileInputStream(file(project.property("Squeezer.properties"))))
            release {
                storeFile file("keystore")
                storePassword props['key.store.password']
                keyAlias "squeezer"
                keyPassword props['key.alias.password']
            }
        } else {
            release {
                storeFile file("squeezer-local-release-key.keystore")
                storePassword "squeezer"
                keyAlias "squeezer"
                keyPassword "squeezer"
            }
        }
    }

    productFlavors {
        beta {
            versionCode 31
            versionName "1.2.0-beta-2"
            signingConfig android.signingConfigs.release
        }

        live {
            versionCode 37
            versionName "1.2.5"
            signingConfig android.signingConfigs.release
        }
    }
}<|MERGE_RESOLUTION|>--- conflicted
+++ resolved
@@ -28,13 +28,10 @@
     compile 'com.google.guava:guava:18.0'
     // findbugs is required for Proguard to work with Guava.
     compile 'com.google.code.findbugs:jsr305:2.0.2'
-<<<<<<< HEAD
-=======
 
     // EventBus, https://github.com/greenrobot/EventBus.
     compile 'de.greenrobot:eventbus:2.4.0'
 
->>>>>>> b820cf10
     // Changelogs, see https://github.com/cketti/ckChangeLog.
     compile 'de.cketti.library.changelog:ckchangelog:1.2.0'
     compile 'com.crashlytics.android:crashlytics:1.+'
