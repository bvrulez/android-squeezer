--- conflicted
+++ resolved
@@ -76,13 +76,8 @@
 
         buildConfigField "String", "GIT_DESCRIPTION", "\"${gitDescription}\""
 
-<<<<<<< HEAD
-        versionCode 92
-        versionName "2.2.2"
-=======
         versionCode 93
         versionName "2.2.3"
->>>>>>> d401d9b8
 
         vectorDrawables.useSupportLibrary = true
         multiDexEnabled true
