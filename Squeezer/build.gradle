--- conflicted
+++ resolved
@@ -3,11 +3,7 @@
         mavenCentral()
     }
     dependencies {
-<<<<<<< HEAD
-        classpath 'com.android.tools.build:gradle:0.11.+'
-=======
         classpath 'com.android.tools.build:gradle:0.12.+'
->>>>>>> ae808abd
     }
 }
 apply plugin: 'android'
