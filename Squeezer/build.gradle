buildscript {
    repositories {
        mavenCentral()
        maven { url 'http://download.crashlytics.com/maven' }
        jcenter()
    }
    dependencies {
        classpath 'com.android.tools.build:gradle:1.1.0'
        classpath 'com.crashlytics.tools.gradle:crashlytics-gradle:1.+'
        classpath 'com.neenbedankt.gradle.plugins:android-apt:1.4'
    }
}

apply plugin: 'com.android.application'
apply plugin: 'crashlytics'
apply plugin: 'com.neenbedankt.android-apt'

repositories {
    mavenCentral()
    maven { url 'http://download.crashlytics.com/maven' }
}

dependencies {
    compile fileTree(dir: 'libs', include: '*.jar')

    // Android support libraries
    // Note: these libraries require the "Google Repository" and "Android
    //       Support Repository" to be installed via the SDK manager.
    compile 'com.android.support:support-v4:21.0.2'
    compile 'com.android.support:appcompat-v7:20.0.0'
    compile 'com.android.support:support-annotations:20.0.0'

    // Third party libraries
    compile 'com.google.guava:guava:18.0'
    // findbugs is required for Proguard to work with Guava.
    compile 'com.google.code.findbugs:jsr305:2.0.2'

    // EventBus, https://github.com/greenrobot/EventBus.
    compile 'de.greenrobot:eventbus:2.4.0'

    // Changelogs, see https://github.com/cketti/ckChangeLog.
    compile 'de.cketti.library.changelog:ckchangelog:1.2.0'

    // LoganSquare JSON
    apt 'com.bluelinelabs:logansquare-compiler:1.0.6'
    compile 'com.bluelinelabs:logansquare:1.0.6'

    // Crashlytics.
    compile 'com.crashlytics.android:crashlytics:1.+'

    // JVM tests
    testCompile 'junit:junit:4.12'
}

android {
<<<<<<< HEAD
    compileSdkVersion 21
    buildToolsVersion "21.1.1"
=======
    compileSdkVersion 19
    buildToolsVersion "22.0.1"
>>>>>>> b5c3e67a

    def gitHash = "git rev-parse --short HEAD".execute().text.trim()
    def hasModifiedDeletedOrOtherFiles = !"git ls-files -mdo --exclude-standard".execute().text.trim().isEmpty()
    def hasStagedFiles = !"git diff-index --no-ext-diff --name-only --cached HEAD".execute().text.trim().isEmpty()
    def dirtyWorkingCopy = hasModifiedDeletedOrOtherFiles || hasStagedFiles
    def gitDescription = dirtyWorkingCopy ? "${gitHash}-dirty" : gitHash

    defaultConfig {
        minSdkVersion 7
        targetSdkVersion 21

        buildConfigField "String", "GIT_DESCRIPTION", "\"${gitDescription}\""
    }

    lintOptions {
        // Downgrade missing translations to non-fatal severity.
        warning 'MissingTranslation'
    }

    buildTypes {
        release {
            minifyEnabled true
            // You could use 'proguardFile "proguard.cfg"' here and get the
            // same effect, but this ensures that any changes to
            // proguard-android-optimize.txt are automatically included.
            proguardFile getDefaultProguardFile('proguard-android-optimize.txt')
            proguardFile "proguard-crashlytics.cfg"
            proguardFile "proguard-eventbus.cfg"
            proguardFile "proguard-guava.cfg"
            proguardFile "proguard-squeezer.cfg"
        }
    }

    signingConfigs {
        if(project.hasProperty("Squeezer.properties")
                && file(project.property("Squeezer.properties")).exists()) {
            Properties props = new Properties()
            props.load(new FileInputStream(file(project.property("Squeezer.properties"))))
            release {
                storeFile file("keystore")
                storePassword props['key.store.password']
                keyAlias "squeezer"
                keyPassword props['key.alias.password']
            }
        } else {
            release {
                storeFile file("squeezer-local-release-key.keystore")
                storePassword "squeezer"
                keyAlias "squeezer"
                keyPassword "squeezer"
            }
        }
    }

    productFlavors {
        beta {
            versionCode 43
            versionName "1.2.7-beta-2"
            signingConfig android.signingConfigs.release
        }

        live {
            versionCode 44
            versionName "1.2.7"
            signingConfig android.signingConfigs.release
        }
    }
}<|MERGE_RESOLUTION|>--- conflicted
+++ resolved
@@ -53,13 +53,8 @@
 }
 
 android {
-<<<<<<< HEAD
     compileSdkVersion 21
-    buildToolsVersion "21.1.1"
-=======
-    compileSdkVersion 19
     buildToolsVersion "22.0.1"
->>>>>>> b5c3e67a
 
     def gitHash = "git rev-parse --short HEAD".execute().text.trim()
     def hasModifiedDeletedOrOtherFiles = !"git ls-files -mdo --exclude-standard".execute().text.trim().isEmpty()
