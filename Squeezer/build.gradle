buildscript {
    repositories {
        mavenCentral()
        jcenter()
        maven { url 'https://maven.fabric.io/public' }
    }
    dependencies {
        classpath 'com.android.tools.build:gradle:2.1.0'
<<<<<<< HEAD
        classpath 'com.crashlytics.tools.gradle:crashlytics-gradle:1.+'
=======
>>>>>>> f13cebea
        classpath 'com.neenbedankt.gradle.plugins:android-apt:1.4'
        classpath 'com.github.triplet.gradle:play-publisher:1.1.0'
        classpath 'io.fabric.tools:gradle:1.+'
    }
}

apply plugin: 'com.android.application'
apply plugin: 'io.fabric'
apply plugin: 'com.neenbedankt.android-apt'
apply plugin: 'com.github.triplet.play'
apply plugin: 'uk.org.ngo.gradle.whatsnew'

repositories {
    mavenCentral()
    maven { url 'https://maven.fabric.io/public' }
}

dependencies {
    compile fileTree(dir: 'libs', include: '*.jar')
    // Android support libraries
    // Note: these libraries require the "Google Repository" and "Android
    //       Support Repository" to be installed via the SDK manager.
    compile 'com.android.support:support-v4:21.0.2'
    compile 'com.android.support:appcompat-v7:20.0.0'
    compile 'com.android.support:support-annotations:22.2.0'

    // Third party libraries
    compile 'com.google.guava:guava:18.0'

    // findbugs is required for Proguard to work with Guava.
    compile 'com.google.code.findbugs:jsr305:2.0.2'

    // EventBus, https://github.com/greenrobot/EventBus.
    compile 'de.greenrobot:eventbus:2.4.1'

    // Changelogs, see https://github.com/cketti/ckChangeLog.
    compile 'de.cketti.library.changelog:ckchangelog:1.2.0'

    // LoganSquare JSON
//    apt 'com.bluelinelabs:logansquare-compiler:1.0.6'
//    compile 'com.bluelinelabs:logansquare:1.0.6'

    // Crashlytics.
    compile('com.crashlytics.sdk.android:crashlytics:2.5.5@aar') {
        transitive = true
    }

    // KitKat time picker
    compile 'com.nineoldandroids:library:2.4.0'
    compile project(':libs:datetimepicker')

    // Comet client
    compile 'org.cometd.java:cometd-java-client:3.0.5'
    //compile 'org.slf4j:slf4j-log4j12'
    compile 'org.slf4j:slf4j-android:1.7.12'
    compile 'org.cometd.java:cometd-websocket-jetty:2.9.1'

    // JVM tests
    testCompile 'junit:junit:4.12'
}

android {
    compileSdkVersion 21
    buildToolsVersion "22.0.1"

    def gitHash = "git rev-parse --short HEAD".execute().text.trim()
    def hasModifiedDeletedOrOtherFiles = !"git ls-files -mdo --exclude-standard".execute().text.trim().isEmpty()
    def hasStagedFiles = !"git diff-index --no-ext-diff --name-only --cached HEAD".execute().text.trim().isEmpty()
    def dirtyWorkingCopy = hasModifiedDeletedOrOtherFiles || hasStagedFiles
    def gitDescription = dirtyWorkingCopy ? "${gitHash}-dirty" : gitHash

    defaultConfig {
        minSdkVersion 7
        targetSdkVersion 21

        buildConfigField "String", "GIT_DESCRIPTION", "\"${gitDescription}\""

        versionCode 54
        versionName "1.4.0"
    }

    lintOptions {
        // Downgrade missing translations to non-fatal severity.
        warning 'MissingTranslation'
    }

    signingConfigs {
        if (project.hasProperty("Squeezer.properties")
                && file(project.property("Squeezer.properties")).exists()) {
            Properties props = new Properties()
            props.load(new FileInputStream(file(project.property("Squeezer.properties"))))
            release {
                storeFile file("keystore")
                storePassword props['key.store.password']
                keyAlias "squeezer"
                keyPassword props['key.alias.password']
            }
        } else {
            release {
                storeFile file("squeezer-local-release-key.keystore")
                storePassword "squeezer"
                keyAlias "squeezer"
                keyPassword "squeezer"
            }
        }
    }

    buildTypes {
        debug {
            ext.enableCrashlytics = false
        }

        release {
            minifyEnabled true
            signingConfig signingConfigs.release
            // You could use 'proguardFile "proguard.cfg"' here and get the
            // same effect, but this ensures that any changes to
            // proguard-android-optimize.txt are automatically included.
            proguardFile getDefaultProguardFile('proguard-android-optimize.txt')
            proguardFile "proguard-crashlytics.cfg"
            proguardFile "proguard-eventbus.cfg"
            proguardFile "proguard-guava.cfg"
            proguardFile "proguard-squeezer.cfg"
        }
    }
}

def getTrack() {
    switch (android.defaultConfig.versionName) {
        case ~/.*-beta-\d+/:
            return 'beta'
        case ~/\d+\.\d+\.\d+/:
            return 'production'
    }
    throw new IllegalArgumentException("versionName '${versionName}' is not valid")
}

whatsnew {
    changelogPath = 'Squeezer/src/main/res/xml/changelog_master.xml'
    newsPath = 'NEWS'
    if (getTrack() == 'beta') {
        whatsnewPath = 'Squeezer/src/release/play/en-US/whatsnew-beta'
    } else {
        whatsnewPath = 'Squeezer/src/release/play/en-US/whatsnew'
    }
}

play {
    serviceAccountEmail = '1007218477134-c5q3v7d2dqahh6q09ltmimaa0jpq3qp6@developer.gserviceaccount.com'
    pk12File = file('play-key.p12')
    track = getTrack()
}<|MERGE_RESOLUTION|>--- conflicted
+++ resolved
@@ -6,10 +6,6 @@
     }
     dependencies {
         classpath 'com.android.tools.build:gradle:2.1.0'
-<<<<<<< HEAD
-        classpath 'com.crashlytics.tools.gradle:crashlytics-gradle:1.+'
-=======
->>>>>>> f13cebea
         classpath 'com.neenbedankt.gradle.plugins:android-apt:1.4'
         classpath 'com.github.triplet.gradle:play-publisher:1.1.0'
         classpath 'io.fabric.tools:gradle:1.+'
