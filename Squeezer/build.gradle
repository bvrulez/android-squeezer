--- conflicted
+++ resolved
@@ -5,11 +5,7 @@
         maven { url 'https://maven.fabric.io/public' }
     }
     dependencies {
-<<<<<<< HEAD
-        classpath 'com.android.tools.build:gradle:2.2.2'
-=======
         classpath 'com.android.tools.build:gradle:2.2.3'
->>>>>>> 92417c83
         classpath 'com.neenbedankt.gradle.plugins:android-apt:1.4'
         classpath 'com.github.triplet.gradle:play-publisher:1.1.0'
         classpath 'io.fabric.tools:gradle:1.+'
@@ -81,13 +77,8 @@
 
         buildConfigField "String", "GIT_DESCRIPTION", "\"${gitDescription}\""
 
-<<<<<<< HEAD
-        versionCode 55
-        versionName "1.4.1-beta-1"
-=======
         versionCode 56
         versionName "1.4.1"
->>>>>>> 92417c83
     }
 
     lintOptions {
