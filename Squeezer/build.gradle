buildscript {
    repositories {
        maven { url 'https://maven.fabric.io/public' }
        maven { url 'https://plugins.gradle.org/m2/' }
    }
    dependencies {
<<<<<<< HEAD
=======
        classpath 'com.github.triplet.gradle:play-publisher:2.3.0'
>>>>>>> d6c10838
        classpath 'io.fabric.tools:gradle:1.29.0'
    }
}

plugins {
    id 'com.android.application'
    id 'com.github.triplet.play' version '2.3.0'
}

apply plugin: 'io.fabric'
apply plugin: 'uk.org.ngo.gradle.whatsnew'

repositories {
    maven { url 'https://maven.fabric.io/public' }
}

dependencies {
    implementation fileTree(dir: 'libs', include: '*.jar')
    // Android support libraries
    // Note: these libraries require the "Google Repository" and "Android
    //       Support Repository" to be installed via the SDK manager.
    implementation "com.android.support:support-v4:$rootProject.supportLibraryVersion"
    implementation "com.android.support:appcompat-v7:$rootProject.supportLibraryVersion"
    implementation "com.android.support:support-annotations:$rootProject.supportLibraryVersion"

    // Third party libraries
    implementation 'com.google.guava:guava:18.0'

    // findbugs is required for Proguard to work with Guava.
    implementation 'com.google.code.findbugs:jsr305:3.0.2'

    // EventBus, https://github.com/greenrobot/EventBus.
    implementation 'de.greenrobot:eventbus:2.4.1'

    // Changelogs, see https://github.com/cketti/ckChangeLog.
    implementation 'de.cketti.library.changelog:ckchangelog:1.2.0'

    // Crashlytics.
    implementation('com.crashlytics.sdk.android:crashlytics:2.6.7@aar') {
        transitive = true
    }

    // KitKat time picker
    implementation 'com.nineoldandroids:library:2.4.0'
    implementation project(':libs:datetimepicker')

    // Comet client
    implementation 'org.cometd.java:cometd-java-client:3.0.5'
    //implementation 'org.cometd.java:cometd-java-websocket-javax-client:3.0.5'
    //implementation "org.glassfish.tyrus.bundles:tyrus-standalone-client:1.5"
    //implementation 'org.slf4j:slf4j-log4j12'
    implementation 'org.slf4j:slf4j-android:1.7.12'

    // JVM tests
    testImplementation 'junit:junit:4.12'
}

android {
    compileSdkVersion rootProject.compileSdkVersion

    def gitHash = "git rev-parse --short HEAD".execute().text.trim()
    def hasModifiedDeletedOrOtherFiles = !"git ls-files -mdo --exclude-standard".execute().text.trim().isEmpty()
    def hasStagedFiles = !"git diff-index --no-ext-diff --name-only --cached HEAD".execute().text.trim().isEmpty()
    def dirtyWorkingCopy = hasModifiedDeletedOrOtherFiles || hasStagedFiles
    def gitDescription = dirtyWorkingCopy ? "${gitHash}-dirty" : gitHash

    defaultConfig {
        minSdkVersion rootProject.minSdkVersion
        targetSdkVersion rootProject.targetSdkVersion

        buildConfigField "String", "GIT_DESCRIPTION", "\"${gitDescription}\""

<<<<<<< HEAD
        versionCode 61
        versionName "2.0.0"
=======
        versionCode 64
        versionName "1.5.2"

        vectorDrawables.useSupportLibrary = true
>>>>>>> d6c10838
    }

    lintOptions {
        // Downgrade missing translations to non-fatal severity.
        warning 'MissingTranslation'

        lintConfig file("lint.xml")
    }

    signingConfigs {
        if (project.hasProperty("Squeezer.properties")
                && file(project.property("Squeezer.properties")).exists()) {
            Properties props = new Properties()
            props.load(new FileInputStream(file(project.property("Squeezer.properties"))))
            release {
                storeFile file("keystore")
                storePassword props['key.store.password']
                keyAlias "squeezer"
                keyPassword props['key.alias.password']
            }
        } else {
            release {
                storeFile file("squeezer-local-release-key.keystore")
                storePassword "squeezer"
                keyAlias "squeezer"
                keyPassword "squeezer"
            }
        }
    }

    buildTypes {
        debug {
            ext.enableCrashlytics = false
        }

        release {
            minifyEnabled true
            shrinkResources true
            signingConfig signingConfigs.release
            // You could use 'proguardFile "proguard.cfg"' here and get the
            // same effect, but this ensures that any changes to
            // proguard-android-optimize.txt are automatically included.
            proguardFile getDefaultProguardFile('proguard-android-optimize.txt')
            proguardFile "proguard-crashlytics.cfg"
            proguardFile "proguard-eventbus.cfg"
            proguardFile "proguard-guava.cfg"
            proguardFile "proguard-cometd.cfg"
            proguardFile "proguard-squeezer.cfg"
        }
    }
}

def publishTrack() {
    switch (android.defaultConfig.versionName) {
        case ~/.*-beta-\d+/:
            return 'beta'
        case ~/\d+\.\d+\.\d+/:
            return 'production'
    }
    throw new IllegalArgumentException("versionName '${android.defaultConfig.versionName}' is not valid")
}

whatsnew {
    changelogPath = 'Squeezer/src/main/res/xml/changelog_master.xml'
    newsPath = 'NEWS'
    if (publishTrack() == 'beta') {
        whatsnewPath = 'Squeezer/src/main/play/release-notes/en-US/beta.txt'
    } else {
        whatsnewPath = 'Squeezer/src/main/play/release-notes/en-US/production.txt'
    }
}

play {
    serviceAccountCredentials = file('key.json')
    track = publishTrack()
}<|MERGE_RESOLUTION|>--- conflicted
+++ resolved
@@ -4,10 +4,7 @@
         maven { url 'https://plugins.gradle.org/m2/' }
     }
     dependencies {
-<<<<<<< HEAD
-=======
         classpath 'com.github.triplet.gradle:play-publisher:2.3.0'
->>>>>>> d6c10838
         classpath 'io.fabric.tools:gradle:1.29.0'
     }
 }
@@ -80,15 +77,10 @@
 
         buildConfigField "String", "GIT_DESCRIPTION", "\"${gitDescription}\""
 
-<<<<<<< HEAD
-        versionCode 61
+        versionCode 65
         versionName "2.0.0"
-=======
-        versionCode 64
-        versionName "1.5.2"
 
         vectorDrawables.useSupportLibrary = true
->>>>>>> d6c10838
     }
 
     lintOptions {
