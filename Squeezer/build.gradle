buildscript {
    repositories {
        mavenCentral()
        maven { url 'http://download.crashlytics.com/maven' }
        jcenter()
    }
    dependencies {
<<<<<<< HEAD
        classpath 'com.android.tools.build:gradle:1.0.0'
=======
        classpath 'com.android.tools.build:gradle:1.1.0'
>>>>>>> 3d9cb283
        classpath 'com.crashlytics.tools.gradle:crashlytics-gradle:1.+'
        classpath 'com.neenbedankt.gradle.plugins:android-apt:1.4'
    }
}

apply plugin: 'com.android.application'
apply plugin: 'crashlytics'
apply plugin: 'com.neenbedankt.android-apt'

repositories {
    mavenCentral()
    maven { url 'http://download.crashlytics.com/maven' }
}

dependencies {
    compile fileTree(dir: 'libs', include: '*.jar')

    // Android support libraries
    // Note: these libraries require the "Google Repository" and "Android
    //       Support Repository" to be installed via the SDK manager.
    compile 'com.android.support:support-v4:21.0.2'
    compile 'com.android.support:appcompat-v7:20.0.0'
    compile 'com.android.support:support-annotations:20.0.0'

    // Third party libraries
    compile 'com.google.guava:guava:18.0'
    // findbugs is required for Proguard to work with Guava.
    compile 'com.google.code.findbugs:jsr305:2.0.2'

    // EventBus, https://github.com/greenrobot/EventBus.
    compile 'de.greenrobot:eventbus:2.4.0'

    // Changelogs, see https://github.com/cketti/ckChangeLog.
    compile 'de.cketti.library.changelog:ckchangelog:1.2.0'

    // LoganSquare JSON
    apt 'com.bluelinelabs:logansquare-compiler:1.0.6'
    compile 'com.bluelinelabs:logansquare:1.0.6'

    // Crashlytics.
    compile 'com.crashlytics.android:crashlytics:1.+'
}

android {
    compileSdkVersion 19
    buildToolsVersion "21.1.1"

    defaultConfig {
        minSdkVersion 7
        targetSdkVersion 19
    }

    lintOptions {
        // Downgrade missing translations to non-fatal severity.
        warning 'MissingTranslation'
    }

    buildTypes {
        release {
            minifyEnabled true
            // You could use 'proguardFile "proguard.cfg"' here and get the
            // same effect, but this ensures that any changes to
            // proguard-android-optimize.txt are automatically included.
            proguardFile getDefaultProguardFile('proguard-android-optimize.txt')
            proguardFile "proguard-crashlytics.cfg"
            proguardFile "proguard-eventbus.cfg"
            proguardFile "proguard-guava.cfg"
            proguardFile "proguard-squeezer.cfg"
        }
    }

    signingConfigs {
        if(project.hasProperty("Squeezer.properties")
                && file(project.property("Squeezer.properties")).exists()) {
            Properties props = new Properties()
            props.load(new FileInputStream(file(project.property("Squeezer.properties"))))
            release {
                storeFile file("keystore")
                storePassword props['key.store.password']
                keyAlias "squeezer"
                keyPassword props['key.alias.password']
            }
        } else {
            release {
                storeFile file("squeezer-local-release-key.keystore")
                storePassword "squeezer"
                keyAlias "squeezer"
                keyPassword "squeezer"
            }
        }
    }

    productFlavors {
        beta {
            versionCode 40
            versionName "1.2.6-beta-3"
            signingConfig android.signingConfigs.release
        }

        live {
            versionCode 41
            versionName "1.2.6"
            signingConfig android.signingConfigs.release
        }
    }
}<|MERGE_RESOLUTION|>--- conflicted
+++ resolved
@@ -5,11 +5,7 @@
         jcenter()
     }
     dependencies {
-<<<<<<< HEAD
-        classpath 'com.android.tools.build:gradle:1.0.0'
-=======
         classpath 'com.android.tools.build:gradle:1.1.0'
->>>>>>> 3d9cb283
         classpath 'com.crashlytics.tools.gradle:crashlytics-gradle:1.+'
         classpath 'com.neenbedankt.gradle.plugins:android-apt:1.4'
     }
