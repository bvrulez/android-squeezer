--- conflicted
+++ resolved
@@ -24,11 +24,8 @@
     //       Support Repository" to be installed via the SDK manager.
     compile 'com.android.support:support-v4:21.0.2'
     compile 'com.android.support:appcompat-v7:20.0.0'
-<<<<<<< HEAD
-=======
     compile 'com.android.support:support-annotations:20.0.0'
 
->>>>>>> 64583501
     // Third party libraries
     compile 'com.google.guava:guava:18.0'
     // findbugs is required for Proguard to work with Guava.
