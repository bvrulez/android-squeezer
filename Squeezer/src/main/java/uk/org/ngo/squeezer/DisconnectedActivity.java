--- conflicted
+++ resolved
@@ -21,11 +21,6 @@
 import android.content.Intent;
 import android.os.Bundle;
 import android.view.View;
-<<<<<<< HEAD
-import android.widget.Button;
-import android.widget.TextView;
-=======
->>>>>>> 429d5960
 
 import uk.org.ngo.squeezer.dialog.InfoDialog;
 import uk.org.ngo.squeezer.dialog.ServerAddressView;
@@ -40,40 +35,14 @@
  * connects.
  */
 public class DisconnectedActivity extends BaseActivity {
-<<<<<<< HEAD
-    private static final String TAG = "DisconnectedActivity";
-=======
     private static final String EXTRA_IS_LOGIN_FAILURE = "login_failure";
 
     private ServerAddressView serverAddressView;
     private boolean isLoginFailure;
->>>>>>> 429d5960
 
     @Override
     public void onCreate(Bundle savedInstanceState) {
         super.onCreate(savedInstanceState);
-<<<<<<< HEAD
-        setContentView(R.layout.disconnected);
-    }
-
-    @Override
-    public void onResume() {
-        super.onResume();
-        Button btnConnect = (Button) findViewById(R.id.btn_connect);
-        TextView textView = (TextView) findViewById(R.id.textView);
-        String serverName = new Preferences(this).getServerName();
-
-        // Adjust the text and the visibility of the connection button based on whether or
-        // not the user has configured a server to connect to.
-        if (serverName == null) {
-            btnConnect.setVisibility(View.GONE);
-            textView.setText(R.string.no_configured_server);
-        } else {
-            textView.setText(R.string.not_connected);
-            btnConnect.setText(getString(R.string.connect_to_text, serverName));
-            btnConnect.setVisibility(View.VISIBLE);
-        }
-=======
 
         Bundle extras = getIntent().getExtras();
         if (extras != null) {
@@ -90,7 +59,6 @@
                 InfoDialog.show(getSupportFragmentManager(), R.string.login_failed_info_text);
             }
         });
->>>>>>> 429d5960
     }
 
     /**
