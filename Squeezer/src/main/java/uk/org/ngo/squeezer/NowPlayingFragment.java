/*
 * Copyright (c) 2012 Google Inc.  All Rights Reserved.
 *
 * Licensed under the Apache License, Version 2.0 (the "License");
 * you may not use this file except in compliance with the License.
 * You may obtain a copy of the License at
 *
 *      http://www.apache.org/licenses/LICENSE-2.0
 *
 * Unless required by applicable law or agreed to in writing, software
 * distributed under the License is distributed on an "AS IS" BASIS,
 * WITHOUT WARRANTIES OR CONDITIONS OF ANY KIND, either express or implied.
 * See the License for the specific language governing permissions and
 * limitations under the License.
 */

package uk.org.ngo.squeezer;

import android.app.Activity;
import android.app.ProgressDialog;
import android.content.BroadcastReceiver;
import android.content.ComponentName;
import android.content.Context;
import android.content.Intent;
import android.content.IntentFilter;
import android.content.ServiceConnection;
import android.content.res.Resources;
import android.net.ConnectivityManager;
import android.net.NetworkInfo;
import android.net.wifi.WifiManager;
import android.os.Bundle;
import android.os.Handler;
import android.os.IBinder;
import android.os.Message;
import android.support.annotation.NonNull;
import android.support.annotation.Nullable;
import android.support.v4.app.Fragment;
import android.support.v4.app.FragmentManager;
import android.support.v7.app.ActionBar;
import android.util.AttributeSet;
import android.util.DisplayMetrics;
import android.util.Log;
import android.view.ContextMenu;
import android.view.Display;
import android.view.LayoutInflater;
import android.view.Menu;
import android.view.MenuInflater;
import android.view.MenuItem;
import android.view.View;
import android.view.View.OnClickListener;
import android.view.ViewGroup;
import android.widget.ArrayAdapter;
import android.widget.ImageButton;
import android.widget.ImageView;
import android.widget.ProgressBar;
import android.widget.SeekBar;
import android.widget.SeekBar.OnSeekBarChangeListener;
import android.widget.TextView;
import android.widget.Toast;

import java.lang.ref.WeakReference;
import java.util.ArrayList;
import java.util.Collections;
import java.util.List;

import uk.org.ngo.squeezer.dialog.AboutDialog;
import uk.org.ngo.squeezer.dialog.EnableWifiDialog;
import uk.org.ngo.squeezer.framework.BaseActivity;
import uk.org.ngo.squeezer.framework.HasUiThread;
import uk.org.ngo.squeezer.itemlist.AlbumListActivity;
import uk.org.ngo.squeezer.itemlist.CurrentPlaylistActivity;
import uk.org.ngo.squeezer.itemlist.PlayerListActivity;
import uk.org.ngo.squeezer.itemlist.SongListActivity;
import uk.org.ngo.squeezer.model.Artist;
import uk.org.ngo.squeezer.model.Player;
import uk.org.ngo.squeezer.model.PlayerState;
import uk.org.ngo.squeezer.model.PlayerState.PlayStatus;
import uk.org.ngo.squeezer.model.PlayerState.RepeatStatus;
import uk.org.ngo.squeezer.model.PlayerState.ShuffleStatus;
import uk.org.ngo.squeezer.model.Song;
import uk.org.ngo.squeezer.service.ConnectionState;
import uk.org.ngo.squeezer.service.ISqueezeService;
import uk.org.ngo.squeezer.service.SqueezeService;
import uk.org.ngo.squeezer.service.event.ConnectionChanged;
import uk.org.ngo.squeezer.service.event.HandshakeComplete;
import uk.org.ngo.squeezer.service.event.MusicChanged;
import uk.org.ngo.squeezer.service.event.PlayStatusChanged;
import uk.org.ngo.squeezer.service.event.PlayersChanged;
import uk.org.ngo.squeezer.service.event.PowerStatusChanged;
import uk.org.ngo.squeezer.service.event.RepeatStatusChanged;
import uk.org.ngo.squeezer.service.event.ShuffleStatusChanged;
import uk.org.ngo.squeezer.service.event.SongTimeChanged;
import uk.org.ngo.squeezer.util.ImageCache.ImageCacheParams;
import uk.org.ngo.squeezer.util.ImageFetcher;

public class NowPlayingFragment extends Fragment implements
        HasUiThread, View.OnCreateContextMenuListener {

    private final String TAG = "NowPlayingFragment";

    private BaseActivity mActivity;

    @Nullable
    private ISqueezeService mService = null;

    private TextView albumText;

    private TextView artistText;

    private TextView trackText;

    private ImageView btnContextMenu;

    private TextView currentTime;

    private TextView totalTime;

    private MenuItem menu_item_connect;

    private MenuItem menu_item_disconnect;

    private MenuItem menu_item_poweron;

    private MenuItem menu_item_poweroff;

    private MenuItem menu_item_players;

    private MenuItem menu_item_playlists;

    private MenuItem menu_item_search;

    private ImageButton playPauseButton;

    private ImageButton nextButton;

    private ImageButton prevButton;

    private ImageButton shuffleButton;

    private ImageButton repeatButton;

    private ImageView albumArt;

    /** In full-screen mode, shows the current progress through the track. */
    private SeekBar seekBar;

    /** In mini-mode, shows the current progress through the track. */
    private ProgressBar mProgressBar;

    // Updating the seekbar
    private boolean updateSeekBar = true;

    private int secondsIn;

    private int secondsTotal;

    private final static int UPDATE_TIME = 1;

    /**
     * ImageFetcher for album cover art
     */
    private ImageFetcher mImageFetcher;

    /**
     * ImageCache parameters for the album art.
     */
    private ImageCacheParams mImageCacheParams;

    private final Handler uiThreadHandler = new UiThreadHandler(this);

    private final static class UiThreadHandler extends Handler {

        final WeakReference<NowPlayingFragment> mFragment;

        public UiThreadHandler(NowPlayingFragment fragment) {
            mFragment = new WeakReference<NowPlayingFragment>(fragment);
        }

        // Normally I'm lazy and just post Runnables to the uiThreadHandler
        // but time updating is special enough (it happens every second) to
        // take care not to allocate so much memory which forces Dalvik to GC
        // all the time.
        @Override
        public void handleMessage(Message message) {
            if (message.what == UPDATE_TIME) {
                mFragment.get().updateTimeDisplayTo(mFragment.get().secondsIn,
                        mFragment.get().secondsTotal);
            }
        }
    }

    private final BroadcastReceiver broadcastReceiver = new BroadcastReceiver() {
        @Override
        public void onReceive(Context context, Intent intent) {
            ConnectivityManager connMgr = (ConnectivityManager) context
                    .getSystemService(Context.CONNECTIVITY_SERVICE);
            NetworkInfo networkInfo = connMgr.getNetworkInfo(ConnectivityManager.TYPE_WIFI);
            if (networkInfo.isConnected()) {
                Log.v(TAG, "Received WIFI connected broadcast");
                if (!isConnected()) {
                    // Requires a serviceStub. Else we'll do this on the service
                    // connection callback.
                    if (mService != null && !isManualDisconnect()) {
                        Log.v(TAG, "Initiated connect on WIFI connected");
                        startVisibleConnection();
                    }
                }
            }
        }
    };

    /** Dialog displayed while connecting to the server. */
    private ProgressDialog connectingDialog = null;

    private void clearConnectingDialog() {
        if (connectingDialog != null && connectingDialog.isShowing()) {
            connectingDialog.dismiss();
        }
        connectingDialog = null;
    }

    private final ServiceConnection serviceConnection = new ServiceConnection() {
        @Override
        public void onServiceConnected(ComponentName name, IBinder binder) {
            Log.v(TAG, "ServiceConnection.onServiceConnected()");
            NowPlayingFragment.this.onServiceConnected((ISqueezeService) binder);
        }

        @Override
        public void onServiceDisconnected(ComponentName name) {
            mService = null;
        }
    };

    private boolean mFullHeightLayout;

    /**
     * Called before onAttach. Pull out the layout spec to figure out which layout to use later.
     */
    @Override
    public void onInflate(Activity activity, AttributeSet attrs, Bundle savedInstanceState) {
        super.onInflate(activity, attrs, savedInstanceState);

        int layout_height = attrs.getAttributeUnsignedIntValue(
                "http://schemas.android.com/apk/res/android",
                "layout_height", 0);

        mFullHeightLayout = (layout_height == ViewGroup.LayoutParams.FILL_PARENT);
    }

    @Override
    public void onAttach(Activity activity) {
        super.onAttach(activity);
        mActivity = (BaseActivity) activity;
    }

    @Override
    public void onCreate(Bundle savedInstanceState) {
        super.onCreate(savedInstanceState);
        setHasOptionsMenu(true);

        mActivity.bindService(new Intent(mActivity, SqueezeService.class), serviceConnection,
                Context.BIND_AUTO_CREATE);
        Log.d(TAG, "did bindService; serviceStub = " + mService);
    }

    @Override
    public View onCreateView(LayoutInflater inflater, ViewGroup container,
            Bundle savedInstanceState) {
        View v;

        if (mFullHeightLayout) {
            v = inflater.inflate(R.layout.now_playing_fragment_full, container, false);

            artistText = (TextView) v.findViewById(R.id.artistname);
            nextButton = (ImageButton) v.findViewById(R.id.next);
            prevButton = (ImageButton) v.findViewById(R.id.prev);
            shuffleButton = (ImageButton) v.findViewById(R.id.shuffle);
            repeatButton = (ImageButton) v.findViewById(R.id.repeat);
            currentTime = (TextView) v.findViewById(R.id.currenttime);
            totalTime = (TextView) v.findViewById(R.id.totaltime);
            seekBar = (SeekBar) v.findViewById(R.id.seekbar);

            btnContextMenu = (ImageView) v.findViewById(R.id.context_menu);
            btnContextMenu.setOnCreateContextMenuListener(this);
            btnContextMenu.setOnClickListener(new OnClickListener() {
                @Override
                public void onClick(View v) {
                    v.showContextMenu();
                }
            });

            // Calculate the size of the album art to display, which will be the shorter
            // of the device's two dimensions.
            Display display = mActivity.getWindowManager().getDefaultDisplay();
            DisplayMetrics displayMetrics = new DisplayMetrics();
            display.getMetrics(displayMetrics);
            mImageFetcher = new ImageFetcher(mActivity,
                    Math.min(displayMetrics.heightPixels, displayMetrics.widthPixels));
        } else {
            v = inflater.inflate(R.layout.now_playing_fragment_mini, container, false);

            mProgressBar = (ProgressBar) v.findViewById(R.id.progressbar);

            // Get an ImageFetcher to scale artwork to the size of the icon view.
            Resources resources = getResources();
            int iconSize = (Math.max(
                    resources.getDimensionPixelSize(R.dimen.album_art_icon_height),
                    resources.getDimensionPixelSize(R.dimen.album_art_icon_width)));
            mImageFetcher = new ImageFetcher(mActivity, iconSize);
        }

        // TODO: Clean this up.  I think a better approach is to create the cache
        // in the activity that hosts the fragment, and make the cache available to
        // the fragment (or, make the cache a singleton across the whole app).
        mImageFetcher.setLoadingImage(R.drawable.icon_pending_artwork);
        mImageCacheParams = new ImageCacheParams(mActivity, "artwork");
        mImageCacheParams.setMemCacheSizePercent(mActivity, 0.12f);

        albumArt = (ImageView) v.findViewById(R.id.album);
        trackText = (TextView) v.findViewById(R.id.trackname);
        albumText = (TextView) v.findViewById(R.id.albumname);
        playPauseButton = (ImageButton) v.findViewById(R.id.pause);

        // Marquee effect on TextViews only works if they're focused.
        trackText.requestFocus();

        playPauseButton.setOnClickListener(new OnClickListener() {
            public void onClick(View v) {
                if (mService == null) {
                    return;
                }
                if (isConnected()) {
                    Log.v(TAG, "Pause...");
                    mService.togglePausePlay();
                } else {
                    // When we're not connected, the play/pause
                    // button turns into a green connect button.
                    onUserInitiatesConnect();
                }
            }
        });

        if (mFullHeightLayout) {
            /*
             * TODO: Simplify these following the notes at
             * http://developer.android.com/resources/articles/ui-1.6.html.
             * Maybe. because the TextView resources don't support the
             * android:onClick attribute.
             */
            nextButton.setOnClickListener(new OnClickListener() {
                public void onClick(View v) {
                    if (mService == null) {
                        return;
                    }
                    mService.nextTrack();
                }
            });

            prevButton.setOnClickListener(new OnClickListener() {
                public void onClick(View v) {
                    if (mService == null) {
                        return;
                    }
                    mService.previousTrack();
                }
            });

            shuffleButton.setOnClickListener(new OnClickListener() {
                public void onClick(View v) {
                    if (mService == null) {
                        return;
                    }
                    mService.toggleShuffle();
                }
            });

            repeatButton.setOnClickListener(new OnClickListener() {
                public void onClick(View v) {
                    if (mService == null) {
                        return;
                    }
                    mService.toggleRepeat();
                }
            });

            seekBar.setOnSeekBarChangeListener(new OnSeekBarChangeListener() {
                Song seekingSong;

                // Update the time indicator to reflect the dragged thumb
                // position.
                public void onProgressChanged(SeekBar s, int progress, boolean fromUser) {
                    if (fromUser) {
                        currentTime.setText(Util.formatElapsedTime(progress));
                    }
                }

                // Disable updates when user drags the thumb.
                public void onStartTrackingTouch(SeekBar s) {
                    seekingSong = getCurrentSong();
                    updateSeekBar = false;
                }

                // Re-enable updates. If the current song is the same as when
                // we started seeking then jump to the new point in the track,
                // otherwise ignore the seek.
                public void onStopTrackingTouch(SeekBar s) {
                    Song thisSong = getCurrentSong();

                    updateSeekBar = true;

                    if (seekingSong == thisSong) {
                        setSecondsElapsed(s.getProgress());
                    }
                }
            });
        } else {
            // Clicking on the layout goes to NowPlayingActivity.
            v.setOnClickListener(new OnClickListener() {
                public void onClick(View v) {
                    NowPlayingActivity.show(mActivity);
                }
            });
        }

        return v;
    }

    /**
     * Use this to post Runnables to work off thread
     */
    public Handler getUIThreadHandler() {
        return uiThreadHandler;
    }

    // Should only be called the UI thread.
    private void setConnected(@ConnectionState.ConnectionStates int connectionState) {
        Log.v(TAG, "setConnected(" + connectionState + ')');

        // The fragment may no longer be attached to the parent activity.  If so, do nothing.
        if (!isAdded()) {
            return;
        }

<<<<<<< HEAD
        boolean connected = false;

        switch (connectionState) {
            case ConnectionState.DISCONNECTED:
                clearConnectingDialog();
                if (!(mActivity instanceof DisconnectedActivity)) {
                    DisconnectedActivity.show(mActivity);
                }
                return;

            case ConnectionState.CONNECTION_STARTED:
                break;
=======
        if (!connected && !postConnect && !loginFailure) {
            DisconnectedActivity.show(mActivity);
            return;
        }
>>>>>>> 429d5960

            case ConnectionState.CONNECTION_FAILED:
                clearConnectingDialog();
                // TODO: Make this a dialog? Allow the user to correct the
                // server settings here?
                try {
                    Toast.makeText(mActivity, getText(R.string.connection_failed_text),
                            Toast.LENGTH_LONG)
                            .show();
                } catch (IllegalStateException e) {
                    // We are not allowed to show a toast at this point, but
                    // the Toast is not important so we ignore it.
                    Log.i(TAG, "Toast was not allowed: " + e);
                }
<<<<<<< HEAD
                break;

            case ConnectionState.CONNECTION_COMPLETED:
                connected = true;
                break;

            case ConnectionState.LOGIN_COMPLETED:
                connected = true;
                clearConnectingDialog();
                break;

            case ConnectionState.LOGIN_FAILED:
                clearConnectingDialog();
                Toast.makeText(mActivity, getText(R.string.login_failed_text), Toast.LENGTH_LONG)
                        .show();
                new AuthenticationDialog()
                        .show(mActivity.getSupportFragmentManager(), "AuthenticationDialog");
                return;
=======
            }
        }
        if (loginFailure) {
            DisconnectedActivity.showLoginFailed(mActivity);
>>>>>>> 429d5960
        }

        // Ensure that option menu item state is adjusted as appropriate.
        getActivity().supportInvalidateOptionsMenu();

        if (mFullHeightLayout) {
            nextButton.setEnabled(connected);
            prevButton.setEnabled(connected);
            shuffleButton.setEnabled(connected);
            repeatButton.setEnabled(connected);
        }

        if (!connected) {
            updateSongInfo(null);

            playPauseButton.setImageResource(
                    mActivity.getAttributeValue(R.attr.ic_action_av_connect));

            if (mFullHeightLayout) {
                albumArt.setImageResource(R.drawable.icon_album_noart_fullscreen);
                nextButton.setImageResource(0);
                prevButton.setImageResource(0);
                shuffleButton.setImageResource(0);
                repeatButton.setImageResource(0);
                updatePlayerDropDown(Collections.<Player>emptyList(), null);
                artistText.setText(getText(R.string.disconnected_text));
                currentTime.setText("--:--");
                totalTime.setText("--:--");
                seekBar.setEnabled(false);
                seekBar.setProgress(0);
            } else {
                albumArt.setImageResource(R.drawable.icon_album_noart);
                mProgressBar.setEnabled(false);
                mProgressBar.setProgress(0);
            }
        } else {
            if (mFullHeightLayout) {
                nextButton.setImageResource(
                        mActivity.getAttributeValue(R.attr.ic_action_av_next));
                prevButton.setImageResource(
                        mActivity.getAttributeValue(R.attr.ic_action_av_previous));
                seekBar.setEnabled(true);
            } else {
                mProgressBar.setEnabled(true);
            }

            PlayerState playerState = getPlayerState();

            // May be no players connected.
            // TODO: These views should be cleared if there's no player connected.
            if (playerState == null)
                return;

            updateSongInfo(playerState.getCurrentSong());
            updatePlayPauseIcon(playerState.getPlayStatus());
            updateTimeDisplayTo(playerState.getCurrentTimeSecond(),
                    playerState.getCurrentSongDuration());
            updateShuffleStatus(playerState.getShuffleStatus());
            updateRepeatStatus(playerState.getRepeatStatus());
        }
    }

    private void updatePlayPauseIcon(PlayStatus playStatus) {
        playPauseButton
                .setImageResource((playStatus == PlayStatus.play) ?
                        mActivity.getAttributeValue(R.attr.ic_action_av_pause)
                        : mActivity.getAttributeValue(R.attr.ic_action_av_play));
    }

    private void updateShuffleStatus(ShuffleStatus shuffleStatus) {
        if (mFullHeightLayout && shuffleStatus != null) {
            shuffleButton.setImageResource(
                    mActivity.getAttributeValue(shuffleStatus.getIcon()));
        }
    }

    private void updateRepeatStatus(RepeatStatus repeatStatus) {
        if (mFullHeightLayout && repeatStatus != null) {
            repeatButton.setImageResource(
                    mActivity.getAttributeValue(repeatStatus.getIcon()));
        }
    }

    private void updatePowerMenuItems(boolean canPowerOn, boolean canPowerOff) {
        boolean connected = isConnected();

        // The fragment may no longer be attached to the parent activity.  If so, do nothing.
        if (!isAdded()) {
            return;
        }

        if (menu_item_poweron != null) {
            if (canPowerOn && connected) {
                Player player = getActivePlayer();
                String playerName = player != null ? player.getName() : "";
                menu_item_poweron.setTitle(getString(R.string.menu_item_poweron, playerName));
                menu_item_poweron.setVisible(true);
            } else {
                menu_item_poweron.setVisible(false);
            }
        }

        if (menu_item_poweroff != null) {
            if (canPowerOff && connected) {
                Player player = getActivePlayer();
                String playerName = player != null ? player.getName() : "";
                menu_item_poweroff.setTitle(getString(R.string.menu_item_poweroff, playerName));
                menu_item_poweroff.setVisible(true);
            } else {
                menu_item_poweroff.setVisible(false);
            }
        }
    }

    /**
     * Manages the list of connected players in the action bar.
     *
     * @param players A list of players to show. May be empty (use {@code
     * Collections.&lt;Player>emptyList()}) but not null.
     * @param activePlayer The currently active player. May be null.
     */
    private void updatePlayerDropDown(@NonNull List<Player> players,
            @Nullable Player activePlayer) {
        if (!isAdded()) {
            return;
        }

        // Only include players that are connected to the server.
        ArrayList<Player> connectedPlayers = new ArrayList<Player>();
        for (Player player : players) {
            if (player.getConnected()) {
                connectedPlayers.add(player);
            }
        }

        ActionBar actionBar = mActivity.getSupportActionBar();

        // If there are multiple players connected then show a spinner allowing the user to
        // choose between them.
        if (connectedPlayers.size() > 1) {
            actionBar.setDisplayShowTitleEnabled(false);
            actionBar.setNavigationMode(ActionBar.NAVIGATION_MODE_LIST);
            final ArrayAdapter<Player> playerAdapter = new ArrayAdapter<Player>(
                    actionBar.getThemedContext(), android.R.layout.simple_spinner_dropdown_item,
                    connectedPlayers) {
                @Override
                public View getDropDownView(int position, View convertView, ViewGroup parent) {
                    return Util.getActionBarSpinnerItemView(getContext(), convertView, parent,
                            getItem(position).getName());
                }

                @Override
                public View getView(int position, View convertView, ViewGroup parent) {
                    return Util.getActionBarSpinnerItemView(getContext(), convertView, parent,
                            getItem(position).getName());
                }
            };
            actionBar.setListNavigationCallbacks(playerAdapter,
                    new ActionBar.OnNavigationListener() {
                        @Override
                        public boolean onNavigationItemSelected(int position, long id) {
                            if (!playerAdapter.getItem(position)
                                    .equals(mService.getActivePlayer())) {
                                Log.i(TAG,
                                        "onNavigationItemSelected.setActivePlayer(" + playerAdapter
                                                .getItem(position) + ")");
                                mService.setActivePlayer(playerAdapter.getItem(position));
                            }
                            return true;
                        }
                    });
            if (activePlayer != null) {
                actionBar.setSelectedNavigationItem(playerAdapter.getPosition(activePlayer));
            }
        } else {
            // 0 or 1 players, disable the spinner, and either show the sole player in the
            // action bar, or the app name if there are no players.
            actionBar.setDisplayShowTitleEnabled(true);
            actionBar.setNavigationMode(ActionBar.NAVIGATION_MODE_STANDARD);

            if (connectedPlayers.size() == 1) {
                actionBar.setTitle(connectedPlayers.get(0).getName());
            } else {
                // TODO: Alert the user if there are no connected players.
                actionBar.setTitle(R.string.app_name);
            }
        }
    }

    protected void onServiceConnected(@NonNull ISqueezeService service) {
        Log.v(TAG, "Service bound");
        mService = service;

        maybeRegisterCallbacks(mService);

        // Assume they want to connect (unless manually disconnected).
        if (!isConnected() && !isManualDisconnect()) {
            startVisibleConnection();
        }
    }

    @Override
    public void onResume() {
        super.onResume();
        Log.d(TAG, "onResume...");

        mImageFetcher.addImageCache(mActivity.getSupportFragmentManager(), mImageCacheParams);

        // Start it and have it run forever (until it shuts itself down).
        // This is required so swapping out the activity (and unbinding the
        // service connection in onDestroy) doesn't cause the service to be
        // killed due to zero refcount.  This is our signal that we want
        // it running in the background.
        mActivity.startService(new Intent(mActivity, SqueezeService.class));

        if (mService != null) {
            maybeRegisterCallbacks(mService);
        }

        if (new Preferences(mActivity).isAutoConnect()) {
            mActivity.registerReceiver(broadcastReceiver, new IntentFilter(
                    ConnectivityManager.CONNECTIVITY_ACTION));
        }
    }

    /**
     * Keep track of whether callbacks have been registered
     */
    private boolean mRegisteredCallbacks;

    /**
     * This is called when the service is first connected, and whenever the activity is resumed.
     */
    private void maybeRegisterCallbacks(@NonNull ISqueezeService service) {
        if (!mRegisteredCallbacks) {
            service.getEventBus().registerSticky(this);

            mRegisteredCallbacks = true;
        }
    }

    // Should only be called from the UI thread.
    private void updateUIFromServiceState() {
        // Update the UI to reflect connection state. Basically just for
        // the initial display, as changing the prev/next buttons to empty
        // doesn't seem to work in onCreate. (LayoutInflator still running?)
        Log.d(TAG, "updateUIFromServiceState");
        boolean connected = isConnected();
        if (mService != null) {
            setConnected(mService.getEventBus().getStickyEvent(ConnectionChanged.class).connectionState);
        }
    }

    private void updateTimeDisplayTo(int secondsIn, int secondsTotal) {
        if (mFullHeightLayout) {
            if (updateSeekBar) {
                if (seekBar.getMax() != secondsTotal) {
                    seekBar.setMax(secondsTotal);
                    totalTime.setText(Util.formatElapsedTime(secondsTotal));
                }
                seekBar.setProgress(secondsIn);
                currentTime.setText(Util.formatElapsedTime(secondsIn));
            }
        } else {
            if (mProgressBar.getMax() != secondsTotal) {
                mProgressBar.setMax(secondsTotal);
            }
            mProgressBar.setProgress(secondsIn);
        }
    }

    // Should only be called from the UI thread.
    private void updateSongInfo(Song song) {
        Log.v(TAG, "updateSongInfo " + song);
        if (song != null) {
            albumText.setText(song.getAlbumName());
            trackText.setText(song.getName());
            if (mFullHeightLayout) {
                artistText.setText(song.getArtist());
                if (song.isRemote()) {
                    nextButton.setEnabled(false);
                    Util.setAlpha(nextButton, 0.25f);
                    prevButton.setEnabled(false);
                    Util.setAlpha(prevButton, 0.25f);
                    btnContextMenu.setVisibility(View.GONE);
                } else {
                    nextButton.setEnabled(true);
                    Util.setAlpha(nextButton, 1.0f);
                    prevButton.setEnabled(true);
                    Util.setAlpha(prevButton, 1.0f);
                    btnContextMenu.setVisibility(View.VISIBLE);
                }
            }
        } else {
            albumText.setText("");
            trackText.setText("");
            if (mFullHeightLayout) {
                artistText.setText("");
                btnContextMenu.setVisibility(View.GONE);
            }
        }
        updateAlbumArt(song);
    }

    // Should only be called from the UI thread.
    private void updateAlbumArt(Song song) {
        if (song == null || !song.hasArtwork()) {
            if (mFullHeightLayout) {
                albumArt.setImageResource(song != null && song.isRemote()
                        ? R.drawable.icon_iradio_noart_fullscreen
                        : R.drawable.icon_album_noart_fullscreen);
            } else {
                albumArt.setImageResource(song != null && song.isRemote()
                        ? R.drawable.icon_iradio_noart
                        : R.drawable.icon_album_noart);
            }
            return;
        }

        // The image fetcher might not be ready yet.
        if (mImageFetcher == null) {
            return;
        }

        mImageFetcher.loadImage(song.getArtworkUrl(mService), albumArt);
    }

    private boolean setSecondsElapsed(int seconds) {
        return mService != null && mService.setSecondsElapsed(seconds);
    }

    private PlayerState getPlayerState() {
        if (mService == null) {
            return null;
        }
        return mService.getPlayerState();
    }

    private Player getActivePlayer() {
        if (mService == null) {
            return null;
        }
        return mService.getActivePlayer();
    }

    private Song getCurrentSong() {
        PlayerState playerState = getPlayerState();
        return playerState != null ? playerState.getCurrentSong() : null;
    }

    private boolean isConnected() {
        return mService != null && mService.isConnected();
    }

    private boolean isConnectInProgress() {
        return mService != null && mService.isConnectInProgress();
    }

    private boolean canPowerOn() {
        return mService != null && mService.canPowerOn();
    }

    private boolean canPowerOff() {
        return mService != null && mService.canPowerOff();
    }

    @Override
    public void onPause() {
        Log.d(TAG, "onPause...");

        clearConnectingDialog();
        mImageFetcher.closeCache();

        if (new Preferences(mActivity).isAutoConnect()) {
            mActivity.unregisterReceiver(broadcastReceiver);
        }

        if (mRegisteredCallbacks) {
            mService.cancelSubscriptions(this);
            mService.getEventBus().unregister(this);
            mRegisteredCallbacks = false;
        }

        super.onPause();
    }

    @Override
    public void onDestroy() {
        super.onDestroy();
        if (mService != null) {
            mActivity.unbindService(serviceConnection);
        }
    }

    /**
     * Builds a context menu suitable for the currently playing song.
     * <p/>
     * Takes the general song context menu, and disables items that make no sense for the song that
     * is currently playing.
     * <p/>
     * {@inheritDoc}
     *
     * @param menu
     * @param v
     * @param menuInfo
     */
    public void onCreateContextMenu(ContextMenu menu, View v,
            ContextMenu.ContextMenuInfo menuInfo) {
        super.onCreateContextMenu(menu, v, menuInfo);
        MenuInflater inflater = getActivity().getMenuInflater();
        inflater.inflate(R.menu.songcontextmenu, menu);

        menu.findItem(R.id.play_now).setVisible(false);
        menu.findItem(R.id.play_next).setVisible(false);
        menu.findItem(R.id.add_to_playlist).setVisible(false);

        menu.findItem(R.id.view_this_album).setVisible(true);
        menu.findItem(R.id.view_albums_by_song).setVisible(true);
        menu.findItem(R.id.view_songs_by_artist).setVisible(true);
    }

    /**
     * Handles clicks on the context menu.
     * <p/>
     * {@inheritDoc}
     *
     * @param item
     *
     * @return
     */
    public boolean onContextItemSelected(MenuItem item) {
        Song song = getCurrentSong();
        if (song == null || song.isRemote()) {
            return false;
        }

        // Note: Very similar to code in SongView:doItemContext().  Refactor?
        switch (item.getItemId()) {
            case R.id.download:
                mActivity.downloadItem(song);
                return true;

            case R.id.view_this_album:
                SongListActivity.show(getActivity(), song.getAlbum());
                return true;

            case R.id.view_albums_by_song:
                AlbumListActivity.show(getActivity(),
                        new Artist(song.getArtistId(), song.getArtist()));
                return true;

            case R.id.view_songs_by_artist:
                SongListActivity.show(getActivity(),
                        new Artist(song.getArtistId(), song.getArtist()));
                return true;

            default:
                throw new IllegalStateException("Unknown menu ID.");
        }
    }

    /**
     * @see android.support.v4.app.Fragment#onCreateOptionsMenu(android.view.Menu,
     * android.view.MenuInflater)
     */
    @Override
    public void onCreateOptionsMenu(Menu menu, MenuInflater inflater) {
        // I confess that I don't understand why using the inflater passed as
        // an argument here doesn't work -- but if you do it crashes without
        // a stracktrace on API 7.
        MenuInflater i = mActivity.getMenuInflater();
        i.inflate(R.menu.now_playing_fragment, menu);

        menu_item_connect = menu.findItem(R.id.menu_item_connect);
        menu_item_disconnect = menu.findItem(R.id.menu_item_disconnect);
        menu_item_poweron = menu.findItem(R.id.menu_item_poweron);
        menu_item_poweroff = menu.findItem(R.id.menu_item_poweroff);
        menu_item_players = menu.findItem(R.id.menu_item_players);
        menu_item_playlists = menu.findItem(R.id.menu_item_playlist);
        menu_item_search = menu.findItem(R.id.menu_item_search);
    }

    /**
     * Sets the state of assorted option menu items based on whether or not there is a connection to
     * the server.
     */
    @Override
    public void onPrepareOptionsMenu(Menu menu) {
        boolean connected = isConnected();

        // Don't show an option to connect if there's no server to connect to.
        boolean knowServerAddress = new Preferences(mActivity).getServerAddress() != null;
        menu_item_connect.setEnabled(knowServerAddress);

        // These are all set at the same time, so one check is sufficient
        if (menu_item_connect != null) {
            menu_item_disconnect.setVisible(connected);
            menu_item_players.setEnabled(connected);
            menu_item_playlists.setEnabled(connected);
            menu_item_search.setEnabled(connected);
        }

        // Don't show the item to go to CurrentPlaylistActivity if in CurrentPlaylistActivity.
        if (mActivity instanceof CurrentPlaylistActivity && menu_item_playlists != null) {
            menu_item_playlists.setVisible(false);
        }

        updatePowerMenuItems(canPowerOn(), canPowerOff());
    }

    @Override
    public boolean onOptionsItemSelected(MenuItem item) {
        switch (item.getItemId()) {
            case R.id.menu_item_settings:
                SettingsActivity.show(mActivity);
                return true;
            case R.id.menu_item_search:
                mActivity.onSearchRequested();
                return true;
            case R.id.menu_item_connect:
                onUserInitiatesConnect();
                return true;
            case R.id.menu_item_disconnect:
                mService.disconnect();
                return true;
            case R.id.menu_item_poweron:
                mService.powerOn();
                return true;
            case R.id.menu_item_poweroff:
                mService.powerOff();
                return true;
            case R.id.menu_item_playlist:
                CurrentPlaylistActivity.show(mActivity);
                break;
            case R.id.menu_item_players:
                PlayerListActivity.show(mActivity);
                return true;
            case R.id.menu_item_about:
                new AboutDialog().show(getFragmentManager(), "AboutDialog");
                return true;
        }

        return super.onOptionsItemSelected(item);
    }

    /**
     * Has the user manually disconnected from the server?
     *
     * @return true if they have, false otherwise.
     */
    private boolean isManualDisconnect() {
        return getActivity() instanceof DisconnectedActivity;
    }

    private void onUserInitiatesConnect() {
        if (mService == null) {
            Log.e(TAG, "serviceStub is null.");
            return;
        }
        startVisibleConnection();
    }

    public void startVisibleConnection() {
        Log.v(TAG, "startVisibleConnection");
        if (mService == null) {
            return;
        }

<<<<<<< HEAD
        uiThreadHandler.post(new Runnable() {
            @Override
            public void run() {
                // The activity might have started to finish in the team between posting
                // this and it starting to run. If so, do nothing.
                if (getActivity().isFinishing()) {
                    return;
                }

                Preferences preferences = new Preferences(mActivity);
                String ipPort = preferences.getServerAddress();
                if (ipPort == null) {
                    return;
=======
        Preferences preferences = new Preferences(mActivity);

        // If we are configured to automatically connect on Wi-Fi availability
        // we will also give the user the opportunity to enable Wi-Fi
        if (preferences.isAutoConnect()) {
            WifiManager wifiManager = (WifiManager) mActivity
                    .getSystemService(Context.WIFI_SERVICE);
            if (!wifiManager.isWifiEnabled()) {
                FragmentManager fragmentManager = getFragmentManager();
                if (fragmentManager != null) {
                    EnableWifiDialog.show(getFragmentManager());
                } else {
                    Log.i(getTag(), "fragment manager is null so we can't show EnableWifiDialog");
>>>>>>> 429d5960
                }
                return;
                // When a Wi-Fi connection is made this method will be called again by the
                // broadcastReceiver
            }
        }

<<<<<<< HEAD
                // If we are configured to automatically connect on Wi-Fi availability
                // we will also give the user the opportunity to enable Wi-Fi
                if (preferences.isAutoConnect()) {
                    WifiManager wifiManager = (WifiManager) mActivity
                            .getSystemService(Context.WIFI_SERVICE);
                    if (!wifiManager.isWifiEnabled()) {
                        FragmentManager fragmentManager = getFragmentManager();
                        if (fragmentManager != null) {
                            EnableWifiDialog.show(getFragmentManager());
                        } else {
                            Log.i(getTag(),
                                    "fragment manager is null so we can't show EnableWifiDialog");
                        }
                        return;
                        // When a Wi-Fi connection is made this method will be called again by the
                        // broadcastReceiver
                    }
                }
                Log.v(TAG, "Most recent connection state: " + mService.getEventBus().getStickyEvent(ConnectionChanged.class).connectionState);
                if (isConnectInProgress()) {
                    Log.v(TAG, "Connection is already in progress, connecting aborted");
                    return;
                }
                if (isConnected()) {
                    Log.v(TAG, "Already connected to server, aborting connection attempt");
                    return;
                }
                try {
                    connectingDialog = ProgressDialog.show(mActivity,
                            getText(R.string.connecting_text),
                            getString(R.string.connecting_to_text, preferences.getServerName()),
                            true, false);
                    Log.v(TAG, "startConnect, ipPort: " + ipPort);
                    mService.startConnect(ipPort, preferences.getUserName("test"),
                            preferences.getPassword("test1"));
                } catch (IllegalStateException e) {
                    Log.i(TAG, "ProgressDialog.show() was not allowed, connecting aborted: " + e);
                    connectingDialog = null;
                }
            }
        });
=======
        Preferences.ServerAddress serverAddress = preferences.getServerAddress();
        String ipPort = serverAddress.address;
        if (ipPort == null) {
            // Set up a server connection, if it is not present
            DisconnectedActivity.show(mActivity);
            return;
        }

        if (isConnectInProgress()) {
            Log.v(TAG, "Connection is already in progress, connecting aborted");
            return;
        }
        connectingDialog = ProgressDialog.show(mActivity,
                getText(R.string.connecting_text),
                getString(R.string.connecting_to_text, preferences.getServerName(serverAddress)),
                true, false);
        Log.v(TAG, "startConnect, ipPort: " + ipPort);
        mService.startConnect(ipPort, preferences.getUserName(serverAddress, "test"),
                preferences.getPassword(serverAddress, "test1"));
>>>>>>> 429d5960
    }

    public void onEventMainThread(ConnectionChanged event) {
        Log.d(TAG, "ConnectionChanged: " + event);
        setConnected(event.connectionState);
    }

    public void onEventMainThread(HandshakeComplete event) {
        // Event might arrive before this fragment has connected to the service (e.g.,
        // the activity connected before this fragment did).
        if (mService == null) {
            return;
        }

        Log.d(TAG, "Handshake complete");
        updatePowerMenuItems(canPowerOn(), canPowerOff());
        updateUIFromServiceState();
    }

    public void onEventMainThread(MusicChanged event) {
        updateSongInfo(event.mPlayerState.getCurrentSong());
    }

    public void onEventMainThread(PlayersChanged event) {
        updatePlayerDropDown(event.mPlayers, event.mActivePlayer);
    }

    public void onEventMainThread(PlayStatusChanged event) {
        updatePlayPauseIcon(event.mPlayStatus);
    }

    public void onEventMainThread(PowerStatusChanged event) {
        updatePowerMenuItems(event.mCanPowerOn, event.mCanPowerOff);
    }

    public void onEventMainThread(RepeatStatusChanged event) {
        updateRepeatStatus(event.mRepeatStatus);
        if (!event.mInitial) {
            Toast.makeText(mActivity, mActivity.getServerString(event.mRepeatStatus.getText()),
                    Toast.LENGTH_SHORT).show();
        }
    }

    public void onEventMainThread(ShuffleStatusChanged event) {
        updateShuffleStatus(event.mShuffleStatus);
        if (!event.mInitial) {
            Toast.makeText(mActivity,
                    mActivity.getServerString(event.mShuffleStatus.getText()),
                    Toast.LENGTH_SHORT).show();
        }
    }

    public void onEvent(SongTimeChanged event) {
        NowPlayingFragment.this.secondsIn = event.mCurrentPosition;
        NowPlayingFragment.this.secondsTotal = event.mDuration;
        uiThreadHandler.sendEmptyMessage(UPDATE_TIME);
    }
}
<|MERGE_RESOLUTION|>--- conflicted
+++ resolved
@@ -1,1227 +1,1152 @@
-/*
- * Copyright (c) 2012 Google Inc.  All Rights Reserved.
- *
- * Licensed under the Apache License, Version 2.0 (the "License");
- * you may not use this file except in compliance with the License.
- * You may obtain a copy of the License at
- *
- *      http://www.apache.org/licenses/LICENSE-2.0
- *
- * Unless required by applicable law or agreed to in writing, software
- * distributed under the License is distributed on an "AS IS" BASIS,
- * WITHOUT WARRANTIES OR CONDITIONS OF ANY KIND, either express or implied.
- * See the License for the specific language governing permissions and
- * limitations under the License.
- */
-
-package uk.org.ngo.squeezer;
-
-import android.app.Activity;
-import android.app.ProgressDialog;
-import android.content.BroadcastReceiver;
-import android.content.ComponentName;
-import android.content.Context;
-import android.content.Intent;
-import android.content.IntentFilter;
-import android.content.ServiceConnection;
-import android.content.res.Resources;
-import android.net.ConnectivityManager;
-import android.net.NetworkInfo;
-import android.net.wifi.WifiManager;
-import android.os.Bundle;
-import android.os.Handler;
-import android.os.IBinder;
-import android.os.Message;
-import android.support.annotation.NonNull;
-import android.support.annotation.Nullable;
-import android.support.v4.app.Fragment;
-import android.support.v4.app.FragmentManager;
-import android.support.v7.app.ActionBar;
-import android.util.AttributeSet;
-import android.util.DisplayMetrics;
-import android.util.Log;
-import android.view.ContextMenu;
-import android.view.Display;
-import android.view.LayoutInflater;
-import android.view.Menu;
-import android.view.MenuInflater;
-import android.view.MenuItem;
-import android.view.View;
-import android.view.View.OnClickListener;
-import android.view.ViewGroup;
-import android.widget.ArrayAdapter;
-import android.widget.ImageButton;
-import android.widget.ImageView;
-import android.widget.ProgressBar;
-import android.widget.SeekBar;
-import android.widget.SeekBar.OnSeekBarChangeListener;
-import android.widget.TextView;
-import android.widget.Toast;
-
-import java.lang.ref.WeakReference;
-import java.util.ArrayList;
-import java.util.Collections;
-import java.util.List;
-
-import uk.org.ngo.squeezer.dialog.AboutDialog;
-import uk.org.ngo.squeezer.dialog.EnableWifiDialog;
-import uk.org.ngo.squeezer.framework.BaseActivity;
-import uk.org.ngo.squeezer.framework.HasUiThread;
-import uk.org.ngo.squeezer.itemlist.AlbumListActivity;
-import uk.org.ngo.squeezer.itemlist.CurrentPlaylistActivity;
-import uk.org.ngo.squeezer.itemlist.PlayerListActivity;
-import uk.org.ngo.squeezer.itemlist.SongListActivity;
-import uk.org.ngo.squeezer.model.Artist;
-import uk.org.ngo.squeezer.model.Player;
-import uk.org.ngo.squeezer.model.PlayerState;
-import uk.org.ngo.squeezer.model.PlayerState.PlayStatus;
-import uk.org.ngo.squeezer.model.PlayerState.RepeatStatus;
-import uk.org.ngo.squeezer.model.PlayerState.ShuffleStatus;
-import uk.org.ngo.squeezer.model.Song;
-import uk.org.ngo.squeezer.service.ConnectionState;
-import uk.org.ngo.squeezer.service.ISqueezeService;
-import uk.org.ngo.squeezer.service.SqueezeService;
-import uk.org.ngo.squeezer.service.event.ConnectionChanged;
-import uk.org.ngo.squeezer.service.event.HandshakeComplete;
-import uk.org.ngo.squeezer.service.event.MusicChanged;
-import uk.org.ngo.squeezer.service.event.PlayStatusChanged;
-import uk.org.ngo.squeezer.service.event.PlayersChanged;
-import uk.org.ngo.squeezer.service.event.PowerStatusChanged;
-import uk.org.ngo.squeezer.service.event.RepeatStatusChanged;
-import uk.org.ngo.squeezer.service.event.ShuffleStatusChanged;
-import uk.org.ngo.squeezer.service.event.SongTimeChanged;
-import uk.org.ngo.squeezer.util.ImageCache.ImageCacheParams;
-import uk.org.ngo.squeezer.util.ImageFetcher;
-
-public class NowPlayingFragment extends Fragment implements
-        HasUiThread, View.OnCreateContextMenuListener {
-
-    private final String TAG = "NowPlayingFragment";
-
-    private BaseActivity mActivity;
-
-    @Nullable
-    private ISqueezeService mService = null;
-
-    private TextView albumText;
-
-    private TextView artistText;
-
-    private TextView trackText;
-
-    private ImageView btnContextMenu;
-
-    private TextView currentTime;
-
-    private TextView totalTime;
-
-    private MenuItem menu_item_connect;
-
-    private MenuItem menu_item_disconnect;
-
-    private MenuItem menu_item_poweron;
-
-    private MenuItem menu_item_poweroff;
-
-    private MenuItem menu_item_players;
-
-    private MenuItem menu_item_playlists;
-
-    private MenuItem menu_item_search;
-
-    private ImageButton playPauseButton;
-
-    private ImageButton nextButton;
-
-    private ImageButton prevButton;
-
-    private ImageButton shuffleButton;
-
-    private ImageButton repeatButton;
-
-    private ImageView albumArt;
-
-    /** In full-screen mode, shows the current progress through the track. */
-    private SeekBar seekBar;
-
-    /** In mini-mode, shows the current progress through the track. */
-    private ProgressBar mProgressBar;
-
-    // Updating the seekbar
-    private boolean updateSeekBar = true;
-
-    private int secondsIn;
-
-    private int secondsTotal;
-
-    private final static int UPDATE_TIME = 1;
-
-    /**
-     * ImageFetcher for album cover art
-     */
-    private ImageFetcher mImageFetcher;
-
-    /**
-     * ImageCache parameters for the album art.
-     */
-    private ImageCacheParams mImageCacheParams;
-
-    private final Handler uiThreadHandler = new UiThreadHandler(this);
-
-    private final static class UiThreadHandler extends Handler {
-
-        final WeakReference<NowPlayingFragment> mFragment;
-
-        public UiThreadHandler(NowPlayingFragment fragment) {
-            mFragment = new WeakReference<NowPlayingFragment>(fragment);
-        }
-
-        // Normally I'm lazy and just post Runnables to the uiThreadHandler
-        // but time updating is special enough (it happens every second) to
-        // take care not to allocate so much memory which forces Dalvik to GC
-        // all the time.
-        @Override
-        public void handleMessage(Message message) {
-            if (message.what == UPDATE_TIME) {
-                mFragment.get().updateTimeDisplayTo(mFragment.get().secondsIn,
-                        mFragment.get().secondsTotal);
-            }
-        }
-    }
-
-    private final BroadcastReceiver broadcastReceiver = new BroadcastReceiver() {
-        @Override
-        public void onReceive(Context context, Intent intent) {
-            ConnectivityManager connMgr = (ConnectivityManager) context
-                    .getSystemService(Context.CONNECTIVITY_SERVICE);
-            NetworkInfo networkInfo = connMgr.getNetworkInfo(ConnectivityManager.TYPE_WIFI);
-            if (networkInfo.isConnected()) {
-                Log.v(TAG, "Received WIFI connected broadcast");
-                if (!isConnected()) {
-                    // Requires a serviceStub. Else we'll do this on the service
-                    // connection callback.
-                    if (mService != null && !isManualDisconnect()) {
-                        Log.v(TAG, "Initiated connect on WIFI connected");
-                        startVisibleConnection();
-                    }
-                }
-            }
-        }
-    };
-
-    /** Dialog displayed while connecting to the server. */
-    private ProgressDialog connectingDialog = null;
-
-    private void clearConnectingDialog() {
-        if (connectingDialog != null && connectingDialog.isShowing()) {
-            connectingDialog.dismiss();
-        }
-        connectingDialog = null;
-    }
-
-    private final ServiceConnection serviceConnection = new ServiceConnection() {
-        @Override
-        public void onServiceConnected(ComponentName name, IBinder binder) {
-            Log.v(TAG, "ServiceConnection.onServiceConnected()");
-            NowPlayingFragment.this.onServiceConnected((ISqueezeService) binder);
-        }
-
-        @Override
-        public void onServiceDisconnected(ComponentName name) {
-            mService = null;
-        }
-    };
-
-    private boolean mFullHeightLayout;
-
-    /**
-     * Called before onAttach. Pull out the layout spec to figure out which layout to use later.
-     */
-    @Override
-    public void onInflate(Activity activity, AttributeSet attrs, Bundle savedInstanceState) {
-        super.onInflate(activity, attrs, savedInstanceState);
-
-        int layout_height = attrs.getAttributeUnsignedIntValue(
-                "http://schemas.android.com/apk/res/android",
-                "layout_height", 0);
-
-        mFullHeightLayout = (layout_height == ViewGroup.LayoutParams.FILL_PARENT);
-    }
-
-    @Override
-    public void onAttach(Activity activity) {
-        super.onAttach(activity);
-        mActivity = (BaseActivity) activity;
-    }
-
-    @Override
-    public void onCreate(Bundle savedInstanceState) {
-        super.onCreate(savedInstanceState);
-        setHasOptionsMenu(true);
-
-        mActivity.bindService(new Intent(mActivity, SqueezeService.class), serviceConnection,
-                Context.BIND_AUTO_CREATE);
-        Log.d(TAG, "did bindService; serviceStub = " + mService);
-    }
-
-    @Override
-    public View onCreateView(LayoutInflater inflater, ViewGroup container,
-            Bundle savedInstanceState) {
-        View v;
-
-        if (mFullHeightLayout) {
-            v = inflater.inflate(R.layout.now_playing_fragment_full, container, false);
-
-            artistText = (TextView) v.findViewById(R.id.artistname);
-            nextButton = (ImageButton) v.findViewById(R.id.next);
-            prevButton = (ImageButton) v.findViewById(R.id.prev);
-            shuffleButton = (ImageButton) v.findViewById(R.id.shuffle);
-            repeatButton = (ImageButton) v.findViewById(R.id.repeat);
-            currentTime = (TextView) v.findViewById(R.id.currenttime);
-            totalTime = (TextView) v.findViewById(R.id.totaltime);
-            seekBar = (SeekBar) v.findViewById(R.id.seekbar);
-
-            btnContextMenu = (ImageView) v.findViewById(R.id.context_menu);
-            btnContextMenu.setOnCreateContextMenuListener(this);
-            btnContextMenu.setOnClickListener(new OnClickListener() {
-                @Override
-                public void onClick(View v) {
-                    v.showContextMenu();
-                }
-            });
-
-            // Calculate the size of the album art to display, which will be the shorter
-            // of the device's two dimensions.
-            Display display = mActivity.getWindowManager().getDefaultDisplay();
-            DisplayMetrics displayMetrics = new DisplayMetrics();
-            display.getMetrics(displayMetrics);
-            mImageFetcher = new ImageFetcher(mActivity,
-                    Math.min(displayMetrics.heightPixels, displayMetrics.widthPixels));
-        } else {
-            v = inflater.inflate(R.layout.now_playing_fragment_mini, container, false);
-
-            mProgressBar = (ProgressBar) v.findViewById(R.id.progressbar);
-
-            // Get an ImageFetcher to scale artwork to the size of the icon view.
-            Resources resources = getResources();
-            int iconSize = (Math.max(
-                    resources.getDimensionPixelSize(R.dimen.album_art_icon_height),
-                    resources.getDimensionPixelSize(R.dimen.album_art_icon_width)));
-            mImageFetcher = new ImageFetcher(mActivity, iconSize);
-        }
-
-        // TODO: Clean this up.  I think a better approach is to create the cache
-        // in the activity that hosts the fragment, and make the cache available to
-        // the fragment (or, make the cache a singleton across the whole app).
-        mImageFetcher.setLoadingImage(R.drawable.icon_pending_artwork);
-        mImageCacheParams = new ImageCacheParams(mActivity, "artwork");
-        mImageCacheParams.setMemCacheSizePercent(mActivity, 0.12f);
-
-        albumArt = (ImageView) v.findViewById(R.id.album);
-        trackText = (TextView) v.findViewById(R.id.trackname);
-        albumText = (TextView) v.findViewById(R.id.albumname);
-        playPauseButton = (ImageButton) v.findViewById(R.id.pause);
-
-        // Marquee effect on TextViews only works if they're focused.
-        trackText.requestFocus();
-
-        playPauseButton.setOnClickListener(new OnClickListener() {
-            public void onClick(View v) {
-                if (mService == null) {
-                    return;
-                }
-                if (isConnected()) {
-                    Log.v(TAG, "Pause...");
-                    mService.togglePausePlay();
-                } else {
-                    // When we're not connected, the play/pause
-                    // button turns into a green connect button.
-                    onUserInitiatesConnect();
-                }
-            }
-        });
-
-        if (mFullHeightLayout) {
-            /*
-             * TODO: Simplify these following the notes at
-             * http://developer.android.com/resources/articles/ui-1.6.html.
-             * Maybe. because the TextView resources don't support the
-             * android:onClick attribute.
-             */
-            nextButton.setOnClickListener(new OnClickListener() {
-                public void onClick(View v) {
-                    if (mService == null) {
-                        return;
-                    }
-                    mService.nextTrack();
-                }
-            });
-
-            prevButton.setOnClickListener(new OnClickListener() {
-                public void onClick(View v) {
-                    if (mService == null) {
-                        return;
-                    }
-                    mService.previousTrack();
-                }
-            });
-
-            shuffleButton.setOnClickListener(new OnClickListener() {
-                public void onClick(View v) {
-                    if (mService == null) {
-                        return;
-                    }
-                    mService.toggleShuffle();
-                }
-            });
-
-            repeatButton.setOnClickListener(new OnClickListener() {
-                public void onClick(View v) {
-                    if (mService == null) {
-                        return;
-                    }
-                    mService.toggleRepeat();
-                }
-            });
-
-            seekBar.setOnSeekBarChangeListener(new OnSeekBarChangeListener() {
-                Song seekingSong;
-
-                // Update the time indicator to reflect the dragged thumb
-                // position.
-                public void onProgressChanged(SeekBar s, int progress, boolean fromUser) {
-                    if (fromUser) {
-                        currentTime.setText(Util.formatElapsedTime(progress));
-                    }
-                }
-
-                // Disable updates when user drags the thumb.
-                public void onStartTrackingTouch(SeekBar s) {
-                    seekingSong = getCurrentSong();
-                    updateSeekBar = false;
-                }
-
-                // Re-enable updates. If the current song is the same as when
-                // we started seeking then jump to the new point in the track,
-                // otherwise ignore the seek.
-                public void onStopTrackingTouch(SeekBar s) {
-                    Song thisSong = getCurrentSong();
-
-                    updateSeekBar = true;
-
-                    if (seekingSong == thisSong) {
-                        setSecondsElapsed(s.getProgress());
-                    }
-                }
-            });
-        } else {
-            // Clicking on the layout goes to NowPlayingActivity.
-            v.setOnClickListener(new OnClickListener() {
-                public void onClick(View v) {
-                    NowPlayingActivity.show(mActivity);
-                }
-            });
-        }
-
-        return v;
-    }
-
-    /**
-     * Use this to post Runnables to work off thread
-     */
-    public Handler getUIThreadHandler() {
-        return uiThreadHandler;
-    }
-
-    // Should only be called the UI thread.
-    private void setConnected(@ConnectionState.ConnectionStates int connectionState) {
-        Log.v(TAG, "setConnected(" + connectionState + ')');
-
-        // The fragment may no longer be attached to the parent activity.  If so, do nothing.
-        if (!isAdded()) {
-            return;
-        }
-
-<<<<<<< HEAD
-        boolean connected = false;
-
-        switch (connectionState) {
-            case ConnectionState.DISCONNECTED:
-                clearConnectingDialog();
-                if (!(mActivity instanceof DisconnectedActivity)) {
-                    DisconnectedActivity.show(mActivity);
-                }
-                return;
-
-            case ConnectionState.CONNECTION_STARTED:
-                break;
-=======
-        if (!connected && !postConnect && !loginFailure) {
-            DisconnectedActivity.show(mActivity);
-            return;
-        }
->>>>>>> 429d5960
-
-            case ConnectionState.CONNECTION_FAILED:
-                clearConnectingDialog();
-                // TODO: Make this a dialog? Allow the user to correct the
-                // server settings here?
-                try {
-                    Toast.makeText(mActivity, getText(R.string.connection_failed_text),
-                            Toast.LENGTH_LONG)
-                            .show();
-                } catch (IllegalStateException e) {
-                    // We are not allowed to show a toast at this point, but
-                    // the Toast is not important so we ignore it.
-                    Log.i(TAG, "Toast was not allowed: " + e);
-                }
-<<<<<<< HEAD
-                break;
-
-            case ConnectionState.CONNECTION_COMPLETED:
-                connected = true;
-                break;
-
-            case ConnectionState.LOGIN_COMPLETED:
-                connected = true;
-                clearConnectingDialog();
-                break;
-
-            case ConnectionState.LOGIN_FAILED:
-                clearConnectingDialog();
-                Toast.makeText(mActivity, getText(R.string.login_failed_text), Toast.LENGTH_LONG)
-                        .show();
-                new AuthenticationDialog()
-                        .show(mActivity.getSupportFragmentManager(), "AuthenticationDialog");
-                return;
-=======
-            }
-        }
-        if (loginFailure) {
-            DisconnectedActivity.showLoginFailed(mActivity);
->>>>>>> 429d5960
-        }
-
-        // Ensure that option menu item state is adjusted as appropriate.
-        getActivity().supportInvalidateOptionsMenu();
-
-        if (mFullHeightLayout) {
-            nextButton.setEnabled(connected);
-            prevButton.setEnabled(connected);
-            shuffleButton.setEnabled(connected);
-            repeatButton.setEnabled(connected);
-        }
-
-        if (!connected) {
-            updateSongInfo(null);
-
-            playPauseButton.setImageResource(
-                    mActivity.getAttributeValue(R.attr.ic_action_av_connect));
-
-            if (mFullHeightLayout) {
-                albumArt.setImageResource(R.drawable.icon_album_noart_fullscreen);
-                nextButton.setImageResource(0);
-                prevButton.setImageResource(0);
-                shuffleButton.setImageResource(0);
-                repeatButton.setImageResource(0);
-                updatePlayerDropDown(Collections.<Player>emptyList(), null);
-                artistText.setText(getText(R.string.disconnected_text));
-                currentTime.setText("--:--");
-                totalTime.setText("--:--");
-                seekBar.setEnabled(false);
-                seekBar.setProgress(0);
-            } else {
-                albumArt.setImageResource(R.drawable.icon_album_noart);
-                mProgressBar.setEnabled(false);
-                mProgressBar.setProgress(0);
-            }
-        } else {
-            if (mFullHeightLayout) {
-                nextButton.setImageResource(
-                        mActivity.getAttributeValue(R.attr.ic_action_av_next));
-                prevButton.setImageResource(
-                        mActivity.getAttributeValue(R.attr.ic_action_av_previous));
-                seekBar.setEnabled(true);
-            } else {
-                mProgressBar.setEnabled(true);
-            }
-
-            PlayerState playerState = getPlayerState();
-
-            // May be no players connected.
-            // TODO: These views should be cleared if there's no player connected.
-            if (playerState == null)
-                return;
-
-            updateSongInfo(playerState.getCurrentSong());
-            updatePlayPauseIcon(playerState.getPlayStatus());
-            updateTimeDisplayTo(playerState.getCurrentTimeSecond(),
-                    playerState.getCurrentSongDuration());
-            updateShuffleStatus(playerState.getShuffleStatus());
-            updateRepeatStatus(playerState.getRepeatStatus());
-        }
-    }
-
-    private void updatePlayPauseIcon(PlayStatus playStatus) {
-        playPauseButton
-                .setImageResource((playStatus == PlayStatus.play) ?
-                        mActivity.getAttributeValue(R.attr.ic_action_av_pause)
-                        : mActivity.getAttributeValue(R.attr.ic_action_av_play));
-    }
-
-    private void updateShuffleStatus(ShuffleStatus shuffleStatus) {
-        if (mFullHeightLayout && shuffleStatus != null) {
-            shuffleButton.setImageResource(
-                    mActivity.getAttributeValue(shuffleStatus.getIcon()));
-        }
-    }
-
-    private void updateRepeatStatus(RepeatStatus repeatStatus) {
-        if (mFullHeightLayout && repeatStatus != null) {
-            repeatButton.setImageResource(
-                    mActivity.getAttributeValue(repeatStatus.getIcon()));
-        }
-    }
-
-    private void updatePowerMenuItems(boolean canPowerOn, boolean canPowerOff) {
-        boolean connected = isConnected();
-
-        // The fragment may no longer be attached to the parent activity.  If so, do nothing.
-        if (!isAdded()) {
-            return;
-        }
-
-        if (menu_item_poweron != null) {
-            if (canPowerOn && connected) {
-                Player player = getActivePlayer();
-                String playerName = player != null ? player.getName() : "";
-                menu_item_poweron.setTitle(getString(R.string.menu_item_poweron, playerName));
-                menu_item_poweron.setVisible(true);
-            } else {
-                menu_item_poweron.setVisible(false);
-            }
-        }
-
-        if (menu_item_poweroff != null) {
-            if (canPowerOff && connected) {
-                Player player = getActivePlayer();
-                String playerName = player != null ? player.getName() : "";
-                menu_item_poweroff.setTitle(getString(R.string.menu_item_poweroff, playerName));
-                menu_item_poweroff.setVisible(true);
-            } else {
-                menu_item_poweroff.setVisible(false);
-            }
-        }
-    }
-
-    /**
-     * Manages the list of connected players in the action bar.
-     *
-     * @param players A list of players to show. May be empty (use {@code
-     * Collections.&lt;Player>emptyList()}) but not null.
-     * @param activePlayer The currently active player. May be null.
-     */
-    private void updatePlayerDropDown(@NonNull List<Player> players,
-            @Nullable Player activePlayer) {
-        if (!isAdded()) {
-            return;
-        }
-
-        // Only include players that are connected to the server.
-        ArrayList<Player> connectedPlayers = new ArrayList<Player>();
-        for (Player player : players) {
-            if (player.getConnected()) {
-                connectedPlayers.add(player);
-            }
-        }
-
-        ActionBar actionBar = mActivity.getSupportActionBar();
-
-        // If there are multiple players connected then show a spinner allowing the user to
-        // choose between them.
-        if (connectedPlayers.size() > 1) {
-            actionBar.setDisplayShowTitleEnabled(false);
-            actionBar.setNavigationMode(ActionBar.NAVIGATION_MODE_LIST);
-            final ArrayAdapter<Player> playerAdapter = new ArrayAdapter<Player>(
-                    actionBar.getThemedContext(), android.R.layout.simple_spinner_dropdown_item,
-                    connectedPlayers) {
-                @Override
-                public View getDropDownView(int position, View convertView, ViewGroup parent) {
-                    return Util.getActionBarSpinnerItemView(getContext(), convertView, parent,
-                            getItem(position).getName());
-                }
-
-                @Override
-                public View getView(int position, View convertView, ViewGroup parent) {
-                    return Util.getActionBarSpinnerItemView(getContext(), convertView, parent,
-                            getItem(position).getName());
-                }
-            };
-            actionBar.setListNavigationCallbacks(playerAdapter,
-                    new ActionBar.OnNavigationListener() {
-                        @Override
-                        public boolean onNavigationItemSelected(int position, long id) {
-                            if (!playerAdapter.getItem(position)
-                                    .equals(mService.getActivePlayer())) {
-                                Log.i(TAG,
-                                        "onNavigationItemSelected.setActivePlayer(" + playerAdapter
-                                                .getItem(position) + ")");
-                                mService.setActivePlayer(playerAdapter.getItem(position));
-                            }
-                            return true;
-                        }
-                    });
-            if (activePlayer != null) {
-                actionBar.setSelectedNavigationItem(playerAdapter.getPosition(activePlayer));
-            }
-        } else {
-            // 0 or 1 players, disable the spinner, and either show the sole player in the
-            // action bar, or the app name if there are no players.
-            actionBar.setDisplayShowTitleEnabled(true);
-            actionBar.setNavigationMode(ActionBar.NAVIGATION_MODE_STANDARD);
-
-            if (connectedPlayers.size() == 1) {
-                actionBar.setTitle(connectedPlayers.get(0).getName());
-            } else {
-                // TODO: Alert the user if there are no connected players.
-                actionBar.setTitle(R.string.app_name);
-            }
-        }
-    }
-
-    protected void onServiceConnected(@NonNull ISqueezeService service) {
-        Log.v(TAG, "Service bound");
-        mService = service;
-
-        maybeRegisterCallbacks(mService);
-
-        // Assume they want to connect (unless manually disconnected).
-        if (!isConnected() && !isManualDisconnect()) {
-            startVisibleConnection();
-        }
-    }
-
-    @Override
-    public void onResume() {
-        super.onResume();
-        Log.d(TAG, "onResume...");
-
-        mImageFetcher.addImageCache(mActivity.getSupportFragmentManager(), mImageCacheParams);
-
-        // Start it and have it run forever (until it shuts itself down).
-        // This is required so swapping out the activity (and unbinding the
-        // service connection in onDestroy) doesn't cause the service to be
-        // killed due to zero refcount.  This is our signal that we want
-        // it running in the background.
-        mActivity.startService(new Intent(mActivity, SqueezeService.class));
-
-        if (mService != null) {
-            maybeRegisterCallbacks(mService);
-        }
-
-        if (new Preferences(mActivity).isAutoConnect()) {
-            mActivity.registerReceiver(broadcastReceiver, new IntentFilter(
-                    ConnectivityManager.CONNECTIVITY_ACTION));
-        }
-    }
-
-    /**
-     * Keep track of whether callbacks have been registered
-     */
-    private boolean mRegisteredCallbacks;
-
-    /**
-     * This is called when the service is first connected, and whenever the activity is resumed.
-     */
-    private void maybeRegisterCallbacks(@NonNull ISqueezeService service) {
-        if (!mRegisteredCallbacks) {
-            service.getEventBus().registerSticky(this);
-
-            mRegisteredCallbacks = true;
-        }
-    }
-
-    // Should only be called from the UI thread.
-    private void updateUIFromServiceState() {
-        // Update the UI to reflect connection state. Basically just for
-        // the initial display, as changing the prev/next buttons to empty
-        // doesn't seem to work in onCreate. (LayoutInflator still running?)
-        Log.d(TAG, "updateUIFromServiceState");
-        boolean connected = isConnected();
-        if (mService != null) {
-            setConnected(mService.getEventBus().getStickyEvent(ConnectionChanged.class).connectionState);
-        }
-    }
-
-    private void updateTimeDisplayTo(int secondsIn, int secondsTotal) {
-        if (mFullHeightLayout) {
-            if (updateSeekBar) {
-                if (seekBar.getMax() != secondsTotal) {
-                    seekBar.setMax(secondsTotal);
-                    totalTime.setText(Util.formatElapsedTime(secondsTotal));
-                }
-                seekBar.setProgress(secondsIn);
-                currentTime.setText(Util.formatElapsedTime(secondsIn));
-            }
-        } else {
-            if (mProgressBar.getMax() != secondsTotal) {
-                mProgressBar.setMax(secondsTotal);
-            }
-            mProgressBar.setProgress(secondsIn);
-        }
-    }
-
-    // Should only be called from the UI thread.
-    private void updateSongInfo(Song song) {
-        Log.v(TAG, "updateSongInfo " + song);
-        if (song != null) {
-            albumText.setText(song.getAlbumName());
-            trackText.setText(song.getName());
-            if (mFullHeightLayout) {
-                artistText.setText(song.getArtist());
-                if (song.isRemote()) {
-                    nextButton.setEnabled(false);
-                    Util.setAlpha(nextButton, 0.25f);
-                    prevButton.setEnabled(false);
-                    Util.setAlpha(prevButton, 0.25f);
-                    btnContextMenu.setVisibility(View.GONE);
-                } else {
-                    nextButton.setEnabled(true);
-                    Util.setAlpha(nextButton, 1.0f);
-                    prevButton.setEnabled(true);
-                    Util.setAlpha(prevButton, 1.0f);
-                    btnContextMenu.setVisibility(View.VISIBLE);
-                }
-            }
-        } else {
-            albumText.setText("");
-            trackText.setText("");
-            if (mFullHeightLayout) {
-                artistText.setText("");
-                btnContextMenu.setVisibility(View.GONE);
-            }
-        }
-        updateAlbumArt(song);
-    }
-
-    // Should only be called from the UI thread.
-    private void updateAlbumArt(Song song) {
-        if (song == null || !song.hasArtwork()) {
-            if (mFullHeightLayout) {
-                albumArt.setImageResource(song != null && song.isRemote()
-                        ? R.drawable.icon_iradio_noart_fullscreen
-                        : R.drawable.icon_album_noart_fullscreen);
-            } else {
-                albumArt.setImageResource(song != null && song.isRemote()
-                        ? R.drawable.icon_iradio_noart
-                        : R.drawable.icon_album_noart);
-            }
-            return;
-        }
-
-        // The image fetcher might not be ready yet.
-        if (mImageFetcher == null) {
-            return;
-        }
-
-        mImageFetcher.loadImage(song.getArtworkUrl(mService), albumArt);
-    }
-
-    private boolean setSecondsElapsed(int seconds) {
-        return mService != null && mService.setSecondsElapsed(seconds);
-    }
-
-    private PlayerState getPlayerState() {
-        if (mService == null) {
-            return null;
-        }
-        return mService.getPlayerState();
-    }
-
-    private Player getActivePlayer() {
-        if (mService == null) {
-            return null;
-        }
-        return mService.getActivePlayer();
-    }
-
-    private Song getCurrentSong() {
-        PlayerState playerState = getPlayerState();
-        return playerState != null ? playerState.getCurrentSong() : null;
-    }
-
-    private boolean isConnected() {
-        return mService != null && mService.isConnected();
-    }
-
-    private boolean isConnectInProgress() {
-        return mService != null && mService.isConnectInProgress();
-    }
-
-    private boolean canPowerOn() {
-        return mService != null && mService.canPowerOn();
-    }
-
-    private boolean canPowerOff() {
-        return mService != null && mService.canPowerOff();
-    }
-
-    @Override
-    public void onPause() {
-        Log.d(TAG, "onPause...");
-
-        clearConnectingDialog();
-        mImageFetcher.closeCache();
-
-        if (new Preferences(mActivity).isAutoConnect()) {
-            mActivity.unregisterReceiver(broadcastReceiver);
-        }
-
-        if (mRegisteredCallbacks) {
-            mService.cancelSubscriptions(this);
-            mService.getEventBus().unregister(this);
-            mRegisteredCallbacks = false;
-        }
-
-        super.onPause();
-    }
-
-    @Override
-    public void onDestroy() {
-        super.onDestroy();
-        if (mService != null) {
-            mActivity.unbindService(serviceConnection);
-        }
-    }
-
-    /**
-     * Builds a context menu suitable for the currently playing song.
-     * <p/>
-     * Takes the general song context menu, and disables items that make no sense for the song that
-     * is currently playing.
-     * <p/>
-     * {@inheritDoc}
-     *
-     * @param menu
-     * @param v
-     * @param menuInfo
-     */
-    public void onCreateContextMenu(ContextMenu menu, View v,
-            ContextMenu.ContextMenuInfo menuInfo) {
-        super.onCreateContextMenu(menu, v, menuInfo);
-        MenuInflater inflater = getActivity().getMenuInflater();
-        inflater.inflate(R.menu.songcontextmenu, menu);
-
-        menu.findItem(R.id.play_now).setVisible(false);
-        menu.findItem(R.id.play_next).setVisible(false);
-        menu.findItem(R.id.add_to_playlist).setVisible(false);
-
-        menu.findItem(R.id.view_this_album).setVisible(true);
-        menu.findItem(R.id.view_albums_by_song).setVisible(true);
-        menu.findItem(R.id.view_songs_by_artist).setVisible(true);
-    }
-
-    /**
-     * Handles clicks on the context menu.
-     * <p/>
-     * {@inheritDoc}
-     *
-     * @param item
-     *
-     * @return
-     */
-    public boolean onContextItemSelected(MenuItem item) {
-        Song song = getCurrentSong();
-        if (song == null || song.isRemote()) {
-            return false;
-        }
-
-        // Note: Very similar to code in SongView:doItemContext().  Refactor?
-        switch (item.getItemId()) {
-            case R.id.download:
-                mActivity.downloadItem(song);
-                return true;
-
-            case R.id.view_this_album:
-                SongListActivity.show(getActivity(), song.getAlbum());
-                return true;
-
-            case R.id.view_albums_by_song:
-                AlbumListActivity.show(getActivity(),
-                        new Artist(song.getArtistId(), song.getArtist()));
-                return true;
-
-            case R.id.view_songs_by_artist:
-                SongListActivity.show(getActivity(),
-                        new Artist(song.getArtistId(), song.getArtist()));
-                return true;
-
-            default:
-                throw new IllegalStateException("Unknown menu ID.");
-        }
-    }
-
-    /**
-     * @see android.support.v4.app.Fragment#onCreateOptionsMenu(android.view.Menu,
-     * android.view.MenuInflater)
-     */
-    @Override
-    public void onCreateOptionsMenu(Menu menu, MenuInflater inflater) {
-        // I confess that I don't understand why using the inflater passed as
-        // an argument here doesn't work -- but if you do it crashes without
-        // a stracktrace on API 7.
-        MenuInflater i = mActivity.getMenuInflater();
-        i.inflate(R.menu.now_playing_fragment, menu);
-
-        menu_item_connect = menu.findItem(R.id.menu_item_connect);
-        menu_item_disconnect = menu.findItem(R.id.menu_item_disconnect);
-        menu_item_poweron = menu.findItem(R.id.menu_item_poweron);
-        menu_item_poweroff = menu.findItem(R.id.menu_item_poweroff);
-        menu_item_players = menu.findItem(R.id.menu_item_players);
-        menu_item_playlists = menu.findItem(R.id.menu_item_playlist);
-        menu_item_search = menu.findItem(R.id.menu_item_search);
-    }
-
-    /**
-     * Sets the state of assorted option menu items based on whether or not there is a connection to
-     * the server.
-     */
-    @Override
-    public void onPrepareOptionsMenu(Menu menu) {
-        boolean connected = isConnected();
-
-        // Don't show an option to connect if there's no server to connect to.
-        boolean knowServerAddress = new Preferences(mActivity).getServerAddress() != null;
-        menu_item_connect.setEnabled(knowServerAddress);
-
-        // These are all set at the same time, so one check is sufficient
-        if (menu_item_connect != null) {
-            menu_item_disconnect.setVisible(connected);
-            menu_item_players.setEnabled(connected);
-            menu_item_playlists.setEnabled(connected);
-            menu_item_search.setEnabled(connected);
-        }
-
-        // Don't show the item to go to CurrentPlaylistActivity if in CurrentPlaylistActivity.
-        if (mActivity instanceof CurrentPlaylistActivity && menu_item_playlists != null) {
-            menu_item_playlists.setVisible(false);
-        }
-
-        updatePowerMenuItems(canPowerOn(), canPowerOff());
-    }
-
-    @Override
-    public boolean onOptionsItemSelected(MenuItem item) {
-        switch (item.getItemId()) {
-            case R.id.menu_item_settings:
-                SettingsActivity.show(mActivity);
-                return true;
-            case R.id.menu_item_search:
-                mActivity.onSearchRequested();
-                return true;
-            case R.id.menu_item_connect:
-                onUserInitiatesConnect();
-                return true;
-            case R.id.menu_item_disconnect:
-                mService.disconnect();
-                return true;
-            case R.id.menu_item_poweron:
-                mService.powerOn();
-                return true;
-            case R.id.menu_item_poweroff:
-                mService.powerOff();
-                return true;
-            case R.id.menu_item_playlist:
-                CurrentPlaylistActivity.show(mActivity);
-                break;
-            case R.id.menu_item_players:
-                PlayerListActivity.show(mActivity);
-                return true;
-            case R.id.menu_item_about:
-                new AboutDialog().show(getFragmentManager(), "AboutDialog");
-                return true;
-        }
-
-        return super.onOptionsItemSelected(item);
-    }
-
-    /**
-     * Has the user manually disconnected from the server?
-     *
-     * @return true if they have, false otherwise.
-     */
-    private boolean isManualDisconnect() {
-        return getActivity() instanceof DisconnectedActivity;
-    }
-
-    private void onUserInitiatesConnect() {
-        if (mService == null) {
-            Log.e(TAG, "serviceStub is null.");
-            return;
-        }
-        startVisibleConnection();
-    }
-
-    public void startVisibleConnection() {
-        Log.v(TAG, "startVisibleConnection");
-        if (mService == null) {
-            return;
-        }
-
-<<<<<<< HEAD
-        uiThreadHandler.post(new Runnable() {
-            @Override
-            public void run() {
-                // The activity might have started to finish in the team between posting
-                // this and it starting to run. If so, do nothing.
-                if (getActivity().isFinishing()) {
-                    return;
-                }
-
-                Preferences preferences = new Preferences(mActivity);
-                String ipPort = preferences.getServerAddress();
-                if (ipPort == null) {
-                    return;
-=======
-        Preferences preferences = new Preferences(mActivity);
-
-        // If we are configured to automatically connect on Wi-Fi availability
-        // we will also give the user the opportunity to enable Wi-Fi
-        if (preferences.isAutoConnect()) {
-            WifiManager wifiManager = (WifiManager) mActivity
-                    .getSystemService(Context.WIFI_SERVICE);
-            if (!wifiManager.isWifiEnabled()) {
-                FragmentManager fragmentManager = getFragmentManager();
-                if (fragmentManager != null) {
-                    EnableWifiDialog.show(getFragmentManager());
-                } else {
-                    Log.i(getTag(), "fragment manager is null so we can't show EnableWifiDialog");
->>>>>>> 429d5960
-                }
-                return;
-                // When a Wi-Fi connection is made this method will be called again by the
-                // broadcastReceiver
-            }
-        }
-
-<<<<<<< HEAD
-                // If we are configured to automatically connect on Wi-Fi availability
-                // we will also give the user the opportunity to enable Wi-Fi
-                if (preferences.isAutoConnect()) {
-                    WifiManager wifiManager = (WifiManager) mActivity
-                            .getSystemService(Context.WIFI_SERVICE);
-                    if (!wifiManager.isWifiEnabled()) {
-                        FragmentManager fragmentManager = getFragmentManager();
-                        if (fragmentManager != null) {
-                            EnableWifiDialog.show(getFragmentManager());
-                        } else {
-                            Log.i(getTag(),
-                                    "fragment manager is null so we can't show EnableWifiDialog");
-                        }
-                        return;
-                        // When a Wi-Fi connection is made this method will be called again by the
-                        // broadcastReceiver
-                    }
-                }
-                Log.v(TAG, "Most recent connection state: " + mService.getEventBus().getStickyEvent(ConnectionChanged.class).connectionState);
-                if (isConnectInProgress()) {
-                    Log.v(TAG, "Connection is already in progress, connecting aborted");
-                    return;
-                }
-                if (isConnected()) {
-                    Log.v(TAG, "Already connected to server, aborting connection attempt");
-                    return;
-                }
-                try {
-                    connectingDialog = ProgressDialog.show(mActivity,
-                            getText(R.string.connecting_text),
-                            getString(R.string.connecting_to_text, preferences.getServerName()),
-                            true, false);
-                    Log.v(TAG, "startConnect, ipPort: " + ipPort);
-                    mService.startConnect(ipPort, preferences.getUserName("test"),
-                            preferences.getPassword("test1"));
-                } catch (IllegalStateException e) {
-                    Log.i(TAG, "ProgressDialog.show() was not allowed, connecting aborted: " + e);
-                    connectingDialog = null;
-                }
-            }
-        });
-=======
-        Preferences.ServerAddress serverAddress = preferences.getServerAddress();
-        String ipPort = serverAddress.address;
-        if (ipPort == null) {
-            // Set up a server connection, if it is not present
-            DisconnectedActivity.show(mActivity);
-            return;
-        }
-
-        if (isConnectInProgress()) {
-            Log.v(TAG, "Connection is already in progress, connecting aborted");
-            return;
-        }
-        connectingDialog = ProgressDialog.show(mActivity,
-                getText(R.string.connecting_text),
-                getString(R.string.connecting_to_text, preferences.getServerName(serverAddress)),
-                true, false);
-        Log.v(TAG, "startConnect, ipPort: " + ipPort);
-        mService.startConnect(ipPort, preferences.getUserName(serverAddress, "test"),
-                preferences.getPassword(serverAddress, "test1"));
->>>>>>> 429d5960
-    }
-
-    public void onEventMainThread(ConnectionChanged event) {
-        Log.d(TAG, "ConnectionChanged: " + event);
-        setConnected(event.connectionState);
-    }
-
-    public void onEventMainThread(HandshakeComplete event) {
-        // Event might arrive before this fragment has connected to the service (e.g.,
-        // the activity connected before this fragment did).
-        if (mService == null) {
-            return;
-        }
-
-        Log.d(TAG, "Handshake complete");
-        updatePowerMenuItems(canPowerOn(), canPowerOff());
-        updateUIFromServiceState();
-    }
-
-    public void onEventMainThread(MusicChanged event) {
-        updateSongInfo(event.mPlayerState.getCurrentSong());
-    }
-
-    public void onEventMainThread(PlayersChanged event) {
-        updatePlayerDropDown(event.mPlayers, event.mActivePlayer);
-    }
-
-    public void onEventMainThread(PlayStatusChanged event) {
-        updatePlayPauseIcon(event.mPlayStatus);
-    }
-
-    public void onEventMainThread(PowerStatusChanged event) {
-        updatePowerMenuItems(event.mCanPowerOn, event.mCanPowerOff);
-    }
-
-    public void onEventMainThread(RepeatStatusChanged event) {
-        updateRepeatStatus(event.mRepeatStatus);
-        if (!event.mInitial) {
-            Toast.makeText(mActivity, mActivity.getServerString(event.mRepeatStatus.getText()),
-                    Toast.LENGTH_SHORT).show();
-        }
-    }
-
-    public void onEventMainThread(ShuffleStatusChanged event) {
-        updateShuffleStatus(event.mShuffleStatus);
-        if (!event.mInitial) {
-            Toast.makeText(mActivity,
-                    mActivity.getServerString(event.mShuffleStatus.getText()),
-                    Toast.LENGTH_SHORT).show();
-        }
-    }
-
-    public void onEvent(SongTimeChanged event) {
-        NowPlayingFragment.this.secondsIn = event.mCurrentPosition;
-        NowPlayingFragment.this.secondsTotal = event.mDuration;
-        uiThreadHandler.sendEmptyMessage(UPDATE_TIME);
-    }
-}
+/*
+ * Copyright (c) 2012 Google Inc.  All Rights Reserved.
+ *
+ * Licensed under the Apache License, Version 2.0 (the "License");
+ * you may not use this file except in compliance with the License.
+ * You may obtain a copy of the License at
+ *
+ *      http://www.apache.org/licenses/LICENSE-2.0
+ *
+ * Unless required by applicable law or agreed to in writing, software
+ * distributed under the License is distributed on an "AS IS" BASIS,
+ * WITHOUT WARRANTIES OR CONDITIONS OF ANY KIND, either express or implied.
+ * See the License for the specific language governing permissions and
+ * limitations under the License.
+ */
+
+package uk.org.ngo.squeezer;
+
+import android.app.Activity;
+import android.app.ProgressDialog;
+import android.content.BroadcastReceiver;
+import android.content.ComponentName;
+import android.content.Context;
+import android.content.Intent;
+import android.content.IntentFilter;
+import android.content.ServiceConnection;
+import android.content.res.Resources;
+import android.net.ConnectivityManager;
+import android.net.NetworkInfo;
+import android.net.wifi.WifiManager;
+import android.os.Bundle;
+import android.os.Handler;
+import android.os.IBinder;
+import android.os.Message;
+import android.support.annotation.NonNull;
+import android.support.annotation.Nullable;
+import android.support.v4.app.Fragment;
+import android.support.v4.app.FragmentManager;
+import android.support.v7.app.ActionBar;
+import android.util.AttributeSet;
+import android.util.DisplayMetrics;
+import android.util.Log;
+import android.view.ContextMenu;
+import android.view.Display;
+import android.view.LayoutInflater;
+import android.view.Menu;
+import android.view.MenuInflater;
+import android.view.MenuItem;
+import android.view.View;
+import android.view.View.OnClickListener;
+import android.view.ViewGroup;
+import android.widget.ArrayAdapter;
+import android.widget.ImageButton;
+import android.widget.ImageView;
+import android.widget.ProgressBar;
+import android.widget.SeekBar;
+import android.widget.SeekBar.OnSeekBarChangeListener;
+import android.widget.TextView;
+import android.widget.Toast;
+
+import java.lang.ref.WeakReference;
+import java.util.ArrayList;
+import java.util.Collections;
+import java.util.List;
+
+import uk.org.ngo.squeezer.dialog.AboutDialog;
+import uk.org.ngo.squeezer.dialog.EnableWifiDialog;
+import uk.org.ngo.squeezer.framework.BaseActivity;
+import uk.org.ngo.squeezer.framework.HasUiThread;
+import uk.org.ngo.squeezer.itemlist.AlbumListActivity;
+import uk.org.ngo.squeezer.itemlist.CurrentPlaylistActivity;
+import uk.org.ngo.squeezer.itemlist.PlayerListActivity;
+import uk.org.ngo.squeezer.itemlist.SongListActivity;
+import uk.org.ngo.squeezer.model.Artist;
+import uk.org.ngo.squeezer.model.Player;
+import uk.org.ngo.squeezer.model.PlayerState;
+import uk.org.ngo.squeezer.model.PlayerState.PlayStatus;
+import uk.org.ngo.squeezer.model.PlayerState.RepeatStatus;
+import uk.org.ngo.squeezer.model.PlayerState.ShuffleStatus;
+import uk.org.ngo.squeezer.model.Song;
+import uk.org.ngo.squeezer.service.ConnectionState;
+import uk.org.ngo.squeezer.service.ISqueezeService;
+import uk.org.ngo.squeezer.service.SqueezeService;
+import uk.org.ngo.squeezer.service.event.ConnectionChanged;
+import uk.org.ngo.squeezer.service.event.HandshakeComplete;
+import uk.org.ngo.squeezer.service.event.MusicChanged;
+import uk.org.ngo.squeezer.service.event.PlayStatusChanged;
+import uk.org.ngo.squeezer.service.event.PlayersChanged;
+import uk.org.ngo.squeezer.service.event.PowerStatusChanged;
+import uk.org.ngo.squeezer.service.event.RepeatStatusChanged;
+import uk.org.ngo.squeezer.service.event.ShuffleStatusChanged;
+import uk.org.ngo.squeezer.service.event.SongTimeChanged;
+import uk.org.ngo.squeezer.util.ImageCache.ImageCacheParams;
+import uk.org.ngo.squeezer.util.ImageFetcher;
+
+public class NowPlayingFragment extends Fragment implements
+        HasUiThread, View.OnCreateContextMenuListener {
+
+    private final String TAG = "NowPlayingFragment";
+
+    private BaseActivity mActivity;
+
+    @Nullable
+    private ISqueezeService mService = null;
+
+    private TextView albumText;
+
+    private TextView artistText;
+
+    private TextView trackText;
+
+    private ImageView btnContextMenu;
+
+    private TextView currentTime;
+
+    private TextView totalTime;
+
+    private MenuItem menu_item_connect;
+
+    private MenuItem menu_item_disconnect;
+
+    private MenuItem menu_item_poweron;
+
+    private MenuItem menu_item_poweroff;
+
+    private MenuItem menu_item_players;
+
+    private MenuItem menu_item_playlists;
+
+    private MenuItem menu_item_search;
+
+    private ImageButton playPauseButton;
+
+    private ImageButton nextButton;
+
+    private ImageButton prevButton;
+
+    private ImageButton shuffleButton;
+
+    private ImageButton repeatButton;
+
+    private ImageView albumArt;
+
+    /** In full-screen mode, shows the current progress through the track. */
+    private SeekBar seekBar;
+
+    /** In mini-mode, shows the current progress through the track. */
+    private ProgressBar mProgressBar;
+
+    // Updating the seekbar
+    private boolean updateSeekBar = true;
+
+    private int secondsIn;
+
+    private int secondsTotal;
+
+    private final static int UPDATE_TIME = 1;
+
+    /**
+     * ImageFetcher for album cover art
+     */
+    private ImageFetcher mImageFetcher;
+
+    /**
+     * ImageCache parameters for the album art.
+     */
+    private ImageCacheParams mImageCacheParams;
+
+    private final Handler uiThreadHandler = new UiThreadHandler(this);
+
+    private final static class UiThreadHandler extends Handler {
+
+        final WeakReference<NowPlayingFragment> mFragment;
+
+        public UiThreadHandler(NowPlayingFragment fragment) {
+            mFragment = new WeakReference<NowPlayingFragment>(fragment);
+        }
+
+        // Normally I'm lazy and just post Runnables to the uiThreadHandler
+        // but time updating is special enough (it happens every second) to
+        // take care not to allocate so much memory which forces Dalvik to GC
+        // all the time.
+        @Override
+        public void handleMessage(Message message) {
+            if (message.what == UPDATE_TIME) {
+                mFragment.get().updateTimeDisplayTo(mFragment.get().secondsIn,
+                        mFragment.get().secondsTotal);
+            }
+        }
+    }
+
+    private final BroadcastReceiver broadcastReceiver = new BroadcastReceiver() {
+        @Override
+        public void onReceive(Context context, Intent intent) {
+            ConnectivityManager connMgr = (ConnectivityManager) context
+                    .getSystemService(Context.CONNECTIVITY_SERVICE);
+            NetworkInfo networkInfo = connMgr.getNetworkInfo(ConnectivityManager.TYPE_WIFI);
+            if (networkInfo.isConnected()) {
+                Log.v(TAG, "Received WIFI connected broadcast");
+                if (!isConnected()) {
+                    // Requires a serviceStub. Else we'll do this on the service
+                    // connection callback.
+                    if (mService != null && !isManualDisconnect()) {
+                        Log.v(TAG, "Initiated connect on WIFI connected");
+                        startVisibleConnection();
+                    }
+                }
+            }
+        }
+    };
+
+    /** Dialog displayed while connecting to the server. */
+    private ProgressDialog connectingDialog = null;
+
+    private void clearConnectingDialog() {
+        if (connectingDialog != null && connectingDialog.isShowing()) {
+            connectingDialog.dismiss();
+        }
+        connectingDialog = null;
+    }
+
+    private final ServiceConnection serviceConnection = new ServiceConnection() {
+        @Override
+        public void onServiceConnected(ComponentName name, IBinder binder) {
+            Log.v(TAG, "ServiceConnection.onServiceConnected()");
+            NowPlayingFragment.this.onServiceConnected((ISqueezeService) binder);
+        }
+
+        @Override
+        public void onServiceDisconnected(ComponentName name) {
+            mService = null;
+        }
+    };
+
+    private boolean mFullHeightLayout;
+
+    /**
+     * Called before onAttach. Pull out the layout spec to figure out which layout to use later.
+     */
+    @Override
+    public void onInflate(Activity activity, AttributeSet attrs, Bundle savedInstanceState) {
+        super.onInflate(activity, attrs, savedInstanceState);
+
+        int layout_height = attrs.getAttributeUnsignedIntValue(
+                "http://schemas.android.com/apk/res/android",
+                "layout_height", 0);
+
+        mFullHeightLayout = (layout_height == ViewGroup.LayoutParams.FILL_PARENT);
+    }
+
+    @Override
+    public void onAttach(Activity activity) {
+        super.onAttach(activity);
+        mActivity = (BaseActivity) activity;
+    }
+
+    @Override
+    public void onCreate(Bundle savedInstanceState) {
+        super.onCreate(savedInstanceState);
+        setHasOptionsMenu(true);
+
+        mActivity.bindService(new Intent(mActivity, SqueezeService.class), serviceConnection,
+                Context.BIND_AUTO_CREATE);
+        Log.d(TAG, "did bindService; serviceStub = " + mService);
+    }
+
+    @Override
+    public View onCreateView(LayoutInflater inflater, ViewGroup container,
+            Bundle savedInstanceState) {
+        View v;
+
+        if (mFullHeightLayout) {
+            v = inflater.inflate(R.layout.now_playing_fragment_full, container, false);
+
+            artistText = (TextView) v.findViewById(R.id.artistname);
+            nextButton = (ImageButton) v.findViewById(R.id.next);
+            prevButton = (ImageButton) v.findViewById(R.id.prev);
+            shuffleButton = (ImageButton) v.findViewById(R.id.shuffle);
+            repeatButton = (ImageButton) v.findViewById(R.id.repeat);
+            currentTime = (TextView) v.findViewById(R.id.currenttime);
+            totalTime = (TextView) v.findViewById(R.id.totaltime);
+            seekBar = (SeekBar) v.findViewById(R.id.seekbar);
+
+            btnContextMenu = (ImageView) v.findViewById(R.id.context_menu);
+            btnContextMenu.setOnCreateContextMenuListener(this);
+            btnContextMenu.setOnClickListener(new OnClickListener() {
+                @Override
+                public void onClick(View v) {
+                    v.showContextMenu();
+                }
+            });
+
+            // Calculate the size of the album art to display, which will be the shorter
+            // of the device's two dimensions.
+            Display display = mActivity.getWindowManager().getDefaultDisplay();
+            DisplayMetrics displayMetrics = new DisplayMetrics();
+            display.getMetrics(displayMetrics);
+            mImageFetcher = new ImageFetcher(mActivity,
+                    Math.min(displayMetrics.heightPixels, displayMetrics.widthPixels));
+        } else {
+            v = inflater.inflate(R.layout.now_playing_fragment_mini, container, false);
+
+            mProgressBar = (ProgressBar) v.findViewById(R.id.progressbar);
+
+            // Get an ImageFetcher to scale artwork to the size of the icon view.
+            Resources resources = getResources();
+            int iconSize = (Math.max(
+                    resources.getDimensionPixelSize(R.dimen.album_art_icon_height),
+                    resources.getDimensionPixelSize(R.dimen.album_art_icon_width)));
+            mImageFetcher = new ImageFetcher(mActivity, iconSize);
+        }
+
+        // TODO: Clean this up.  I think a better approach is to create the cache
+        // in the activity that hosts the fragment, and make the cache available to
+        // the fragment (or, make the cache a singleton across the whole app).
+        mImageFetcher.setLoadingImage(R.drawable.icon_pending_artwork);
+        mImageCacheParams = new ImageCacheParams(mActivity, "artwork");
+        mImageCacheParams.setMemCacheSizePercent(mActivity, 0.12f);
+
+        albumArt = (ImageView) v.findViewById(R.id.album);
+        trackText = (TextView) v.findViewById(R.id.trackname);
+        albumText = (TextView) v.findViewById(R.id.albumname);
+        playPauseButton = (ImageButton) v.findViewById(R.id.pause);
+
+        // Marquee effect on TextViews only works if they're focused.
+        trackText.requestFocus();
+
+        playPauseButton.setOnClickListener(new OnClickListener() {
+            public void onClick(View v) {
+                if (mService == null) {
+                    return;
+                }
+                if (isConnected()) {
+                    Log.v(TAG, "Pause...");
+                    mService.togglePausePlay();
+                } else {
+                    // When we're not connected, the play/pause
+                    // button turns into a green connect button.
+                    onUserInitiatesConnect();
+                }
+            }
+        });
+
+        if (mFullHeightLayout) {
+            /*
+             * TODO: Simplify these following the notes at
+             * http://developer.android.com/resources/articles/ui-1.6.html.
+             * Maybe. because the TextView resources don't support the
+             * android:onClick attribute.
+             */
+            nextButton.setOnClickListener(new OnClickListener() {
+                public void onClick(View v) {
+                    if (mService == null) {
+                        return;
+                    }
+                    mService.nextTrack();
+                }
+            });
+
+            prevButton.setOnClickListener(new OnClickListener() {
+                public void onClick(View v) {
+                    if (mService == null) {
+                        return;
+                    }
+                    mService.previousTrack();
+                }
+            });
+
+            shuffleButton.setOnClickListener(new OnClickListener() {
+                public void onClick(View v) {
+                    if (mService == null) {
+                        return;
+                    }
+                    mService.toggleShuffle();
+                }
+            });
+
+            repeatButton.setOnClickListener(new OnClickListener() {
+                public void onClick(View v) {
+                    if (mService == null) {
+                        return;
+                    }
+                    mService.toggleRepeat();
+                }
+            });
+
+            seekBar.setOnSeekBarChangeListener(new OnSeekBarChangeListener() {
+                Song seekingSong;
+
+                // Update the time indicator to reflect the dragged thumb
+                // position.
+                public void onProgressChanged(SeekBar s, int progress, boolean fromUser) {
+                    if (fromUser) {
+                        currentTime.setText(Util.formatElapsedTime(progress));
+                    }
+                }
+
+                // Disable updates when user drags the thumb.
+                public void onStartTrackingTouch(SeekBar s) {
+                    seekingSong = getCurrentSong();
+                    updateSeekBar = false;
+                }
+
+                // Re-enable updates. If the current song is the same as when
+                // we started seeking then jump to the new point in the track,
+                // otherwise ignore the seek.
+                public void onStopTrackingTouch(SeekBar s) {
+                    Song thisSong = getCurrentSong();
+
+                    updateSeekBar = true;
+
+                    if (seekingSong == thisSong) {
+                        setSecondsElapsed(s.getProgress());
+                    }
+                }
+            });
+        } else {
+            // Clicking on the layout goes to NowPlayingActivity.
+            v.setOnClickListener(new OnClickListener() {
+                public void onClick(View v) {
+                    NowPlayingActivity.show(mActivity);
+                }
+            });
+        }
+
+        return v;
+    }
+
+    /**
+     * Use this to post Runnables to work off thread
+     */
+    public Handler getUIThreadHandler() {
+        return uiThreadHandler;
+    }
+
+    // Should only be called the UI thread.
+    private void setConnected(@ConnectionState.ConnectionStates int connectionState) {
+        Log.v(TAG, "setConnected(" + connectionState + ')');
+
+        // The fragment may no longer be attached to the parent activity.  If so, do nothing.
+        if (!isAdded()) {
+            return;
+        }
+
+        boolean connected = false;
+
+        switch (connectionState) {
+            case ConnectionState.DISCONNECTED:
+                clearConnectingDialog();
+                if (!(mActivity instanceof DisconnectedActivity)) {
+                    DisconnectedActivity.show(mActivity);
+                }
+                return;
+
+            case ConnectionState.CONNECTION_STARTED:
+                break;
+
+            case ConnectionState.CONNECTION_FAILED:
+                clearConnectingDialog();
+                // TODO: Make this a dialog? Allow the user to correct the
+                // server settings here?
+                try {
+                    Toast.makeText(mActivity, getText(R.string.connection_failed_text),
+                            Toast.LENGTH_LONG)
+                            .show();
+                } catch (IllegalStateException e) {
+                    // We are not allowed to show a toast at this point, but
+                    // the Toast is not important so we ignore it.
+                    Log.i(TAG, "Toast was not allowed: " + e);
+                }
+                break;
+
+            case ConnectionState.CONNECTION_COMPLETED:
+                connected = true;
+                break;
+
+            case ConnectionState.LOGIN_COMPLETED:
+                connected = true;
+                clearConnectingDialog();
+                break;
+
+            case ConnectionState.LOGIN_FAILED:
+                clearConnectingDialog();
+                Toast.makeText(mActivity, getText(R.string.login_failed_text), Toast.LENGTH_LONG)
+                        .show();
+                DisconnectedActivity.showLoginFailed(mActivity);
+                return;
+        }
+
+        // Ensure that option menu item state is adjusted as appropriate.
+        getActivity().supportInvalidateOptionsMenu();
+
+        if (mFullHeightLayout) {
+            nextButton.setEnabled(connected);
+            prevButton.setEnabled(connected);
+            shuffleButton.setEnabled(connected);
+            repeatButton.setEnabled(connected);
+        }
+
+        if (!connected) {
+            updateSongInfo(null);
+
+            playPauseButton.setImageResource(
+                    mActivity.getAttributeValue(R.attr.ic_action_av_connect));
+
+            if (mFullHeightLayout) {
+                albumArt.setImageResource(R.drawable.icon_album_noart_fullscreen);
+                nextButton.setImageResource(0);
+                prevButton.setImageResource(0);
+                shuffleButton.setImageResource(0);
+                repeatButton.setImageResource(0);
+                updatePlayerDropDown(Collections.<Player>emptyList(), null);
+                artistText.setText(getText(R.string.disconnected_text));
+                currentTime.setText("--:--");
+                totalTime.setText("--:--");
+                seekBar.setEnabled(false);
+                seekBar.setProgress(0);
+            } else {
+                albumArt.setImageResource(R.drawable.icon_album_noart);
+                mProgressBar.setEnabled(false);
+                mProgressBar.setProgress(0);
+            }
+        } else {
+            if (mFullHeightLayout) {
+                nextButton.setImageResource(
+                        mActivity.getAttributeValue(R.attr.ic_action_av_next));
+                prevButton.setImageResource(
+                        mActivity.getAttributeValue(R.attr.ic_action_av_previous));
+                seekBar.setEnabled(true);
+            } else {
+                mProgressBar.setEnabled(true);
+            }
+
+            PlayerState playerState = getPlayerState();
+
+            // May be no players connected.
+            // TODO: These views should be cleared if there's no player connected.
+            if (playerState == null)
+                return;
+
+            updateSongInfo(playerState.getCurrentSong());
+            updatePlayPauseIcon(playerState.getPlayStatus());
+            updateTimeDisplayTo(playerState.getCurrentTimeSecond(),
+                    playerState.getCurrentSongDuration());
+            updateShuffleStatus(playerState.getShuffleStatus());
+            updateRepeatStatus(playerState.getRepeatStatus());
+        }
+    }
+
+    private void updatePlayPauseIcon(PlayStatus playStatus) {
+        playPauseButton
+                .setImageResource((playStatus == PlayStatus.play) ?
+                        mActivity.getAttributeValue(R.attr.ic_action_av_pause)
+                        : mActivity.getAttributeValue(R.attr.ic_action_av_play));
+    }
+
+    private void updateShuffleStatus(ShuffleStatus shuffleStatus) {
+        if (mFullHeightLayout && shuffleStatus != null) {
+            shuffleButton.setImageResource(
+                    mActivity.getAttributeValue(shuffleStatus.getIcon()));
+        }
+    }
+
+    private void updateRepeatStatus(RepeatStatus repeatStatus) {
+        if (mFullHeightLayout && repeatStatus != null) {
+            repeatButton.setImageResource(
+                    mActivity.getAttributeValue(repeatStatus.getIcon()));
+        }
+    }
+
+    private void updatePowerMenuItems(boolean canPowerOn, boolean canPowerOff) {
+        boolean connected = isConnected();
+
+        // The fragment may no longer be attached to the parent activity.  If so, do nothing.
+        if (!isAdded()) {
+            return;
+        }
+
+        if (menu_item_poweron != null) {
+            if (canPowerOn && connected) {
+                Player player = getActivePlayer();
+                String playerName = player != null ? player.getName() : "";
+                menu_item_poweron.setTitle(getString(R.string.menu_item_poweron, playerName));
+                menu_item_poweron.setVisible(true);
+            } else {
+                menu_item_poweron.setVisible(false);
+            }
+        }
+
+        if (menu_item_poweroff != null) {
+            if (canPowerOff && connected) {
+                Player player = getActivePlayer();
+                String playerName = player != null ? player.getName() : "";
+                menu_item_poweroff.setTitle(getString(R.string.menu_item_poweroff, playerName));
+                menu_item_poweroff.setVisible(true);
+            } else {
+                menu_item_poweroff.setVisible(false);
+            }
+        }
+    }
+
+    /**
+     * Manages the list of connected players in the action bar.
+     *
+     * @param players A list of players to show. May be empty (use {@code
+     * Collections.&lt;Player>emptyList()}) but not null.
+     * @param activePlayer The currently active player. May be null.
+     */
+    private void updatePlayerDropDown(@NonNull List<Player> players,
+            @Nullable Player activePlayer) {
+        if (!isAdded()) {
+            return;
+        }
+
+        // Only include players that are connected to the server.
+        ArrayList<Player> connectedPlayers = new ArrayList<Player>();
+        for (Player player : players) {
+            if (player.getConnected()) {
+                connectedPlayers.add(player);
+            }
+        }
+
+        ActionBar actionBar = mActivity.getSupportActionBar();
+
+        // If there are multiple players connected then show a spinner allowing the user to
+        // choose between them.
+        if (connectedPlayers.size() > 1) {
+            actionBar.setDisplayShowTitleEnabled(false);
+            actionBar.setNavigationMode(ActionBar.NAVIGATION_MODE_LIST);
+            final ArrayAdapter<Player> playerAdapter = new ArrayAdapter<Player>(
+                    actionBar.getThemedContext(), android.R.layout.simple_spinner_dropdown_item,
+                    connectedPlayers) {
+                @Override
+                public View getDropDownView(int position, View convertView, ViewGroup parent) {
+                    return Util.getActionBarSpinnerItemView(getContext(), convertView, parent,
+                            getItem(position).getName());
+                }
+
+                @Override
+                public View getView(int position, View convertView, ViewGroup parent) {
+                    return Util.getActionBarSpinnerItemView(getContext(), convertView, parent,
+                            getItem(position).getName());
+                }
+            };
+            actionBar.setListNavigationCallbacks(playerAdapter,
+                    new ActionBar.OnNavigationListener() {
+                        @Override
+                        public boolean onNavigationItemSelected(int position, long id) {
+                            if (!playerAdapter.getItem(position)
+                                    .equals(mService.getActivePlayer())) {
+                                Log.i(TAG,
+                                        "onNavigationItemSelected.setActivePlayer(" + playerAdapter
+                                                .getItem(position) + ")");
+                                mService.setActivePlayer(playerAdapter.getItem(position));
+                            }
+                            return true;
+                        }
+                    });
+            if (activePlayer != null) {
+                actionBar.setSelectedNavigationItem(playerAdapter.getPosition(activePlayer));
+            }
+        } else {
+            // 0 or 1 players, disable the spinner, and either show the sole player in the
+            // action bar, or the app name if there are no players.
+            actionBar.setDisplayShowTitleEnabled(true);
+            actionBar.setNavigationMode(ActionBar.NAVIGATION_MODE_STANDARD);
+
+            if (connectedPlayers.size() == 1) {
+                actionBar.setTitle(connectedPlayers.get(0).getName());
+            } else {
+                // TODO: Alert the user if there are no connected players.
+                actionBar.setTitle(R.string.app_name);
+            }
+        }
+    }
+
+    protected void onServiceConnected(@NonNull ISqueezeService service) {
+        Log.v(TAG, "Service bound");
+        mService = service;
+
+        maybeRegisterCallbacks(mService);
+
+        // Assume they want to connect (unless manually disconnected).
+        if (!isConnected() && !isManualDisconnect()) {
+            startVisibleConnection();
+        }
+    }
+
+    @Override
+    public void onResume() {
+        super.onResume();
+        Log.d(TAG, "onResume...");
+
+        mImageFetcher.addImageCache(mActivity.getSupportFragmentManager(), mImageCacheParams);
+
+        // Start it and have it run forever (until it shuts itself down).
+        // This is required so swapping out the activity (and unbinding the
+        // service connection in onDestroy) doesn't cause the service to be
+        // killed due to zero refcount.  This is our signal that we want
+        // it running in the background.
+        mActivity.startService(new Intent(mActivity, SqueezeService.class));
+
+        if (mService != null) {
+            maybeRegisterCallbacks(mService);
+        }
+
+        if (new Preferences(mActivity).isAutoConnect()) {
+            mActivity.registerReceiver(broadcastReceiver, new IntentFilter(
+                    ConnectivityManager.CONNECTIVITY_ACTION));
+        }
+    }
+
+    /**
+     * Keep track of whether callbacks have been registered
+     */
+    private boolean mRegisteredCallbacks;
+
+    /**
+     * This is called when the service is first connected, and whenever the activity is resumed.
+     */
+    private void maybeRegisterCallbacks(@NonNull ISqueezeService service) {
+        if (!mRegisteredCallbacks) {
+            service.getEventBus().registerSticky(this);
+
+            mRegisteredCallbacks = true;
+        }
+    }
+
+    // Should only be called from the UI thread.
+    private void updateUIFromServiceState() {
+        // Update the UI to reflect connection state. Basically just for
+        // the initial display, as changing the prev/next buttons to empty
+        // doesn't seem to work in onCreate. (LayoutInflator still running?)
+        Log.d(TAG, "updateUIFromServiceState");
+        boolean connected = isConnected();
+        if (mService != null) {
+            setConnected(mService.getEventBus().getStickyEvent(ConnectionChanged.class).connectionState);
+        }
+    }
+
+    private void updateTimeDisplayTo(int secondsIn, int secondsTotal) {
+        if (mFullHeightLayout) {
+            if (updateSeekBar) {
+                if (seekBar.getMax() != secondsTotal) {
+                    seekBar.setMax(secondsTotal);
+                    totalTime.setText(Util.formatElapsedTime(secondsTotal));
+                }
+                seekBar.setProgress(secondsIn);
+                currentTime.setText(Util.formatElapsedTime(secondsIn));
+            }
+        } else {
+            if (mProgressBar.getMax() != secondsTotal) {
+                mProgressBar.setMax(secondsTotal);
+            }
+            mProgressBar.setProgress(secondsIn);
+        }
+    }
+
+    // Should only be called from the UI thread.
+    private void updateSongInfo(Song song) {
+        Log.v(TAG, "updateSongInfo " + song);
+        if (song != null) {
+            albumText.setText(song.getAlbumName());
+            trackText.setText(song.getName());
+            if (mFullHeightLayout) {
+                artistText.setText(song.getArtist());
+                if (song.isRemote()) {
+                    nextButton.setEnabled(false);
+                    Util.setAlpha(nextButton, 0.25f);
+                    prevButton.setEnabled(false);
+                    Util.setAlpha(prevButton, 0.25f);
+                    btnContextMenu.setVisibility(View.GONE);
+                } else {
+                    nextButton.setEnabled(true);
+                    Util.setAlpha(nextButton, 1.0f);
+                    prevButton.setEnabled(true);
+                    Util.setAlpha(prevButton, 1.0f);
+                    btnContextMenu.setVisibility(View.VISIBLE);
+                }
+            }
+        } else {
+            albumText.setText("");
+            trackText.setText("");
+            if (mFullHeightLayout) {
+                artistText.setText("");
+                btnContextMenu.setVisibility(View.GONE);
+            }
+        }
+        updateAlbumArt(song);
+    }
+
+    // Should only be called from the UI thread.
+    private void updateAlbumArt(Song song) {
+        if (song == null || !song.hasArtwork()) {
+            if (mFullHeightLayout) {
+                albumArt.setImageResource(song != null && song.isRemote()
+                        ? R.drawable.icon_iradio_noart_fullscreen
+                        : R.drawable.icon_album_noart_fullscreen);
+            } else {
+                albumArt.setImageResource(song != null && song.isRemote()
+                        ? R.drawable.icon_iradio_noart
+                        : R.drawable.icon_album_noart);
+            }
+            return;
+        }
+
+        // The image fetcher might not be ready yet.
+        if (mImageFetcher == null) {
+            return;
+        }
+
+        mImageFetcher.loadImage(song.getArtworkUrl(mService), albumArt);
+    }
+
+    private boolean setSecondsElapsed(int seconds) {
+        return mService != null && mService.setSecondsElapsed(seconds);
+    }
+
+    private PlayerState getPlayerState() {
+        if (mService == null) {
+            return null;
+        }
+        return mService.getPlayerState();
+    }
+
+    private Player getActivePlayer() {
+        if (mService == null) {
+            return null;
+        }
+        return mService.getActivePlayer();
+    }
+
+    private Song getCurrentSong() {
+        PlayerState playerState = getPlayerState();
+        return playerState != null ? playerState.getCurrentSong() : null;
+    }
+
+    private boolean isConnected() {
+        return mService != null && mService.isConnected();
+    }
+
+    private boolean isConnectInProgress() {
+        return mService != null && mService.isConnectInProgress();
+    }
+
+    private boolean canPowerOn() {
+        return mService != null && mService.canPowerOn();
+    }
+
+    private boolean canPowerOff() {
+        return mService != null && mService.canPowerOff();
+    }
+
+    @Override
+    public void onPause() {
+        Log.d(TAG, "onPause...");
+
+        clearConnectingDialog();
+        mImageFetcher.closeCache();
+
+        if (new Preferences(mActivity).isAutoConnect()) {
+            mActivity.unregisterReceiver(broadcastReceiver);
+        }
+
+        if (mRegisteredCallbacks) {
+            mService.cancelSubscriptions(this);
+            mService.getEventBus().unregister(this);
+            mRegisteredCallbacks = false;
+        }
+
+        super.onPause();
+    }
+
+    @Override
+    public void onDestroy() {
+        super.onDestroy();
+        if (mService != null) {
+            mActivity.unbindService(serviceConnection);
+        }
+    }
+
+    /**
+     * Builds a context menu suitable for the currently playing song.
+     * <p/>
+     * Takes the general song context menu, and disables items that make no sense for the song that
+     * is currently playing.
+     * <p/>
+     * {@inheritDoc}
+     *
+     * @param menu
+     * @param v
+     * @param menuInfo
+     */
+    public void onCreateContextMenu(ContextMenu menu, View v,
+            ContextMenu.ContextMenuInfo menuInfo) {
+        super.onCreateContextMenu(menu, v, menuInfo);
+        MenuInflater inflater = getActivity().getMenuInflater();
+        inflater.inflate(R.menu.songcontextmenu, menu);
+
+        menu.findItem(R.id.play_now).setVisible(false);
+        menu.findItem(R.id.play_next).setVisible(false);
+        menu.findItem(R.id.add_to_playlist).setVisible(false);
+
+        menu.findItem(R.id.view_this_album).setVisible(true);
+        menu.findItem(R.id.view_albums_by_song).setVisible(true);
+        menu.findItem(R.id.view_songs_by_artist).setVisible(true);
+    }
+
+    /**
+     * Handles clicks on the context menu.
+     * <p/>
+     * {@inheritDoc}
+     *
+     * @param item
+     *
+     * @return
+     */
+    public boolean onContextItemSelected(MenuItem item) {
+        Song song = getCurrentSong();
+        if (song == null || song.isRemote()) {
+            return false;
+        }
+
+        // Note: Very similar to code in SongView:doItemContext().  Refactor?
+        switch (item.getItemId()) {
+            case R.id.download:
+                mActivity.downloadItem(song);
+                return true;
+
+            case R.id.view_this_album:
+                SongListActivity.show(getActivity(), song.getAlbum());
+                return true;
+
+            case R.id.view_albums_by_song:
+                AlbumListActivity.show(getActivity(),
+                        new Artist(song.getArtistId(), song.getArtist()));
+                return true;
+
+            case R.id.view_songs_by_artist:
+                SongListActivity.show(getActivity(),
+                        new Artist(song.getArtistId(), song.getArtist()));
+                return true;
+
+            default:
+                throw new IllegalStateException("Unknown menu ID.");
+        }
+    }
+
+    /**
+     * @see android.support.v4.app.Fragment#onCreateOptionsMenu(android.view.Menu,
+     * android.view.MenuInflater)
+     */
+    @Override
+    public void onCreateOptionsMenu(Menu menu, MenuInflater inflater) {
+        // I confess that I don't understand why using the inflater passed as
+        // an argument here doesn't work -- but if you do it crashes without
+        // a stracktrace on API 7.
+        MenuInflater i = mActivity.getMenuInflater();
+        i.inflate(R.menu.now_playing_fragment, menu);
+
+        menu_item_connect = menu.findItem(R.id.menu_item_connect);
+        menu_item_disconnect = menu.findItem(R.id.menu_item_disconnect);
+        menu_item_poweron = menu.findItem(R.id.menu_item_poweron);
+        menu_item_poweroff = menu.findItem(R.id.menu_item_poweroff);
+        menu_item_players = menu.findItem(R.id.menu_item_players);
+        menu_item_playlists = menu.findItem(R.id.menu_item_playlist);
+        menu_item_search = menu.findItem(R.id.menu_item_search);
+    }
+
+    /**
+     * Sets the state of assorted option menu items based on whether or not there is a connection to
+     * the server.
+     */
+    @Override
+    public void onPrepareOptionsMenu(Menu menu) {
+        boolean connected = isConnected();
+
+        // Don't show an option to connect if there's no server to connect to.
+        boolean knowServerAddress = new Preferences(mActivity).getServerAddress() != null;
+        menu_item_connect.setEnabled(knowServerAddress);
+
+        // These are all set at the same time, so one check is sufficient
+        if (menu_item_connect != null) {
+            menu_item_disconnect.setVisible(connected);
+            menu_item_players.setEnabled(connected);
+            menu_item_playlists.setEnabled(connected);
+            menu_item_search.setEnabled(connected);
+        }
+
+        // Don't show the item to go to CurrentPlaylistActivity if in CurrentPlaylistActivity.
+        if (mActivity instanceof CurrentPlaylistActivity && menu_item_playlists != null) {
+            menu_item_playlists.setVisible(false);
+        }
+
+        updatePowerMenuItems(canPowerOn(), canPowerOff());
+    }
+
+    @Override
+    public boolean onOptionsItemSelected(MenuItem item) {
+        switch (item.getItemId()) {
+            case R.id.menu_item_settings:
+                SettingsActivity.show(mActivity);
+                return true;
+            case R.id.menu_item_search:
+                mActivity.onSearchRequested();
+                return true;
+            case R.id.menu_item_connect:
+                onUserInitiatesConnect();
+                return true;
+            case R.id.menu_item_disconnect:
+                mService.disconnect();
+                return true;
+            case R.id.menu_item_poweron:
+                mService.powerOn();
+                return true;
+            case R.id.menu_item_poweroff:
+                mService.powerOff();
+                return true;
+            case R.id.menu_item_playlist:
+                CurrentPlaylistActivity.show(mActivity);
+                break;
+            case R.id.menu_item_players:
+                PlayerListActivity.show(mActivity);
+                return true;
+            case R.id.menu_item_about:
+                new AboutDialog().show(getFragmentManager(), "AboutDialog");
+                return true;
+        }
+
+        return super.onOptionsItemSelected(item);
+    }
+
+    /**
+     * Has the user manually disconnected from the server?
+     *
+     * @return true if they have, false otherwise.
+     */
+    private boolean isManualDisconnect() {
+        return getActivity() instanceof DisconnectedActivity;
+    }
+
+    private void onUserInitiatesConnect() {
+        if (mService == null) {
+            Log.e(TAG, "serviceStub is null.");
+            return;
+        }
+        startVisibleConnection();
+    }
+
+    public void startVisibleConnection() {
+        Log.v(TAG, "startVisibleConnection");
+        if (mService == null) {
+            return;
+        }
+
+        Preferences preferences = new Preferences(mActivity);
+
+        // If we are configured to automatically connect on Wi-Fi availability
+        // we will also give the user the opportunity to enable Wi-Fi
+        if (preferences.isAutoConnect()) {
+            WifiManager wifiManager = (WifiManager) mActivity
+                    .getSystemService(Context.WIFI_SERVICE);
+            if (!wifiManager.isWifiEnabled()) {
+                FragmentManager fragmentManager = getFragmentManager();
+                if (fragmentManager != null) {
+                    EnableWifiDialog.show(getFragmentManager());
+                } else {
+                    Log.i(getTag(), "fragment manager is null so we can't show EnableWifiDialog");
+                }
+                return;
+                // When a Wi-Fi connection is made this method will be called again by the
+                // broadcastReceiver
+            }
+        }
+
+        Preferences.ServerAddress serverAddress = preferences.getServerAddress();
+        String ipPort = serverAddress.address;
+        if (ipPort == null) {
+            // Set up a server connection, if it is not present
+            DisconnectedActivity.show(mActivity);
+            return;
+        }
+
+        if (isConnectInProgress()) {
+            Log.v(TAG, "Connection is already in progress, connecting aborted");
+            return;
+        }
+        connectingDialog = ProgressDialog.show(mActivity,
+                getText(R.string.connecting_text),
+                getString(R.string.connecting_to_text, preferences.getServerName(serverAddress)),
+                true, false);
+        Log.v(TAG, "startConnect, ipPort: " + ipPort);
+        mService.startConnect(ipPort, preferences.getUserName(serverAddress, "test"),
+                preferences.getPassword(serverAddress, "test1"));
+    }
+
+    public void onEventMainThread(ConnectionChanged event) {
+        Log.d(TAG, "ConnectionChanged: " + event);
+        setConnected(event.connectionState);
+    }
+
+    public void onEventMainThread(HandshakeComplete event) {
+        // Event might arrive before this fragment has connected to the service (e.g.,
+        // the activity connected before this fragment did).
+        if (mService == null) {
+            return;
+        }
+
+        Log.d(TAG, "Handshake complete");
+        updatePowerMenuItems(canPowerOn(), canPowerOff());
+        updateUIFromServiceState();
+    }
+
+    public void onEventMainThread(MusicChanged event) {
+        updateSongInfo(event.mPlayerState.getCurrentSong());
+    }
+
+    public void onEventMainThread(PlayersChanged event) {
+        updatePlayerDropDown(event.mPlayers, event.mActivePlayer);
+    }
+
+    public void onEventMainThread(PlayStatusChanged event) {
+        updatePlayPauseIcon(event.mPlayStatus);
+    }
+
+    public void onEventMainThread(PowerStatusChanged event) {
+        updatePowerMenuItems(event.mCanPowerOn, event.mCanPowerOff);
+    }
+
+    public void onEventMainThread(RepeatStatusChanged event) {
+        updateRepeatStatus(event.mRepeatStatus);
+        if (!event.mInitial) {
+            Toast.makeText(mActivity, mActivity.getServerString(event.mRepeatStatus.getText()),
+                    Toast.LENGTH_SHORT).show();
+        }
+    }
+
+    public void onEventMainThread(ShuffleStatusChanged event) {
+        updateShuffleStatus(event.mShuffleStatus);
+        if (!event.mInitial) {
+            Toast.makeText(mActivity,
+                    mActivity.getServerString(event.mShuffleStatus.getText()),
+                    Toast.LENGTH_SHORT).show();
+        }
+    }
+
+    public void onEvent(SongTimeChanged event) {
+        NowPlayingFragment.this.secondsIn = event.mCurrentPosition;
+        NowPlayingFragment.this.secondsTotal = event.mDuration;
+        uiThreadHandler.sendEmptyMessage(UPDATE_TIME);
+    }
+}