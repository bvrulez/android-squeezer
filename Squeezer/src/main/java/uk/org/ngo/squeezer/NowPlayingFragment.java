/*
 * Copyright (c) 2012 Google Inc.  All Rights Reserved.
 *
 * Licensed under the Apache License, Version 2.0 (the "License");
 * you may not use this file except in compliance with the License.
 * You may obtain a copy of the License at
 *
 *      http://www.apache.org/licenses/LICENSE-2.0
 *
 * Unless required by applicable law or agreed to in writing, software
 * distributed under the License is distributed on an "AS IS" BASIS,
 * WITHOUT WARRANTIES OR CONDITIONS OF ANY KIND, either express or implied.
 * See the License for the specific language governing permissions and
 * limitations under the License.
 */

package uk.org.ngo.squeezer;

import android.app.Activity;
import android.app.ProgressDialog;
import android.content.BroadcastReceiver;
import android.content.ComponentName;
import android.content.Context;
import android.content.Intent;
import android.content.IntentFilter;
import android.content.ServiceConnection;
import android.net.ConnectivityManager;
import android.net.NetworkInfo;
import android.net.wifi.WifiManager;
import android.os.Build;
import android.os.Bundle;
import android.os.IBinder;
import android.support.annotation.MainThread;
import android.support.annotation.NonNull;
import android.support.annotation.Nullable;
import android.support.annotation.UiThread;
import android.support.v4.app.DialogFragment;
import android.support.v4.app.Fragment;
import android.support.v4.app.FragmentManager;
import android.support.v4.app.FragmentTransaction;
import android.support.v7.app.ActionBar;
import android.util.AttributeSet;
import android.util.Log;
import android.view.ContextMenu;
import android.view.LayoutInflater;
import android.view.Menu;
import android.view.MenuInflater;
import android.view.MenuItem;
import android.view.View;
import android.view.View.OnClickListener;
import android.view.ViewGroup;
import android.widget.ArrayAdapter;
import android.widget.ImageButton;
import android.widget.ImageView;
import android.widget.ProgressBar;
import android.widget.SeekBar;
import android.widget.SeekBar.OnSeekBarChangeListener;
import android.widget.TextView;

import com.google.common.base.Joiner;
import com.google.common.base.Strings;

import java.util.ArrayList;
import java.util.Collection;
import java.util.Collections;
import java.util.HashMap;

import uk.org.ngo.squeezer.dialog.AboutDialog;
import uk.org.ngo.squeezer.dialog.EnableWifiDialog;
import uk.org.ngo.squeezer.framework.BaseActivity;
import uk.org.ngo.squeezer.framework.BaseItemView;
import uk.org.ngo.squeezer.itemlist.AlarmsActivity;
import uk.org.ngo.squeezer.itemlist.CurrentPlaylistActivity;
import uk.org.ngo.squeezer.itemlist.LyricsActivity;
import uk.org.ngo.squeezer.itemlist.PlayerListActivity;
import uk.org.ngo.squeezer.itemlist.PluginListActivity;
import uk.org.ngo.squeezer.itemlist.PluginViewLogic;
import uk.org.ngo.squeezer.model.CurrentPlaylistItem;
import uk.org.ngo.squeezer.model.Player;
import uk.org.ngo.squeezer.model.PlayerState;
import uk.org.ngo.squeezer.model.PlayerState.RepeatStatus;
import uk.org.ngo.squeezer.model.PlayerState.ShuffleStatus;
import uk.org.ngo.squeezer.service.ConnectionState;
import uk.org.ngo.squeezer.service.ISqueezeService;
import uk.org.ngo.squeezer.service.ServerString;
import uk.org.ngo.squeezer.service.SqueezeService;
import uk.org.ngo.squeezer.service.event.ConnectionChanged;
import uk.org.ngo.squeezer.service.event.FavoritesExists;
import uk.org.ngo.squeezer.service.event.HandshakeComplete;
import uk.org.ngo.squeezer.service.event.MusicChanged;
import uk.org.ngo.squeezer.service.event.PlayStatusChanged;
import uk.org.ngo.squeezer.service.event.PlayersChanged;
import uk.org.ngo.squeezer.service.event.PowerStatusChanged;
import uk.org.ngo.squeezer.service.event.RegisterSqueezeNetwork;
import uk.org.ngo.squeezer.service.event.RepeatStatusChanged;
import uk.org.ngo.squeezer.service.event.ShuffleStatusChanged;
import uk.org.ngo.squeezer.service.event.SongTimeChanged;
import uk.org.ngo.squeezer.util.ImageFetcher;
import uk.org.ngo.squeezer.widget.FavoriteButton;

import static uk.org.ngo.squeezer.widget.FavoriteButton.FAVORITE_FALSE;
import static uk.org.ngo.squeezer.widget.FavoriteButton.FAVORITE_TRUE;
import static uk.org.ngo.squeezer.widget.FavoriteButton.FAVORITE_UNKNOWN;

public class NowPlayingFragment extends Fragment implements View.OnCreateContextMenuListener {

    private static final String TAG = "NowPlayingFragment";

    private BaseActivity mActivity;
    private PluginViewLogic pluginViewDelegate;

    @Nullable
    private ISqueezeService mService = null;

    private TextView albumText;

    private TextView artistAlbumText;

    private TextView artistText;

    private TextView trackText;

    @Nullable
<<<<<<< HEAD
    private View btnContextMenu;
=======
    private FavoriteButton btnFavorite;

    @Nullable
    private ImageView btnContextMenu;
>>>>>>> d6c10838

    private TextView currentTime;

    private TextView totalTime;

    private MenuItem menu_item_connect;

    private MenuItem menu_item_disconnect;

    private MenuItem menu_item_poweron;

    private MenuItem menu_item_poweroff;

    private MenuItem menu_item_players;

    private MenuItem menu_item_playlist;

    private MenuItem menu_item_alarm;

    private ImageButton playPauseButton;

    @Nullable
    private ImageButton nextButton;

    @Nullable
    private ImageButton prevButton;

    private ImageButton shuffleButton;

    private ImageButton repeatButton;

    private ImageView albumArt;

    /** In full-screen mode, shows the current progress through the track. */
    private SeekBar seekBar;

    /** In mini-mode, shows the current progress through the track. */
    private ProgressBar mProgressBar;

    // Updating the seekbar
    private boolean updateSeekBar = true;

    private final BroadcastReceiver broadcastReceiver = new BroadcastReceiver() {
        @Override
        public void onReceive(Context context, Intent intent) {
            ConnectivityManager connMgr = (ConnectivityManager) context
                    .getSystemService(Context.CONNECTIVITY_SERVICE);
            NetworkInfo networkInfo = connMgr.getNetworkInfo(ConnectivityManager.TYPE_WIFI);
            if (networkInfo.isConnected()) {
                Log.v(TAG, "Received WIFI connected broadcast");
                if (!isConnected()) {
                    // Requires a serviceStub. Else we'll do this on the service
                    // connection callback.
                    if (mService != null && !isManualDisconnect()) {
                        Log.v(TAG, "Initiated connect on WIFI connected");
                        startVisibleConnection();
                    }
                }
            }
        }
    };

    /** Does the server support favorites? */
    boolean serverCanFavorite = false;

    /** Dialog displayed while connecting to the server. */
    private ProgressDialog connectingDialog = null;

    /**
     * Shows the "connecting" dialog if it's not already showing.
     */
    @UiThread
    private void showConnectingDialog() {
        if (connectingDialog == null || !connectingDialog.isShowing()) {
            Preferences preferences = new Preferences(mActivity);
            Preferences.ServerAddress serverAddress = preferences.getServerAddress();

            connectingDialog = ProgressDialog.show(mActivity,
                    getText(R.string.connecting_text),
                    getString(R.string.connecting_to_text, preferences.getServerName(serverAddress)),
                    true, false);
        }
    }

    /**
     * Dismisses the "connecting" dialog if it's showing.
     */
    @UiThread
    private void dismissConnectingDialog() {
        if (connectingDialog != null && connectingDialog.isShowing()) {
            connectingDialog.dismiss();
        }
        connectingDialog = null;
    }


    private final ServiceConnection serviceConnection = new ServiceConnection() {
        @Override
        public void onServiceConnected(ComponentName name, IBinder binder) {
            Log.v(TAG, "ServiceConnection.onServiceConnected()");
            NowPlayingFragment.this.onServiceConnected((ISqueezeService) binder);
        }

        @Override
        public void onServiceDisconnected(ComponentName name) {
            mService = null;
        }
    };

    private boolean mFullHeightLayout;

    /**
     * Called before onAttach. Pull out the layout spec to figure out which layout to use later.
     */
    @Override
    public void onInflate(Activity activity, AttributeSet attrs, Bundle savedInstanceState) {
        super.onInflate(activity, attrs, savedInstanceState);

        int layout_height = attrs.getAttributeUnsignedIntValue(
                "http://schemas.android.com/apk/res/android",
                "layout_height", 0);

        mFullHeightLayout = (layout_height == ViewGroup.LayoutParams.FILL_PARENT);
    }

    @Override
    public void onAttach(Activity activity) {
        super.onAttach(activity);
        mActivity = (BaseActivity) activity;
        pluginViewDelegate = new PluginViewLogic(mActivity);
    }

    @Override
    public void onCreate(Bundle savedInstanceState) {
        super.onCreate(savedInstanceState);
        setHasOptionsMenu(true);

        mActivity.bindService(new Intent(mActivity, SqueezeService.class), serviceConnection,
                Context.BIND_AUTO_CREATE);
        Log.d(TAG, "did bindService; serviceStub = " + mService);
    }

    @Override
    public View onCreateView(LayoutInflater inflater, ViewGroup container,
            Bundle savedInstanceState) {
        View v;

        if (mFullHeightLayout) {
            v = inflater.inflate(R.layout.now_playing_fragment_full, container, false);

            artistText = (TextView) v.findViewById(R.id.artistname);
            albumText = (TextView) v.findViewById(R.id.albumname);
            shuffleButton = (ImageButton) v.findViewById(R.id.shuffle);
            repeatButton = (ImageButton) v.findViewById(R.id.repeat);
            currentTime = (TextView) v.findViewById(R.id.currenttime);
            totalTime = (TextView) v.findViewById(R.id.totaltime);
            seekBar = (SeekBar) v.findViewById(R.id.seekbar);

<<<<<<< HEAD
            BaseItemView.ViewHolder viewHolder = new BaseItemView.ViewHolder();
            viewHolder.contextMenuButtonHolder = v.findViewById(R.id.context_menu);
            viewHolder.contextMenuButton = (ImageButton) viewHolder.contextMenuButtonHolder.findViewById(R.id.context_menu_button);
            viewHolder.contextMenuLoading = (ProgressBar) viewHolder.contextMenuButtonHolder.findViewById(R.id.loading_progress);
            viewHolder.contextMenuButtonHolder.setOnCreateContextMenuListener(this);
            viewHolder.contextMenuButton.setOnClickListener(new OnClickListener() {
=======
            btnFavorite = (FavoriteButton) v.findViewById(R.id.favorite);
            btnFavorite.setThemeId(mActivity.getThemeId());
            btnFavorite.setFavoriteListener(new FavoriteButton.FavoriteListener() {
                @Override
                public void addFavorite() {
                    Song song = getCurrentSong();
                    if (song == null) {
                        return;
                    }
                    mService.favoritesAdd(song.getUrl(), song.getName());
                }

                @Override
                public void removeFavorite(@NonNull String index) {
                    Song song = getCurrentSong();
                    if (song == null) {
                        return;
                    }
                    mService.favoritesDelete(song.getUrl(), index);
                }
            });

            btnContextMenu = (ImageView) v.findViewById(R.id.context_menu);
            btnContextMenu.setOnCreateContextMenuListener(this);
            btnContextMenu.setOnClickListener(new OnClickListener() {
>>>>>>> d6c10838
                @Override
                public void onClick(View v) {
                    v.showContextMenu();
                }
            });
            btnContextMenu = viewHolder.contextMenuButtonHolder;
            btnContextMenu.setTag(viewHolder);
        } else {
            v = inflater.inflate(R.layout.now_playing_fragment_mini, container, false);

            mProgressBar = (ProgressBar) v.findViewById(R.id.progressbar);
            artistAlbumText = (TextView) v.findViewById(R.id.artistalbumname);
        }

        albumArt = (ImageView) v.findViewById(R.id.album);
        trackText = (TextView) v.findViewById(R.id.trackname);
        playPauseButton = (ImageButton) v.findViewById(R.id.pause);

        // May or may not be present in the layout, depending on orientation,
        // screen width, and so on.
        nextButton = (ImageButton) v.findViewById(R.id.next);
        prevButton = (ImageButton) v.findViewById(R.id.prev);

        // Marquee effect on TextViews only works if they're focused.
        trackText.requestFocus();

        playPauseButton.setOnClickListener(new OnClickListener() {
            @Override
            public void onClick(View v) {
                if (mService == null) {
                    return;
                }
                if (isConnected()) {
                    Log.v(TAG, "Pause...");
                    mService.togglePausePlay();
                } else {
                    // When we're not connected, the play/pause
                    // button turns into a green connect button.
                    onUserInitiatesConnect();
                }
            }
        });

        if (nextButton != null) {
            nextButton.setOnClickListener(new OnClickListener() {
                @Override
                public void onClick(View v) {
                    if (mService == null) {
                        return;
                    }
                    mService.nextTrack();
                }
            });
        }

        if (prevButton != null) {
            prevButton.setOnClickListener(new OnClickListener() {
                @Override
                public void onClick(View v) {
                    if (mService == null) {
                        return;
                    }
                    mService.previousTrack();
                }
            });
        }

        if (mFullHeightLayout) {
            /*
             * TODO: Simplify these following the notes at
             * http://developer.android.com/resources/articles/ui-1.6.html.
             * Maybe. because the TextView resources don't support the
             * android:onClick attribute.
             */
            shuffleButton.setOnClickListener(new OnClickListener() {
                @Override
                public void onClick(View v) {
                    if (mService == null) {
                        return;
                    }
                    mService.toggleShuffle();
                }
            });

            repeatButton.setOnClickListener(new OnClickListener() {
                @Override
                public void onClick(View v) {
                    if (mService == null) {
                        return;
                    }
                    mService.toggleRepeat();
                }
            });

            seekBar.setOnSeekBarChangeListener(new OnSeekBarChangeListener() {
                CurrentPlaylistItem seekingSong;

                // Update the time indicator to reflect the dragged thumb
                // position.
                @Override
                public void onProgressChanged(SeekBar s, int progress, boolean fromUser) {
                    if (fromUser) {
                        currentTime.setText(Util.formatElapsedTime(progress));
                    }
                }

                // Disable updates when user drags the thumb.
                @Override
                public void onStartTrackingTouch(SeekBar s) {
                    seekingSong = getCurrentSong();
                    updateSeekBar = false;
                }

                // Re-enable updates. If the current song is the same as when
                // we started seeking then jump to the new point in the track,
                // otherwise ignore the seek.
                @Override
                public void onStopTrackingTouch(SeekBar s) {
                    CurrentPlaylistItem thisSong = getCurrentSong();

                    updateSeekBar = true;

                    if (seekingSong == thisSong) {
                        setSecondsElapsed(s.getProgress());
                    }
                }
            });
        } else {
            // Clicking on the layout goes to NowPlayingActivity.
            v.setOnClickListener(new OnClickListener() {
                @Override
                public void onClick(View v) {
                    NowPlayingActivity.show(mActivity);
                }
            });
        }

        return v;
    }

    @UiThread
    private void updatePlayPauseIcon(@PlayerState.PlayState String playStatus) {
        playPauseButton
                .setImageResource((PlayerState.PLAY_STATE_PLAY.equals(playStatus)) ?
                        mActivity.getAttributeValue(R.attr.ic_action_av_pause)
                        : mActivity.getAttributeValue(R.attr.ic_action_av_play));
    }

    @UiThread
    private void updateShuffleStatus(ShuffleStatus shuffleStatus) {
        if (mFullHeightLayout && shuffleStatus != null) {
            shuffleButton.setImageResource(
                    mActivity.getAttributeValue(shuffleStatus.getIcon()));
        }
    }

    @UiThread
    private void updateRepeatStatus(RepeatStatus repeatStatus) {
        if (mFullHeightLayout && repeatStatus != null) {
            repeatButton.setImageResource(
                    mActivity.getAttributeValue(repeatStatus.getIcon()));
        }
    }

    @UiThread
    private void updatePowerMenuItems(boolean canPowerOn, boolean canPowerOff) {
        boolean connected = isConnected();

        // The fragment may no longer be attached to the parent activity.  If so, do nothing.
        if (!isAdded()) {
            return;
        }

        if (menu_item_poweron != null) {
            if (canPowerOn && connected) {
                Player player = getActivePlayer();
                String playerName = player != null ? player.getName() : "";
                menu_item_poweron.setTitle(getString(R.string.menu_item_poweron, playerName));
                menu_item_poweron.setVisible(true);
            } else {
                menu_item_poweron.setVisible(false);
            }
        }

        if (menu_item_poweroff != null) {
            if (canPowerOff && connected) {
                Player player = getActivePlayer();
                String playerName = player != null ? player.getName() : "";
                menu_item_poweroff.setTitle(getString(R.string.menu_item_poweroff, playerName));
                menu_item_poweroff.setVisible(true);
            } else {
                menu_item_poweroff.setVisible(false);
            }
        }
    }

    /**
     * Manages the list of connected players in the action bar.
     *
     * @param players A list of players to show. May be empty (use {@code
     * Collections.&lt;Player>emptyList()}) but not null.
     * @param activePlayer The currently active player. May be null.
     */
    @UiThread
    private void updatePlayerDropDown(@NonNull Collection<Player> players,
            @Nullable Player activePlayer) {
        if (!isAdded()) {
            return;
        }

        // Only include players that are connected to the server.
        ArrayList<Player> connectedPlayers = new ArrayList<>();
        for (Player player : players) {
            if (player.getConnected()) {
                connectedPlayers.add(player);
            }
        }
        Collections.sort(connectedPlayers); // sort players alphabetically by player name

        ActionBar actionBar = mActivity.getSupportActionBar();

        // If there are multiple players connected then show a spinner allowing the user to
        // choose between them.
        if (connectedPlayers.size() > 1) {
            actionBar.setDisplayShowTitleEnabled(false);
            actionBar.setNavigationMode(ActionBar.NAVIGATION_MODE_LIST);
            final Context actionBarContext = actionBar.getThemedContext();
            final ArrayAdapter<Player> playerAdapter = new ArrayAdapter<Player>(
                    actionBarContext, android.R.layout.simple_spinner_dropdown_item,
                    connectedPlayers) {
                @Override
                public View getDropDownView(int position, View convertView, @NonNull ViewGroup parent) {
                    return Util.getActionBarSpinnerItemView(actionBarContext, convertView, parent,
                            getItem(position).getName());
                }

                @Override
                public @NonNull View getView(int position, View convertView, @NonNull ViewGroup parent) {
                    return Util.getActionBarSpinnerItemView(actionBarContext, convertView, parent,
                            getItem(position).getName());
                }
            };
            actionBar.setListNavigationCallbacks(playerAdapter,
                    new ActionBar.OnNavigationListener() {
                        @Override
                        public boolean onNavigationItemSelected(int position, long id) {
                            if (!playerAdapter.getItem(position)
                                    .equals(mService.getActivePlayer())) {
                                Log.i(TAG,
                                        "onNavigationItemSelected.setActivePlayer(" + playerAdapter
                                                .getItem(position) + ")");
                                mService.setActivePlayer(playerAdapter.getItem(position));
                                updateUiFromPlayerState(mService.getActivePlayerState());
                            }
                            return true;
                        }
                    });
            if (activePlayer != null) {
                actionBar.setSelectedNavigationItem(playerAdapter.getPosition(activePlayer));
            }
        } else {
            // 0 or 1 players, disable the spinner, and either show the sole player in the
            // action bar, or the app name if there are no players.
            actionBar.setDisplayShowTitleEnabled(true);
            actionBar.setNavigationMode(ActionBar.NAVIGATION_MODE_STANDARD);

            if (connectedPlayers.size() == 1) {
                actionBar.setTitle(connectedPlayers.get(0).getName());
            } else {
                // TODO: Alert the user if there are no connected players.
                actionBar.setTitle(R.string.app_name);
            }
        }
    }

    protected void onServiceConnected(@NonNull ISqueezeService service) {
        Log.v(TAG, "Service bound");
        mService = service;

        maybeRegisterCallbacks(mService);

        // Assume they want to connect (unless manually disconnected).
        if (!isConnected() && !isManualDisconnect()) {
            startVisibleConnection();
        }
    }

    @Override
    public void onResume() {
        super.onResume();
        Log.d(TAG, "onResume...");

        if (mService != null) {
            maybeRegisterCallbacks(mService);
        }

        if (new Preferences(mActivity).isAutoConnect()) {
            mActivity.registerReceiver(broadcastReceiver, new IntentFilter(
                    ConnectivityManager.CONNECTIVITY_ACTION));
        }
    }

    /**
     * Keep track of whether callbacks have been registered
     */
    private boolean mRegisteredCallbacks;

    /**
     * This is called when the service is first connected, and whenever the activity is resumed.
     */
    private void maybeRegisterCallbacks(@NonNull ISqueezeService service) {
        if (!mRegisteredCallbacks) {
            service.getEventBus().registerSticky(this);

            mRegisteredCallbacks = true;
        }
    }

    @UiThread
    private void updateTimeDisplayTo(int secondsIn, int secondsTotal) {
        if (mFullHeightLayout) {
            if (updateSeekBar) {
                if (seekBar.getMax() != secondsTotal) {
                    seekBar.setMax(secondsTotal);
                    totalTime.setText(Util.formatElapsedTime(secondsTotal));
                }
                seekBar.setProgress(secondsIn);
                currentTime.setText(Util.formatElapsedTime(secondsIn));
            }
        } else {
            if (mProgressBar.getMax() != secondsTotal) {
                mProgressBar.setMax(secondsTotal);
            }
            mProgressBar.setProgress(secondsIn);
        }
    }

    /**
     * Update the UI based on the player state. Call this when the active player
     * changes.
     *
     * @param playerState the player state to reflect in the UI.
     */
    @UiThread
    private void updateUiFromPlayerState(@NonNull PlayerState playerState) {
        updateSongInfo(playerState);

        updatePlayPauseIcon(playerState.getPlayStatus());
        updateShuffleStatus(playerState.getShuffleStatus());
        updateRepeatStatus(playerState.getRepeatStatus());
        updatePowerMenuItems(canPowerOn(), canPowerOff());
    }

    /**
     * Joins elements together with ' - ', skipping nulls.
     */
    protected static final Joiner mJoiner = Joiner.on(" - ").skipNulls();

    /**
     * Update the UI when the song changes, either because the track has changed, or the
     * active player has changed.
     *
     * @param playerState the player state for the song.
     */
    @UiThread
    private void updateSongInfo(@NonNull PlayerState playerState) {
        updateTimeDisplayTo((int)playerState.getCurrentTimeSecond(),
                playerState.getCurrentSongDuration());

        CurrentPlaylistItem song = playerState.getCurrentSong();
        if (song == null) {
            // Create empty song if this is called (via _HandshakeComplete) before status is received
            song = new CurrentPlaylistItem(new HashMap<String, Object>());
        }

        // TODO handle button remapping (buttons in status response)
        if (!song.getTrack().isEmpty()) {
            trackText.setText(song.getTrack());

<<<<<<< HEAD
            // don't remove rew and fwd for remote tracks, because a single track playlist
            // is not an indication that fwd and rwd are invalid actions
            if ((playerState.getCurrentPlaylistTracksNum() == 1) && !playerState.isRemote()) {
=======
            // If remote and number of tracks in playlist is not 1, it's spotify
            // or another streaming service. Then make prev- en nextbutton available
            if ((song.isRemote()) && (playerState.getCurrentPlaylistTracksNum() == 1)) {
>>>>>>> d6c10838
                disableButton(nextButton);
                disableButton(prevButton);
                if (btnContextMenu != null) {
                    btnContextMenu.setVisibility(View.GONE);
                }
            } else {
                enableButton(nextButton);
                enableButton(prevButton);
                if (btnContextMenu != null) {
                    btnContextMenu.setVisibility(View.VISIBLE);
                }
            }

            if (mFullHeightLayout) {
                // Query to find out if this song is a favourite.
                clearFavoriteInfo();
                if (serverCanFavorite) {
                    try {
                        mService.favoritesExists(song.getUrl());
                    } catch (SqueezeService.HandshakeNotCompleteException e) {
                        // This method will be called again when handshake completes, ignore exception
                    }
                }

                artistText.setText(song.getArtist());
                albumText.setText(song.getAlbum());
                totalTime.setText(Util.formatElapsedTime(playerState.getCurrentSongDuration()));
            } else {
                artistAlbumText.setText(mJoiner.join(
                        Strings.emptyToNull(song.getArtist()),
                        Strings.emptyToNull(song.getAlbum())));
            }
        } else {
            trackText.setText("");
            if (mFullHeightLayout) {
                artistText.setText("");
                albumText.setText("");
                btnContextMenu.setVisibility(View.GONE);
            } else {
                artistAlbumText.setText("");
            }
        }

        if (!song.hasArtwork()) {
            albumArt.setImageResource(song.getIconResource());
        } else {
            ImageFetcher.getInstance(mActivity).loadImage(song.getIcon(), albumArt);
        }
    }

    /**
     * Enable a button, which may be null.
     *
     * @param button the button to enable.
     */
    private static void enableButton(@Nullable ImageButton button) {
        setButtonState(button, true);
    }

    /**
     * Disable a button, which may be null.
     *
     * @param button the button to enable.
     */
    private static void disableButton(@Nullable ImageButton button) {
        setButtonState(button, false);
    }

    /**
     * Sets the state of a button to either enabled or disabled. Enabled buttons
     * are active and have a 1.0 alpha, disabled buttons are inactive and have a
     * 0.25 alpha. {@code button} may be null, in which case nothing happens.
     *
     * @param button the button to affect
     * @param state the desired state, {@code true} to enable {@code false} to disable.
     */
    private static void setButtonState(@Nullable ImageButton button, boolean state) {
        if (button == null) {
            return;
        }

        button.setEnabled(state);
        Util.setAlpha(button, state ? 1.0f : 0.25f);
    }

    private boolean setSecondsElapsed(int seconds) {
        return mService != null && mService.setSecondsElapsed(seconds);
    }

    private PlayerState getPlayerState() {
        if (mService == null) {
            return null;
        }
        return mService.getPlayerState();
    }

    private Player getActivePlayer() {
        if (mService == null) {
            return null;
        }
        return mService.getActivePlayer();
    }

    private CurrentPlaylistItem getCurrentSong() {
        PlayerState playerState = getPlayerState();
        return playerState != null ? playerState.getCurrentSong() : null;
    }

    private boolean isConnected() {
        return mService != null && mService.isConnected();
    }

    private boolean isConnectInProgress() {
        return mService != null && mService.isConnectInProgress();
    }

    private boolean canPowerOn() {
        return mService != null && mService.canPowerOn();
    }

    private boolean canPowerOff() {
        return mService != null && mService.canPowerOff();
    }

    @Override
    public void onPause() {
        Log.d(TAG, "onPause...");

        dismissConnectingDialog();

        if (new Preferences(mActivity).isAutoConnect()) {
            mActivity.unregisterReceiver(broadcastReceiver);
        }

        if (mRegisteredCallbacks) {
            mService.getEventBus().unregister(this);
            mRegisteredCallbacks = false;
        }

        super.onPause();
    }

    @Override
    public void onDestroy() {
        super.onDestroy();
        if (mService != null) {
            mActivity.unbindService(serviceConnection);
        }
    }

    /**
     * Builds a context menu suitable for the currently playing song.
     * <p>
     * Takes the general song context menu, and disables items that make no sense for the song that
     * is currently playing.
     * <p>
     * {@inheritDoc}
     *
     * @param menu
     * @param v
     * @param menuInfo
     */
    @Override
    public void onCreateContextMenu(ContextMenu menu, View v,
            ContextMenu.ContextMenuInfo menuInfo) {
<<<<<<< HEAD
        pluginViewDelegate.onCreateContextMenu(menu, v, getCurrentSong());
=======
        super.onCreateContextMenu(menu, v, menuInfo);
        MenuInflater inflater = getActivity().getMenuInflater();
        inflater.inflate(R.menu.songcontextmenu, menu);

        menu.findItem(R.id.play_now).setVisible(false);
        menu.findItem(R.id.play_next).setVisible(false);
        menu.findItem(R.id.add_to_playlist).setVisible(false);

        Song song = getCurrentSong();
        if (song != null && song.hasLyrics()) {
            menu.findItem(R.id.lyrics).setVisible(true);
        }
        menu.findItem(R.id.view_this_album).setVisible(true);
        menu.findItem(R.id.view_albums_by_song).setVisible(true);
        menu.findItem(R.id.view_songs_by_artist).setVisible(true);
>>>>>>> d6c10838
    }

    /**
     * Handles clicks on the context menu.
     * <p>
     * {@inheritDoc}
     *
     * @param item
     *
     * @return
     */
    @Override
    public boolean onContextItemSelected(MenuItem item) {
<<<<<<< HEAD
        return pluginViewDelegate.doItemContext(item, getCurrentSong());
=======
        Song song = getCurrentSong();
        if (song == null || song.isRemote()) {
            return false;
        }

        // Note: Very similar to code in SongView:doItemContext().  Refactor?
        switch (item.getItemId()) {
            case R.id.download:
                mActivity.downloadItem(song);
                return true;

            case R.id.lyrics:
                LyricsActivity.show(getActivity(), song);
                return true;

            case R.id.view_this_album:
                SongListActivity.show(getActivity(), song.getAlbum());
                return true;

            case R.id.view_albums_by_song:
                AlbumListActivity.show(getActivity(),
                        new Artist(song.getArtistId(), song.getArtist()));
                return true;

            case R.id.view_songs_by_artist:
                SongListActivity.show(getActivity(),
                        new Artist(song.getArtistId(), song.getArtist()));
                return true;

            default:
                throw new IllegalStateException("Unknown menu ID.");
        }
>>>>>>> d6c10838
    }

    /**
     * @see android.support.v4.app.Fragment#onCreateOptionsMenu(android.view.Menu,
     * android.view.MenuInflater)
     */
    @Override
    public void onCreateOptionsMenu(Menu menu, MenuInflater inflater) {
        // I confess that I don't understand why using the inflater passed as
        // an argument here doesn't work -- but if you do it crashes without
        // a stracktrace on API 7.
        MenuInflater i = mActivity.getMenuInflater();
        i.inflate(R.menu.now_playing_fragment, menu);

        menu_item_connect = menu.findItem(R.id.menu_item_connect);
        menu_item_disconnect = menu.findItem(R.id.menu_item_disconnect);
        menu_item_poweron = menu.findItem(R.id.menu_item_poweron);
        menu_item_poweroff = menu.findItem(R.id.menu_item_poweroff);
        menu_item_players = menu.findItem(R.id.menu_item_players);
        menu_item_playlist = menu.findItem(R.id.menu_item_playlist);
        menu_item_alarm = menu.findItem(R.id.menu_item_alarm);
    }

    /**
     * Sets the state of assorted option menu items based on whether or not there is a connection to
     * the server, and if so, whether any players are connected.
     */
    @Override
    public void onPrepareOptionsMenu(Menu menu) {
        boolean connected = isConnected();

        // Don't show an option to connect if there's no server to connect to.
        boolean knowServerAddress = new Preferences(mActivity).getServerAddress() != null;
        menu_item_connect.setEnabled(knowServerAddress);

        // These are all set at the same time, so one check is sufficient
        if (menu_item_connect != null) {
            // Set visibility and enabled state of menu items that are not player-specific.
            menu_item_connect.setVisible(!connected);
            menu_item_disconnect.setVisible(connected);

            // Set visibility and enabled state of menu items that are player-specific and
            // require a connection to the server.
            boolean haveConnectedPlayers = connected && mService != null
                    && !mService.getPlayers().isEmpty();

            menu_item_players.setVisible(haveConnectedPlayers);
            menu_item_playlist.setVisible(haveConnectedPlayers);
            menu_item_alarm.setVisible(haveConnectedPlayers);
            if (connected)
                menu_item_alarm.setTitle(ServerString.ALARM.getLocalizedString());
        }

        // Don't show the item to go to CurrentPlaylistActivity if in CurrentPlaylistActivity.
        if (mActivity instanceof CurrentPlaylistActivity && menu_item_playlist != null) {
            menu_item_playlist.setVisible(false);
        }
        // Don't show the item to go to alarms if in AlarmsActivity.
        if (mActivity instanceof AlarmsActivity && menu_item_alarm != null) {
            menu_item_alarm.setVisible(false);
        }

        updatePowerMenuItems(canPowerOn(), canPowerOff());
    }

    @Override
    public boolean onOptionsItemSelected(MenuItem item) {
        switch (item.getItemId()) {
            case R.id.menu_item_settings:
                SettingsActivity.show(mActivity);
                return true;
            case R.id.menu_item_connect:
                onUserInitiatesConnect();
                return true;
            case R.id.menu_item_disconnect:
                mService.disconnect();
                return true;
            case R.id.menu_item_poweron:
                mService.powerOn();
                return true;
            case R.id.menu_item_poweroff:
                mService.powerOff();
                return true;
            case R.id.menu_item_playlist:
                CurrentPlaylistActivity.show(mActivity);
                break;
            case R.id.menu_item_players:
                PlayerListActivity.show(mActivity);
                return true;
            case R.id.menu_item_alarm:
                AlarmsActivity.show(mActivity);
                return true;
            case R.id.menu_item_about:
                new AboutDialog().show(getFragmentManager(), "AboutDialog");
                return true;
        }

        return super.onOptionsItemSelected(item);
    }

    /**
     * Has the user manually disconnected from the server?
     *
     * @return true if they have, false otherwise.
     */
    private boolean isManualDisconnect() {
        return getActivity() instanceof ConnectActivity;
    }

    private void onUserInitiatesConnect() {
        if (mService == null) {
            Log.e(TAG, "serviceStub is null.");
            return;
        }
        startVisibleConnection();
    }

    public void startVisibleConnection() {
        Log.v(TAG, "startVisibleConnection");
        if (mService == null) {
            return;
        }

        Preferences preferences = new Preferences(mActivity);

        // If we are configured to automatically connect on Wi-Fi availability
        // we will also give the user the opportunity to enable Wi-Fi
        if (preferences.isAutoConnect()) {
            WifiManager wifiManager = (WifiManager) mActivity
                    .getApplicationContext().getSystemService(Context.WIFI_SERVICE);
            if (!wifiManager.isWifiEnabled()) {
                FragmentManager fragmentManager = getFragmentManager();
                if (fragmentManager == null) {
                    Log.i(TAG, "fragment manager is null so we can't show EnableWifiDialog");
                    return;
                }

                FragmentTransaction ft = fragmentManager.beginTransaction();
                Fragment prev = fragmentManager.findFragmentByTag(EnableWifiDialog.TAG);
                if (prev != null) {
                    ft.remove(prev);
                }
                ft.addToBackStack(null);

                // Create and show the dialog.
                DialogFragment enableWifiDialog = new EnableWifiDialog();
                enableWifiDialog.show(ft, EnableWifiDialog.TAG);
                return;
                // When a Wi-Fi connection is made this method will be called again by the
                // broadcastReceiver
            }
        }

        if (!preferences.hasServerConfig()) {
            // Set up a server connection, if it is not present
            ConnectActivity.show(mActivity);
            return;
        }

        if (isConnectInProgress()) {
            Log.v(TAG, "Connection is already in progress, connecting aborted");
            return;
        }
        mService.startConnect();
    }


    @MainThread
    public void onEventMainThread(ConnectionChanged event) {
        Log.d(TAG, "ConnectionChanged: " + event);

        // The fragment may no longer be attached to the parent activity.  If so, do nothing.
        if (!isAdded()) {
            return;
        }

        // Handle any of the reasons for disconnection, clear the dialog and show the
        // ConnectActivity.
        if (event.connectionState == ConnectionState.DISCONNECTED) {
            dismissConnectingDialog();
            ConnectActivity.show(mActivity);
            return;
        }

        if (event.connectionState == ConnectionState.CONNECTION_FAILED) {
            dismissConnectingDialog();
            ConnectActivity.showConnectionFailed(mActivity);
            return;
        }

        if (event.connectionState == ConnectionState.LOGIN_FAILED) {
            dismissConnectingDialog();
            ConnectActivity.showLoginFailed(mActivity);
            return;
        }

        // Any other event means that a connection is in progress, make sure the dialog is showing.
        showConnectingDialog();

        // Ensure that option menu item state is adjusted as appropriate.
        getActivity().supportInvalidateOptionsMenu();

        playPauseButton.setImageResource(
                mActivity.getAttributeValue(R.attr.ic_action_av_connect));

        disableButton(nextButton);
        disableButton(prevButton);

        if (mFullHeightLayout) {
            shuffleButton.setEnabled(false);
            repeatButton.setEnabled(false);

            albumArt.setImageResource(R.drawable.icon_album_noart_fullscreen);
            shuffleButton.setImageResource(0);
            repeatButton.setImageResource(0);
            updatePlayerDropDown(Collections.<Player>emptyList(), null);
            artistText.setText(getText(R.string.disconnected_text));
            currentTime.setText("--:--");
            totalTime.setText("--:--");
            seekBar.setEnabled(false);
            seekBar.setProgress(0);
        } else {
            albumArt.setImageResource(R.drawable.icon_album_noart);
            mProgressBar.setEnabled(false);
            mProgressBar.setProgress(0);
        }
     }

    @MainThread
    public void onEventMainThread(HandshakeComplete event) {
        // Event might arrive before this fragment has connected to the service (e.g.,
        // the activity connected before this fragment did).
        // XXX: Verify that this is possible, since the fragment can't register for events
        // until it's connected to the service.
        if (mService == null) {
            return;
        }

        Log.d(TAG, "Handshake complete");

        dismissConnectingDialog();

        enableButton(nextButton);
        enableButton(prevButton);
        if (mFullHeightLayout) {
            shuffleButton.setEnabled(true);
            repeatButton.setEnabled(true);
            seekBar.setEnabled(true);
        } else {
            mProgressBar.setEnabled(true);
        }

        serverCanFavorite = event.canFavorites;
        if (!serverCanFavorite && btnFavorite != null) {
            btnFavorite.setVisibility(View.GONE);
        }

        PlayerState playerState = getPlayerState();

        // May be no players connected.
        // TODO: These views should be cleared if there's no player connected.
        if (playerState == null)
            return;

        updateUiFromPlayerState(playerState);
    }

    @MainThread
    public void onEventMainThread(@SuppressWarnings("unused") RegisterSqueezeNetwork event) {
        // We're connected but the controller needs to register with the server
        PluginListActivity.register(mActivity);
    }

    @MainThread
    public void onEventMainThread(MusicChanged event) {
        if (event.player.equals(mService.getActivePlayer())) {
            updateSongInfo(event.playerState);
        }
    }

    @MainThread
    public void onEventMainThread(PlayersChanged event) {
        updatePlayerDropDown(event.players.values(), mService.getActivePlayer());
    }

    @MainThread
    public void onEventMainThread(PlayStatusChanged event) {
        if (event.player.equals(mService.getActivePlayer())) {
            updatePlayPauseIcon(event.playStatus);
        }
    }

    @MainThread
    public void onEventMainThread(PowerStatusChanged event) {
        if (event.player.equals(mService.getActivePlayer())) {
            updatePowerMenuItems(event.canPowerOn, event.canPowerOff);
        }
    }

    @MainThread
    public void onEventMainThread(RepeatStatusChanged event) {
        if (event.player.equals(mService.getActivePlayer())) {
            updateRepeatStatus(event.repeatStatus);
        }
    }

    @MainThread
    public void onEventMainThread(ShuffleStatusChanged event) {
        if (event.player.equals(mService.getActivePlayer())) {
            updateShuffleStatus(event.shuffleStatus);
        }
    }

    @MainThread
    public void onEventMainThread(SongTimeChanged event) {
        if (event.player.equals(mService.getActivePlayer())) {
            updateTimeDisplayTo(event.currentPosition, event.duration);
        }
    }

    @MainThread
    public void onEventMainThread(FavoritesExists event) {
        if (btnFavorite == null) {
            return;
        }

        Song song = getCurrentSong();
        if (song == null) {
            return;
        }

        if (!event.url.equals(song.getUrl())) {
            return;
        }

        btnFavorite.setState(event.isFavorite ? FAVORITE_TRUE : FAVORITE_FALSE, event.index);
    }

    /**
     * Clear the details of the current song's favorite information.
     */
    private void clearFavoriteInfo() {
        if (btnFavorite == null) {
            return;
        }
        btnFavorite.setState(FAVORITE_UNKNOWN, "");
    }
}
<|MERGE_RESOLUTION|>--- conflicted
+++ resolved
@@ -1,1292 +1,1144 @@
-/*
- * Copyright (c) 2012 Google Inc.  All Rights Reserved.
- *
- * Licensed under the Apache License, Version 2.0 (the "License");
- * you may not use this file except in compliance with the License.
- * You may obtain a copy of the License at
- *
- *      http://www.apache.org/licenses/LICENSE-2.0
- *
- * Unless required by applicable law or agreed to in writing, software
- * distributed under the License is distributed on an "AS IS" BASIS,
- * WITHOUT WARRANTIES OR CONDITIONS OF ANY KIND, either express or implied.
- * See the License for the specific language governing permissions and
- * limitations under the License.
- */
-
-package uk.org.ngo.squeezer;
-
-import android.app.Activity;
-import android.app.ProgressDialog;
-import android.content.BroadcastReceiver;
-import android.content.ComponentName;
-import android.content.Context;
-import android.content.Intent;
-import android.content.IntentFilter;
-import android.content.ServiceConnection;
-import android.net.ConnectivityManager;
-import android.net.NetworkInfo;
-import android.net.wifi.WifiManager;
-import android.os.Build;
-import android.os.Bundle;
-import android.os.IBinder;
-import android.support.annotation.MainThread;
-import android.support.annotation.NonNull;
-import android.support.annotation.Nullable;
-import android.support.annotation.UiThread;
-import android.support.v4.app.DialogFragment;
-import android.support.v4.app.Fragment;
-import android.support.v4.app.FragmentManager;
-import android.support.v4.app.FragmentTransaction;
-import android.support.v7.app.ActionBar;
-import android.util.AttributeSet;
-import android.util.Log;
-import android.view.ContextMenu;
-import android.view.LayoutInflater;
-import android.view.Menu;
-import android.view.MenuInflater;
-import android.view.MenuItem;
-import android.view.View;
-import android.view.View.OnClickListener;
-import android.view.ViewGroup;
-import android.widget.ArrayAdapter;
-import android.widget.ImageButton;
-import android.widget.ImageView;
-import android.widget.ProgressBar;
-import android.widget.SeekBar;
-import android.widget.SeekBar.OnSeekBarChangeListener;
-import android.widget.TextView;
-
-import com.google.common.base.Joiner;
-import com.google.common.base.Strings;
-
-import java.util.ArrayList;
-import java.util.Collection;
-import java.util.Collections;
-import java.util.HashMap;
-
-import uk.org.ngo.squeezer.dialog.AboutDialog;
-import uk.org.ngo.squeezer.dialog.EnableWifiDialog;
-import uk.org.ngo.squeezer.framework.BaseActivity;
-import uk.org.ngo.squeezer.framework.BaseItemView;
-import uk.org.ngo.squeezer.itemlist.AlarmsActivity;
-import uk.org.ngo.squeezer.itemlist.CurrentPlaylistActivity;
-import uk.org.ngo.squeezer.itemlist.LyricsActivity;
-import uk.org.ngo.squeezer.itemlist.PlayerListActivity;
-import uk.org.ngo.squeezer.itemlist.PluginListActivity;
-import uk.org.ngo.squeezer.itemlist.PluginViewLogic;
-import uk.org.ngo.squeezer.model.CurrentPlaylistItem;
-import uk.org.ngo.squeezer.model.Player;
-import uk.org.ngo.squeezer.model.PlayerState;
-import uk.org.ngo.squeezer.model.PlayerState.RepeatStatus;
-import uk.org.ngo.squeezer.model.PlayerState.ShuffleStatus;
-import uk.org.ngo.squeezer.service.ConnectionState;
-import uk.org.ngo.squeezer.service.ISqueezeService;
-import uk.org.ngo.squeezer.service.ServerString;
-import uk.org.ngo.squeezer.service.SqueezeService;
-import uk.org.ngo.squeezer.service.event.ConnectionChanged;
-import uk.org.ngo.squeezer.service.event.FavoritesExists;
-import uk.org.ngo.squeezer.service.event.HandshakeComplete;
-import uk.org.ngo.squeezer.service.event.MusicChanged;
-import uk.org.ngo.squeezer.service.event.PlayStatusChanged;
-import uk.org.ngo.squeezer.service.event.PlayersChanged;
-import uk.org.ngo.squeezer.service.event.PowerStatusChanged;
-import uk.org.ngo.squeezer.service.event.RegisterSqueezeNetwork;
-import uk.org.ngo.squeezer.service.event.RepeatStatusChanged;
-import uk.org.ngo.squeezer.service.event.ShuffleStatusChanged;
-import uk.org.ngo.squeezer.service.event.SongTimeChanged;
-import uk.org.ngo.squeezer.util.ImageFetcher;
-import uk.org.ngo.squeezer.widget.FavoriteButton;
-
-import static uk.org.ngo.squeezer.widget.FavoriteButton.FAVORITE_FALSE;
-import static uk.org.ngo.squeezer.widget.FavoriteButton.FAVORITE_TRUE;
-import static uk.org.ngo.squeezer.widget.FavoriteButton.FAVORITE_UNKNOWN;
-
-public class NowPlayingFragment extends Fragment implements View.OnCreateContextMenuListener {
-
-    private static final String TAG = "NowPlayingFragment";
-
-    private BaseActivity mActivity;
-    private PluginViewLogic pluginViewDelegate;
-
-    @Nullable
-    private ISqueezeService mService = null;
-
-    private TextView albumText;
-
-    private TextView artistAlbumText;
-
-    private TextView artistText;
-
-    private TextView trackText;
-
-    @Nullable
-<<<<<<< HEAD
-    private View btnContextMenu;
-=======
-    private FavoriteButton btnFavorite;
-
-    @Nullable
-    private ImageView btnContextMenu;
->>>>>>> d6c10838
-
-    private TextView currentTime;
-
-    private TextView totalTime;
-
-    private MenuItem menu_item_connect;
-
-    private MenuItem menu_item_disconnect;
-
-    private MenuItem menu_item_poweron;
-
-    private MenuItem menu_item_poweroff;
-
-    private MenuItem menu_item_players;
-
-    private MenuItem menu_item_playlist;
-
-    private MenuItem menu_item_alarm;
-
-    private ImageButton playPauseButton;
-
-    @Nullable
-    private ImageButton nextButton;
-
-    @Nullable
-    private ImageButton prevButton;
-
-    private ImageButton shuffleButton;
-
-    private ImageButton repeatButton;
-
-    private ImageView albumArt;
-
-    /** In full-screen mode, shows the current progress through the track. */
-    private SeekBar seekBar;
-
-    /** In mini-mode, shows the current progress through the track. */
-    private ProgressBar mProgressBar;
-
-    // Updating the seekbar
-    private boolean updateSeekBar = true;
-
-    private final BroadcastReceiver broadcastReceiver = new BroadcastReceiver() {
-        @Override
-        public void onReceive(Context context, Intent intent) {
-            ConnectivityManager connMgr = (ConnectivityManager) context
-                    .getSystemService(Context.CONNECTIVITY_SERVICE);
-            NetworkInfo networkInfo = connMgr.getNetworkInfo(ConnectivityManager.TYPE_WIFI);
-            if (networkInfo.isConnected()) {
-                Log.v(TAG, "Received WIFI connected broadcast");
-                if (!isConnected()) {
-                    // Requires a serviceStub. Else we'll do this on the service
-                    // connection callback.
-                    if (mService != null && !isManualDisconnect()) {
-                        Log.v(TAG, "Initiated connect on WIFI connected");
-                        startVisibleConnection();
-                    }
-                }
-            }
-        }
-    };
-
-    /** Does the server support favorites? */
-    boolean serverCanFavorite = false;
-
-    /** Dialog displayed while connecting to the server. */
-    private ProgressDialog connectingDialog = null;
-
-    /**
-     * Shows the "connecting" dialog if it's not already showing.
-     */
-    @UiThread
-    private void showConnectingDialog() {
-        if (connectingDialog == null || !connectingDialog.isShowing()) {
-            Preferences preferences = new Preferences(mActivity);
-            Preferences.ServerAddress serverAddress = preferences.getServerAddress();
-
-            connectingDialog = ProgressDialog.show(mActivity,
-                    getText(R.string.connecting_text),
-                    getString(R.string.connecting_to_text, preferences.getServerName(serverAddress)),
-                    true, false);
-        }
-    }
-
-    /**
-     * Dismisses the "connecting" dialog if it's showing.
-     */
-    @UiThread
-    private void dismissConnectingDialog() {
-        if (connectingDialog != null && connectingDialog.isShowing()) {
-            connectingDialog.dismiss();
-        }
-        connectingDialog = null;
-    }
-
-
-    private final ServiceConnection serviceConnection = new ServiceConnection() {
-        @Override
-        public void onServiceConnected(ComponentName name, IBinder binder) {
-            Log.v(TAG, "ServiceConnection.onServiceConnected()");
-            NowPlayingFragment.this.onServiceConnected((ISqueezeService) binder);
-        }
-
-        @Override
-        public void onServiceDisconnected(ComponentName name) {
-            mService = null;
-        }
-    };
-
-    private boolean mFullHeightLayout;
-
-    /**
-     * Called before onAttach. Pull out the layout spec to figure out which layout to use later.
-     */
-    @Override
-    public void onInflate(Activity activity, AttributeSet attrs, Bundle savedInstanceState) {
-        super.onInflate(activity, attrs, savedInstanceState);
-
-        int layout_height = attrs.getAttributeUnsignedIntValue(
-                "http://schemas.android.com/apk/res/android",
-                "layout_height", 0);
-
-        mFullHeightLayout = (layout_height == ViewGroup.LayoutParams.FILL_PARENT);
-    }
-
-    @Override
-    public void onAttach(Activity activity) {
-        super.onAttach(activity);
-        mActivity = (BaseActivity) activity;
-        pluginViewDelegate = new PluginViewLogic(mActivity);
-    }
-
-    @Override
-    public void onCreate(Bundle savedInstanceState) {
-        super.onCreate(savedInstanceState);
-        setHasOptionsMenu(true);
-
-        mActivity.bindService(new Intent(mActivity, SqueezeService.class), serviceConnection,
-                Context.BIND_AUTO_CREATE);
-        Log.d(TAG, "did bindService; serviceStub = " + mService);
-    }
-
-    @Override
-    public View onCreateView(LayoutInflater inflater, ViewGroup container,
-            Bundle savedInstanceState) {
-        View v;
-
-        if (mFullHeightLayout) {
-            v = inflater.inflate(R.layout.now_playing_fragment_full, container, false);
-
-            artistText = (TextView) v.findViewById(R.id.artistname);
-            albumText = (TextView) v.findViewById(R.id.albumname);
-            shuffleButton = (ImageButton) v.findViewById(R.id.shuffle);
-            repeatButton = (ImageButton) v.findViewById(R.id.repeat);
-            currentTime = (TextView) v.findViewById(R.id.currenttime);
-            totalTime = (TextView) v.findViewById(R.id.totaltime);
-            seekBar = (SeekBar) v.findViewById(R.id.seekbar);
-
-<<<<<<< HEAD
-            BaseItemView.ViewHolder viewHolder = new BaseItemView.ViewHolder();
-            viewHolder.contextMenuButtonHolder = v.findViewById(R.id.context_menu);
-            viewHolder.contextMenuButton = (ImageButton) viewHolder.contextMenuButtonHolder.findViewById(R.id.context_menu_button);
-            viewHolder.contextMenuLoading = (ProgressBar) viewHolder.contextMenuButtonHolder.findViewById(R.id.loading_progress);
-            viewHolder.contextMenuButtonHolder.setOnCreateContextMenuListener(this);
-            viewHolder.contextMenuButton.setOnClickListener(new OnClickListener() {
-=======
-            btnFavorite = (FavoriteButton) v.findViewById(R.id.favorite);
-            btnFavorite.setThemeId(mActivity.getThemeId());
-            btnFavorite.setFavoriteListener(new FavoriteButton.FavoriteListener() {
-                @Override
-                public void addFavorite() {
-                    Song song = getCurrentSong();
-                    if (song == null) {
-                        return;
-                    }
-                    mService.favoritesAdd(song.getUrl(), song.getName());
-                }
-
-                @Override
-                public void removeFavorite(@NonNull String index) {
-                    Song song = getCurrentSong();
-                    if (song == null) {
-                        return;
-                    }
-                    mService.favoritesDelete(song.getUrl(), index);
-                }
-            });
-
-            btnContextMenu = (ImageView) v.findViewById(R.id.context_menu);
-            btnContextMenu.setOnCreateContextMenuListener(this);
-            btnContextMenu.setOnClickListener(new OnClickListener() {
->>>>>>> d6c10838
-                @Override
-                public void onClick(View v) {
-                    v.showContextMenu();
-                }
-            });
-            btnContextMenu = viewHolder.contextMenuButtonHolder;
-            btnContextMenu.setTag(viewHolder);
-        } else {
-            v = inflater.inflate(R.layout.now_playing_fragment_mini, container, false);
-
-            mProgressBar = (ProgressBar) v.findViewById(R.id.progressbar);
-            artistAlbumText = (TextView) v.findViewById(R.id.artistalbumname);
-        }
-
-        albumArt = (ImageView) v.findViewById(R.id.album);
-        trackText = (TextView) v.findViewById(R.id.trackname);
-        playPauseButton = (ImageButton) v.findViewById(R.id.pause);
-
-        // May or may not be present in the layout, depending on orientation,
-        // screen width, and so on.
-        nextButton = (ImageButton) v.findViewById(R.id.next);
-        prevButton = (ImageButton) v.findViewById(R.id.prev);
-
-        // Marquee effect on TextViews only works if they're focused.
-        trackText.requestFocus();
-
-        playPauseButton.setOnClickListener(new OnClickListener() {
-            @Override
-            public void onClick(View v) {
-                if (mService == null) {
-                    return;
-                }
-                if (isConnected()) {
-                    Log.v(TAG, "Pause...");
-                    mService.togglePausePlay();
-                } else {
-                    // When we're not connected, the play/pause
-                    // button turns into a green connect button.
-                    onUserInitiatesConnect();
-                }
-            }
-        });
-
-        if (nextButton != null) {
-            nextButton.setOnClickListener(new OnClickListener() {
-                @Override
-                public void onClick(View v) {
-                    if (mService == null) {
-                        return;
-                    }
-                    mService.nextTrack();
-                }
-            });
-        }
-
-        if (prevButton != null) {
-            prevButton.setOnClickListener(new OnClickListener() {
-                @Override
-                public void onClick(View v) {
-                    if (mService == null) {
-                        return;
-                    }
-                    mService.previousTrack();
-                }
-            });
-        }
-
-        if (mFullHeightLayout) {
-            /*
-             * TODO: Simplify these following the notes at
-             * http://developer.android.com/resources/articles/ui-1.6.html.
-             * Maybe. because the TextView resources don't support the
-             * android:onClick attribute.
-             */
-            shuffleButton.setOnClickListener(new OnClickListener() {
-                @Override
-                public void onClick(View v) {
-                    if (mService == null) {
-                        return;
-                    }
-                    mService.toggleShuffle();
-                }
-            });
-
-            repeatButton.setOnClickListener(new OnClickListener() {
-                @Override
-                public void onClick(View v) {
-                    if (mService == null) {
-                        return;
-                    }
-                    mService.toggleRepeat();
-                }
-            });
-
-            seekBar.setOnSeekBarChangeListener(new OnSeekBarChangeListener() {
-                CurrentPlaylistItem seekingSong;
-
-                // Update the time indicator to reflect the dragged thumb
-                // position.
-                @Override
-                public void onProgressChanged(SeekBar s, int progress, boolean fromUser) {
-                    if (fromUser) {
-                        currentTime.setText(Util.formatElapsedTime(progress));
-                    }
-                }
-
-                // Disable updates when user drags the thumb.
-                @Override
-                public void onStartTrackingTouch(SeekBar s) {
-                    seekingSong = getCurrentSong();
-                    updateSeekBar = false;
-                }
-
-                // Re-enable updates. If the current song is the same as when
-                // we started seeking then jump to the new point in the track,
-                // otherwise ignore the seek.
-                @Override
-                public void onStopTrackingTouch(SeekBar s) {
-                    CurrentPlaylistItem thisSong = getCurrentSong();
-
-                    updateSeekBar = true;
-
-                    if (seekingSong == thisSong) {
-                        setSecondsElapsed(s.getProgress());
-                    }
-                }
-            });
-        } else {
-            // Clicking on the layout goes to NowPlayingActivity.
-            v.setOnClickListener(new OnClickListener() {
-                @Override
-                public void onClick(View v) {
-                    NowPlayingActivity.show(mActivity);
-                }
-            });
-        }
-
-        return v;
-    }
-
-    @UiThread
-    private void updatePlayPauseIcon(@PlayerState.PlayState String playStatus) {
-        playPauseButton
-                .setImageResource((PlayerState.PLAY_STATE_PLAY.equals(playStatus)) ?
-                        mActivity.getAttributeValue(R.attr.ic_action_av_pause)
-                        : mActivity.getAttributeValue(R.attr.ic_action_av_play));
-    }
-
-    @UiThread
-    private void updateShuffleStatus(ShuffleStatus shuffleStatus) {
-        if (mFullHeightLayout && shuffleStatus != null) {
-            shuffleButton.setImageResource(
-                    mActivity.getAttributeValue(shuffleStatus.getIcon()));
-        }
-    }
-
-    @UiThread
-    private void updateRepeatStatus(RepeatStatus repeatStatus) {
-        if (mFullHeightLayout && repeatStatus != null) {
-            repeatButton.setImageResource(
-                    mActivity.getAttributeValue(repeatStatus.getIcon()));
-        }
-    }
-
-    @UiThread
-    private void updatePowerMenuItems(boolean canPowerOn, boolean canPowerOff) {
-        boolean connected = isConnected();
-
-        // The fragment may no longer be attached to the parent activity.  If so, do nothing.
-        if (!isAdded()) {
-            return;
-        }
-
-        if (menu_item_poweron != null) {
-            if (canPowerOn && connected) {
-                Player player = getActivePlayer();
-                String playerName = player != null ? player.getName() : "";
-                menu_item_poweron.setTitle(getString(R.string.menu_item_poweron, playerName));
-                menu_item_poweron.setVisible(true);
-            } else {
-                menu_item_poweron.setVisible(false);
-            }
-        }
-
-        if (menu_item_poweroff != null) {
-            if (canPowerOff && connected) {
-                Player player = getActivePlayer();
-                String playerName = player != null ? player.getName() : "";
-                menu_item_poweroff.setTitle(getString(R.string.menu_item_poweroff, playerName));
-                menu_item_poweroff.setVisible(true);
-            } else {
-                menu_item_poweroff.setVisible(false);
-            }
-        }
-    }
-
-    /**
-     * Manages the list of connected players in the action bar.
-     *
-     * @param players A list of players to show. May be empty (use {@code
-     * Collections.&lt;Player>emptyList()}) but not null.
-     * @param activePlayer The currently active player. May be null.
-     */
-    @UiThread
-    private void updatePlayerDropDown(@NonNull Collection<Player> players,
-            @Nullable Player activePlayer) {
-        if (!isAdded()) {
-            return;
-        }
-
-        // Only include players that are connected to the server.
-        ArrayList<Player> connectedPlayers = new ArrayList<>();
-        for (Player player : players) {
-            if (player.getConnected()) {
-                connectedPlayers.add(player);
-            }
-        }
-        Collections.sort(connectedPlayers); // sort players alphabetically by player name
-
-        ActionBar actionBar = mActivity.getSupportActionBar();
-
-        // If there are multiple players connected then show a spinner allowing the user to
-        // choose between them.
-        if (connectedPlayers.size() > 1) {
-            actionBar.setDisplayShowTitleEnabled(false);
-            actionBar.setNavigationMode(ActionBar.NAVIGATION_MODE_LIST);
-            final Context actionBarContext = actionBar.getThemedContext();
-            final ArrayAdapter<Player> playerAdapter = new ArrayAdapter<Player>(
-                    actionBarContext, android.R.layout.simple_spinner_dropdown_item,
-                    connectedPlayers) {
-                @Override
-                public View getDropDownView(int position, View convertView, @NonNull ViewGroup parent) {
-                    return Util.getActionBarSpinnerItemView(actionBarContext, convertView, parent,
-                            getItem(position).getName());
-                }
-
-                @Override
-                public @NonNull View getView(int position, View convertView, @NonNull ViewGroup parent) {
-                    return Util.getActionBarSpinnerItemView(actionBarContext, convertView, parent,
-                            getItem(position).getName());
-                }
-            };
-            actionBar.setListNavigationCallbacks(playerAdapter,
-                    new ActionBar.OnNavigationListener() {
-                        @Override
-                        public boolean onNavigationItemSelected(int position, long id) {
-                            if (!playerAdapter.getItem(position)
-                                    .equals(mService.getActivePlayer())) {
-                                Log.i(TAG,
-                                        "onNavigationItemSelected.setActivePlayer(" + playerAdapter
-                                                .getItem(position) + ")");
-                                mService.setActivePlayer(playerAdapter.getItem(position));
-                                updateUiFromPlayerState(mService.getActivePlayerState());
-                            }
-                            return true;
-                        }
-                    });
-            if (activePlayer != null) {
-                actionBar.setSelectedNavigationItem(playerAdapter.getPosition(activePlayer));
-            }
-        } else {
-            // 0 or 1 players, disable the spinner, and either show the sole player in the
-            // action bar, or the app name if there are no players.
-            actionBar.setDisplayShowTitleEnabled(true);
-            actionBar.setNavigationMode(ActionBar.NAVIGATION_MODE_STANDARD);
-
-            if (connectedPlayers.size() == 1) {
-                actionBar.setTitle(connectedPlayers.get(0).getName());
-            } else {
-                // TODO: Alert the user if there are no connected players.
-                actionBar.setTitle(R.string.app_name);
-            }
-        }
-    }
-
-    protected void onServiceConnected(@NonNull ISqueezeService service) {
-        Log.v(TAG, "Service bound");
-        mService = service;
-
-        maybeRegisterCallbacks(mService);
-
-        // Assume they want to connect (unless manually disconnected).
-        if (!isConnected() && !isManualDisconnect()) {
-            startVisibleConnection();
-        }
-    }
-
-    @Override
-    public void onResume() {
-        super.onResume();
-        Log.d(TAG, "onResume...");
-
-        if (mService != null) {
-            maybeRegisterCallbacks(mService);
-        }
-
-        if (new Preferences(mActivity).isAutoConnect()) {
-            mActivity.registerReceiver(broadcastReceiver, new IntentFilter(
-                    ConnectivityManager.CONNECTIVITY_ACTION));
-        }
-    }
-
-    /**
-     * Keep track of whether callbacks have been registered
-     */
-    private boolean mRegisteredCallbacks;
-
-    /**
-     * This is called when the service is first connected, and whenever the activity is resumed.
-     */
-    private void maybeRegisterCallbacks(@NonNull ISqueezeService service) {
-        if (!mRegisteredCallbacks) {
-            service.getEventBus().registerSticky(this);
-
-            mRegisteredCallbacks = true;
-        }
-    }
-
-    @UiThread
-    private void updateTimeDisplayTo(int secondsIn, int secondsTotal) {
-        if (mFullHeightLayout) {
-            if (updateSeekBar) {
-                if (seekBar.getMax() != secondsTotal) {
-                    seekBar.setMax(secondsTotal);
-                    totalTime.setText(Util.formatElapsedTime(secondsTotal));
-                }
-                seekBar.setProgress(secondsIn);
-                currentTime.setText(Util.formatElapsedTime(secondsIn));
-            }
-        } else {
-            if (mProgressBar.getMax() != secondsTotal) {
-                mProgressBar.setMax(secondsTotal);
-            }
-            mProgressBar.setProgress(secondsIn);
-        }
-    }
-
-    /**
-     * Update the UI based on the player state. Call this when the active player
-     * changes.
-     *
-     * @param playerState the player state to reflect in the UI.
-     */
-    @UiThread
-    private void updateUiFromPlayerState(@NonNull PlayerState playerState) {
-        updateSongInfo(playerState);
-
-        updatePlayPauseIcon(playerState.getPlayStatus());
-        updateShuffleStatus(playerState.getShuffleStatus());
-        updateRepeatStatus(playerState.getRepeatStatus());
-        updatePowerMenuItems(canPowerOn(), canPowerOff());
-    }
-
-    /**
-     * Joins elements together with ' - ', skipping nulls.
-     */
-    protected static final Joiner mJoiner = Joiner.on(" - ").skipNulls();
-
-    /**
-     * Update the UI when the song changes, either because the track has changed, or the
-     * active player has changed.
-     *
-     * @param playerState the player state for the song.
-     */
-    @UiThread
-    private void updateSongInfo(@NonNull PlayerState playerState) {
-        updateTimeDisplayTo((int)playerState.getCurrentTimeSecond(),
-                playerState.getCurrentSongDuration());
-
-        CurrentPlaylistItem song = playerState.getCurrentSong();
-        if (song == null) {
-            // Create empty song if this is called (via _HandshakeComplete) before status is received
-            song = new CurrentPlaylistItem(new HashMap<String, Object>());
-        }
-
-        // TODO handle button remapping (buttons in status response)
-        if (!song.getTrack().isEmpty()) {
-            trackText.setText(song.getTrack());
-
-<<<<<<< HEAD
-            // don't remove rew and fwd for remote tracks, because a single track playlist
-            // is not an indication that fwd and rwd are invalid actions
-            if ((playerState.getCurrentPlaylistTracksNum() == 1) && !playerState.isRemote()) {
-=======
-            // If remote and number of tracks in playlist is not 1, it's spotify
-            // or another streaming service. Then make prev- en nextbutton available
-            if ((song.isRemote()) && (playerState.getCurrentPlaylistTracksNum() == 1)) {
->>>>>>> d6c10838
-                disableButton(nextButton);
-                disableButton(prevButton);
-                if (btnContextMenu != null) {
-                    btnContextMenu.setVisibility(View.GONE);
-                }
-            } else {
-                enableButton(nextButton);
-                enableButton(prevButton);
-                if (btnContextMenu != null) {
-                    btnContextMenu.setVisibility(View.VISIBLE);
-                }
-            }
-
-            if (mFullHeightLayout) {
-                // Query to find out if this song is a favourite.
-                clearFavoriteInfo();
-                if (serverCanFavorite) {
-                    try {
-                        mService.favoritesExists(song.getUrl());
-                    } catch (SqueezeService.HandshakeNotCompleteException e) {
-                        // This method will be called again when handshake completes, ignore exception
-                    }
-                }
-
-                artistText.setText(song.getArtist());
-                albumText.setText(song.getAlbum());
-                totalTime.setText(Util.formatElapsedTime(playerState.getCurrentSongDuration()));
-            } else {
-                artistAlbumText.setText(mJoiner.join(
-                        Strings.emptyToNull(song.getArtist()),
-                        Strings.emptyToNull(song.getAlbum())));
-            }
-        } else {
-            trackText.setText("");
-            if (mFullHeightLayout) {
-                artistText.setText("");
-                albumText.setText("");
-                btnContextMenu.setVisibility(View.GONE);
-            } else {
-                artistAlbumText.setText("");
-            }
-        }
-
-        if (!song.hasArtwork()) {
-            albumArt.setImageResource(song.getIconResource());
-        } else {
-            ImageFetcher.getInstance(mActivity).loadImage(song.getIcon(), albumArt);
-        }
-    }
-
-    /**
-     * Enable a button, which may be null.
-     *
-     * @param button the button to enable.
-     */
-    private static void enableButton(@Nullable ImageButton button) {
-        setButtonState(button, true);
-    }
-
-    /**
-     * Disable a button, which may be null.
-     *
-     * @param button the button to enable.
-     */
-    private static void disableButton(@Nullable ImageButton button) {
-        setButtonState(button, false);
-    }
-
-    /**
-     * Sets the state of a button to either enabled or disabled. Enabled buttons
-     * are active and have a 1.0 alpha, disabled buttons are inactive and have a
-     * 0.25 alpha. {@code button} may be null, in which case nothing happens.
-     *
-     * @param button the button to affect
-     * @param state the desired state, {@code true} to enable {@code false} to disable.
-     */
-    private static void setButtonState(@Nullable ImageButton button, boolean state) {
-        if (button == null) {
-            return;
-        }
-
-        button.setEnabled(state);
-        Util.setAlpha(button, state ? 1.0f : 0.25f);
-    }
-
-    private boolean setSecondsElapsed(int seconds) {
-        return mService != null && mService.setSecondsElapsed(seconds);
-    }
-
-    private PlayerState getPlayerState() {
-        if (mService == null) {
-            return null;
-        }
-        return mService.getPlayerState();
-    }
-
-    private Player getActivePlayer() {
-        if (mService == null) {
-            return null;
-        }
-        return mService.getActivePlayer();
-    }
-
-    private CurrentPlaylistItem getCurrentSong() {
-        PlayerState playerState = getPlayerState();
-        return playerState != null ? playerState.getCurrentSong() : null;
-    }
-
-    private boolean isConnected() {
-        return mService != null && mService.isConnected();
-    }
-
-    private boolean isConnectInProgress() {
-        return mService != null && mService.isConnectInProgress();
-    }
-
-    private boolean canPowerOn() {
-        return mService != null && mService.canPowerOn();
-    }
-
-    private boolean canPowerOff() {
-        return mService != null && mService.canPowerOff();
-    }
-
-    @Override
-    public void onPause() {
-        Log.d(TAG, "onPause...");
-
-        dismissConnectingDialog();
-
-        if (new Preferences(mActivity).isAutoConnect()) {
-            mActivity.unregisterReceiver(broadcastReceiver);
-        }
-
-        if (mRegisteredCallbacks) {
-            mService.getEventBus().unregister(this);
-            mRegisteredCallbacks = false;
-        }
-
-        super.onPause();
-    }
-
-    @Override
-    public void onDestroy() {
-        super.onDestroy();
-        if (mService != null) {
-            mActivity.unbindService(serviceConnection);
-        }
-    }
-
-    /**
-     * Builds a context menu suitable for the currently playing song.
-     * <p>
-     * Takes the general song context menu, and disables items that make no sense for the song that
-     * is currently playing.
-     * <p>
-     * {@inheritDoc}
-     *
-     * @param menu
-     * @param v
-     * @param menuInfo
-     */
-    @Override
-    public void onCreateContextMenu(ContextMenu menu, View v,
-            ContextMenu.ContextMenuInfo menuInfo) {
-<<<<<<< HEAD
-        pluginViewDelegate.onCreateContextMenu(menu, v, getCurrentSong());
-=======
-        super.onCreateContextMenu(menu, v, menuInfo);
-        MenuInflater inflater = getActivity().getMenuInflater();
-        inflater.inflate(R.menu.songcontextmenu, menu);
-
-        menu.findItem(R.id.play_now).setVisible(false);
-        menu.findItem(R.id.play_next).setVisible(false);
-        menu.findItem(R.id.add_to_playlist).setVisible(false);
-
-        Song song = getCurrentSong();
-        if (song != null && song.hasLyrics()) {
-            menu.findItem(R.id.lyrics).setVisible(true);
-        }
-        menu.findItem(R.id.view_this_album).setVisible(true);
-        menu.findItem(R.id.view_albums_by_song).setVisible(true);
-        menu.findItem(R.id.view_songs_by_artist).setVisible(true);
->>>>>>> d6c10838
-    }
-
-    /**
-     * Handles clicks on the context menu.
-     * <p>
-     * {@inheritDoc}
-     *
-     * @param item
-     *
-     * @return
-     */
-    @Override
-    public boolean onContextItemSelected(MenuItem item) {
-<<<<<<< HEAD
-        return pluginViewDelegate.doItemContext(item, getCurrentSong());
-=======
-        Song song = getCurrentSong();
-        if (song == null || song.isRemote()) {
-            return false;
-        }
-
-        // Note: Very similar to code in SongView:doItemContext().  Refactor?
-        switch (item.getItemId()) {
-            case R.id.download:
-                mActivity.downloadItem(song);
-                return true;
-
-            case R.id.lyrics:
-                LyricsActivity.show(getActivity(), song);
-                return true;
-
-            case R.id.view_this_album:
-                SongListActivity.show(getActivity(), song.getAlbum());
-                return true;
-
-            case R.id.view_albums_by_song:
-                AlbumListActivity.show(getActivity(),
-                        new Artist(song.getArtistId(), song.getArtist()));
-                return true;
-
-            case R.id.view_songs_by_artist:
-                SongListActivity.show(getActivity(),
-                        new Artist(song.getArtistId(), song.getArtist()));
-                return true;
-
-            default:
-                throw new IllegalStateException("Unknown menu ID.");
-        }
->>>>>>> d6c10838
-    }
-
-    /**
-     * @see android.support.v4.app.Fragment#onCreateOptionsMenu(android.view.Menu,
-     * android.view.MenuInflater)
-     */
-    @Override
-    public void onCreateOptionsMenu(Menu menu, MenuInflater inflater) {
-        // I confess that I don't understand why using the inflater passed as
-        // an argument here doesn't work -- but if you do it crashes without
-        // a stracktrace on API 7.
-        MenuInflater i = mActivity.getMenuInflater();
-        i.inflate(R.menu.now_playing_fragment, menu);
-
-        menu_item_connect = menu.findItem(R.id.menu_item_connect);
-        menu_item_disconnect = menu.findItem(R.id.menu_item_disconnect);
-        menu_item_poweron = menu.findItem(R.id.menu_item_poweron);
-        menu_item_poweroff = menu.findItem(R.id.menu_item_poweroff);
-        menu_item_players = menu.findItem(R.id.menu_item_players);
-        menu_item_playlist = menu.findItem(R.id.menu_item_playlist);
-        menu_item_alarm = menu.findItem(R.id.menu_item_alarm);
-    }
-
-    /**
-     * Sets the state of assorted option menu items based on whether or not there is a connection to
-     * the server, and if so, whether any players are connected.
-     */
-    @Override
-    public void onPrepareOptionsMenu(Menu menu) {
-        boolean connected = isConnected();
-
-        // Don't show an option to connect if there's no server to connect to.
-        boolean knowServerAddress = new Preferences(mActivity).getServerAddress() != null;
-        menu_item_connect.setEnabled(knowServerAddress);
-
-        // These are all set at the same time, so one check is sufficient
-        if (menu_item_connect != null) {
-            // Set visibility and enabled state of menu items that are not player-specific.
-            menu_item_connect.setVisible(!connected);
-            menu_item_disconnect.setVisible(connected);
-
-            // Set visibility and enabled state of menu items that are player-specific and
-            // require a connection to the server.
-            boolean haveConnectedPlayers = connected && mService != null
-                    && !mService.getPlayers().isEmpty();
-
-            menu_item_players.setVisible(haveConnectedPlayers);
-            menu_item_playlist.setVisible(haveConnectedPlayers);
-            menu_item_alarm.setVisible(haveConnectedPlayers);
-            if (connected)
-                menu_item_alarm.setTitle(ServerString.ALARM.getLocalizedString());
-        }
-
-        // Don't show the item to go to CurrentPlaylistActivity if in CurrentPlaylistActivity.
-        if (mActivity instanceof CurrentPlaylistActivity && menu_item_playlist != null) {
-            menu_item_playlist.setVisible(false);
-        }
-        // Don't show the item to go to alarms if in AlarmsActivity.
-        if (mActivity instanceof AlarmsActivity && menu_item_alarm != null) {
-            menu_item_alarm.setVisible(false);
-        }
-
-        updatePowerMenuItems(canPowerOn(), canPowerOff());
-    }
-
-    @Override
-    public boolean onOptionsItemSelected(MenuItem item) {
-        switch (item.getItemId()) {
-            case R.id.menu_item_settings:
-                SettingsActivity.show(mActivity);
-                return true;
-            case R.id.menu_item_connect:
-                onUserInitiatesConnect();
-                return true;
-            case R.id.menu_item_disconnect:
-                mService.disconnect();
-                return true;
-            case R.id.menu_item_poweron:
-                mService.powerOn();
-                return true;
-            case R.id.menu_item_poweroff:
-                mService.powerOff();
-                return true;
-            case R.id.menu_item_playlist:
-                CurrentPlaylistActivity.show(mActivity);
-                break;
-            case R.id.menu_item_players:
-                PlayerListActivity.show(mActivity);
-                return true;
-            case R.id.menu_item_alarm:
-                AlarmsActivity.show(mActivity);
-                return true;
-            case R.id.menu_item_about:
-                new AboutDialog().show(getFragmentManager(), "AboutDialog");
-                return true;
-        }
-
-        return super.onOptionsItemSelected(item);
-    }
-
-    /**
-     * Has the user manually disconnected from the server?
-     *
-     * @return true if they have, false otherwise.
-     */
-    private boolean isManualDisconnect() {
-        return getActivity() instanceof ConnectActivity;
-    }
-
-    private void onUserInitiatesConnect() {
-        if (mService == null) {
-            Log.e(TAG, "serviceStub is null.");
-            return;
-        }
-        startVisibleConnection();
-    }
-
-    public void startVisibleConnection() {
-        Log.v(TAG, "startVisibleConnection");
-        if (mService == null) {
-            return;
-        }
-
-        Preferences preferences = new Preferences(mActivity);
-
-        // If we are configured to automatically connect on Wi-Fi availability
-        // we will also give the user the opportunity to enable Wi-Fi
-        if (preferences.isAutoConnect()) {
-            WifiManager wifiManager = (WifiManager) mActivity
-                    .getApplicationContext().getSystemService(Context.WIFI_SERVICE);
-            if (!wifiManager.isWifiEnabled()) {
-                FragmentManager fragmentManager = getFragmentManager();
-                if (fragmentManager == null) {
-                    Log.i(TAG, "fragment manager is null so we can't show EnableWifiDialog");
-                    return;
-                }
-
-                FragmentTransaction ft = fragmentManager.beginTransaction();
-                Fragment prev = fragmentManager.findFragmentByTag(EnableWifiDialog.TAG);
-                if (prev != null) {
-                    ft.remove(prev);
-                }
-                ft.addToBackStack(null);
-
-                // Create and show the dialog.
-                DialogFragment enableWifiDialog = new EnableWifiDialog();
-                enableWifiDialog.show(ft, EnableWifiDialog.TAG);
-                return;
-                // When a Wi-Fi connection is made this method will be called again by the
-                // broadcastReceiver
-            }
-        }
-
-        if (!preferences.hasServerConfig()) {
-            // Set up a server connection, if it is not present
-            ConnectActivity.show(mActivity);
-            return;
-        }
-
-        if (isConnectInProgress()) {
-            Log.v(TAG, "Connection is already in progress, connecting aborted");
-            return;
-        }
-        mService.startConnect();
-    }
-
-
-    @MainThread
-    public void onEventMainThread(ConnectionChanged event) {
-        Log.d(TAG, "ConnectionChanged: " + event);
-
-        // The fragment may no longer be attached to the parent activity.  If so, do nothing.
-        if (!isAdded()) {
-            return;
-        }
-
-        // Handle any of the reasons for disconnection, clear the dialog and show the
-        // ConnectActivity.
-        if (event.connectionState == ConnectionState.DISCONNECTED) {
-            dismissConnectingDialog();
-            ConnectActivity.show(mActivity);
-            return;
-        }
-
-        if (event.connectionState == ConnectionState.CONNECTION_FAILED) {
-            dismissConnectingDialog();
-            ConnectActivity.showConnectionFailed(mActivity);
-            return;
-        }
-
-        if (event.connectionState == ConnectionState.LOGIN_FAILED) {
-            dismissConnectingDialog();
-            ConnectActivity.showLoginFailed(mActivity);
-            return;
-        }
-
-        // Any other event means that a connection is in progress, make sure the dialog is showing.
-        showConnectingDialog();
-
-        // Ensure that option menu item state is adjusted as appropriate.
-        getActivity().supportInvalidateOptionsMenu();
-
-        playPauseButton.setImageResource(
-                mActivity.getAttributeValue(R.attr.ic_action_av_connect));
-
-        disableButton(nextButton);
-        disableButton(prevButton);
-
-        if (mFullHeightLayout) {
-            shuffleButton.setEnabled(false);
-            repeatButton.setEnabled(false);
-
-            albumArt.setImageResource(R.drawable.icon_album_noart_fullscreen);
-            shuffleButton.setImageResource(0);
-            repeatButton.setImageResource(0);
-            updatePlayerDropDown(Collections.<Player>emptyList(), null);
-            artistText.setText(getText(R.string.disconnected_text));
-            currentTime.setText("--:--");
-            totalTime.setText("--:--");
-            seekBar.setEnabled(false);
-            seekBar.setProgress(0);
-        } else {
-            albumArt.setImageResource(R.drawable.icon_album_noart);
-            mProgressBar.setEnabled(false);
-            mProgressBar.setProgress(0);
-        }
-     }
-
-    @MainThread
-    public void onEventMainThread(HandshakeComplete event) {
-        // Event might arrive before this fragment has connected to the service (e.g.,
-        // the activity connected before this fragment did).
-        // XXX: Verify that this is possible, since the fragment can't register for events
-        // until it's connected to the service.
-        if (mService == null) {
-            return;
-        }
-
-        Log.d(TAG, "Handshake complete");
-
-        dismissConnectingDialog();
-
-        enableButton(nextButton);
-        enableButton(prevButton);
-        if (mFullHeightLayout) {
-            shuffleButton.setEnabled(true);
-            repeatButton.setEnabled(true);
-            seekBar.setEnabled(true);
-        } else {
-            mProgressBar.setEnabled(true);
-        }
-
-        serverCanFavorite = event.canFavorites;
-        if (!serverCanFavorite && btnFavorite != null) {
-            btnFavorite.setVisibility(View.GONE);
-        }
-
-        PlayerState playerState = getPlayerState();
-
-        // May be no players connected.
-        // TODO: These views should be cleared if there's no player connected.
-        if (playerState == null)
-            return;
-
-        updateUiFromPlayerState(playerState);
-    }
-
-    @MainThread
-    public void onEventMainThread(@SuppressWarnings("unused") RegisterSqueezeNetwork event) {
-        // We're connected but the controller needs to register with the server
-        PluginListActivity.register(mActivity);
-    }
-
-    @MainThread
-    public void onEventMainThread(MusicChanged event) {
-        if (event.player.equals(mService.getActivePlayer())) {
-            updateSongInfo(event.playerState);
-        }
-    }
-
-    @MainThread
-    public void onEventMainThread(PlayersChanged event) {
-        updatePlayerDropDown(event.players.values(), mService.getActivePlayer());
-    }
-
-    @MainThread
-    public void onEventMainThread(PlayStatusChanged event) {
-        if (event.player.equals(mService.getActivePlayer())) {
-            updatePlayPauseIcon(event.playStatus);
-        }
-    }
-
-    @MainThread
-    public void onEventMainThread(PowerStatusChanged event) {
-        if (event.player.equals(mService.getActivePlayer())) {
-            updatePowerMenuItems(event.canPowerOn, event.canPowerOff);
-        }
-    }
-
-    @MainThread
-    public void onEventMainThread(RepeatStatusChanged event) {
-        if (event.player.equals(mService.getActivePlayer())) {
-            updateRepeatStatus(event.repeatStatus);
-        }
-    }
-
-    @MainThread
-    public void onEventMainThread(ShuffleStatusChanged event) {
-        if (event.player.equals(mService.getActivePlayer())) {
-            updateShuffleStatus(event.shuffleStatus);
-        }
-    }
-
-    @MainThread
-    public void onEventMainThread(SongTimeChanged event) {
-        if (event.player.equals(mService.getActivePlayer())) {
-            updateTimeDisplayTo(event.currentPosition, event.duration);
-        }
-    }
-
-    @MainThread
-    public void onEventMainThread(FavoritesExists event) {
-        if (btnFavorite == null) {
-            return;
-        }
-
-        Song song = getCurrentSong();
-        if (song == null) {
-            return;
-        }
-
-        if (!event.url.equals(song.getUrl())) {
-            return;
-        }
-
-        btnFavorite.setState(event.isFavorite ? FAVORITE_TRUE : FAVORITE_FALSE, event.index);
-    }
-
-    /**
-     * Clear the details of the current song's favorite information.
-     */
-    private void clearFavoriteInfo() {
-        if (btnFavorite == null) {
-            return;
-        }
-        btnFavorite.setState(FAVORITE_UNKNOWN, "");
-    }
-}
+/*
+ * Copyright (c) 2012 Google Inc.  All Rights Reserved.
+ *
+ * Licensed under the Apache License, Version 2.0 (the "License");
+ * you may not use this file except in compliance with the License.
+ * You may obtain a copy of the License at
+ *
+ *      http://www.apache.org/licenses/LICENSE-2.0
+ *
+ * Unless required by applicable law or agreed to in writing, software
+ * distributed under the License is distributed on an "AS IS" BASIS,
+ * WITHOUT WARRANTIES OR CONDITIONS OF ANY KIND, either express or implied.
+ * See the License for the specific language governing permissions and
+ * limitations under the License.
+ */
+
+package uk.org.ngo.squeezer;
+
+import android.app.Activity;
+import android.app.ProgressDialog;
+import android.content.BroadcastReceiver;
+import android.content.ComponentName;
+import android.content.Context;
+import android.content.Intent;
+import android.content.IntentFilter;
+import android.content.ServiceConnection;
+import android.net.ConnectivityManager;
+import android.net.NetworkInfo;
+import android.net.wifi.WifiManager;
+import android.os.Bundle;
+import android.os.IBinder;
+import android.support.annotation.MainThread;
+import android.support.annotation.NonNull;
+import android.support.annotation.Nullable;
+import android.support.annotation.UiThread;
+import android.support.v4.app.DialogFragment;
+import android.support.v4.app.Fragment;
+import android.support.v4.app.FragmentManager;
+import android.support.v4.app.FragmentTransaction;
+import android.support.v7.app.ActionBar;
+import android.util.AttributeSet;
+import android.util.Log;
+import android.view.ContextMenu;
+import android.view.LayoutInflater;
+import android.view.Menu;
+import android.view.MenuInflater;
+import android.view.MenuItem;
+import android.view.View;
+import android.view.View.OnClickListener;
+import android.view.ViewGroup;
+import android.widget.ArrayAdapter;
+import android.widget.ImageButton;
+import android.widget.ImageView;
+import android.widget.ProgressBar;
+import android.widget.SeekBar;
+import android.widget.SeekBar.OnSeekBarChangeListener;
+import android.widget.TextView;
+
+import com.google.common.base.Joiner;
+import com.google.common.base.Strings;
+
+import java.util.ArrayList;
+import java.util.Collection;
+import java.util.Collections;
+import java.util.HashMap;
+
+import uk.org.ngo.squeezer.dialog.AboutDialog;
+import uk.org.ngo.squeezer.dialog.EnableWifiDialog;
+import uk.org.ngo.squeezer.framework.BaseActivity;
+import uk.org.ngo.squeezer.framework.BaseItemView;
+import uk.org.ngo.squeezer.itemlist.AlarmsActivity;
+import uk.org.ngo.squeezer.itemlist.CurrentPlaylistActivity;
+import uk.org.ngo.squeezer.itemlist.PlayerListActivity;
+import uk.org.ngo.squeezer.itemlist.PluginListActivity;
+import uk.org.ngo.squeezer.itemlist.PluginViewLogic;
+import uk.org.ngo.squeezer.model.CurrentPlaylistItem;
+import uk.org.ngo.squeezer.model.Player;
+import uk.org.ngo.squeezer.model.PlayerState;
+import uk.org.ngo.squeezer.model.PlayerState.RepeatStatus;
+import uk.org.ngo.squeezer.model.PlayerState.ShuffleStatus;
+import uk.org.ngo.squeezer.service.ConnectionState;
+import uk.org.ngo.squeezer.service.ISqueezeService;
+import uk.org.ngo.squeezer.service.ServerString;
+import uk.org.ngo.squeezer.service.SqueezeService;
+import uk.org.ngo.squeezer.service.event.ConnectionChanged;
+import uk.org.ngo.squeezer.service.event.HandshakeComplete;
+import uk.org.ngo.squeezer.service.event.MusicChanged;
+import uk.org.ngo.squeezer.service.event.PlayStatusChanged;
+import uk.org.ngo.squeezer.service.event.PlayersChanged;
+import uk.org.ngo.squeezer.service.event.PowerStatusChanged;
+import uk.org.ngo.squeezer.service.event.RegisterSqueezeNetwork;
+import uk.org.ngo.squeezer.service.event.RepeatStatusChanged;
+import uk.org.ngo.squeezer.service.event.ShuffleStatusChanged;
+import uk.org.ngo.squeezer.service.event.SongTimeChanged;
+import uk.org.ngo.squeezer.util.ImageFetcher;
+
+public class NowPlayingFragment extends Fragment implements View.OnCreateContextMenuListener {
+
+    private static final String TAG = "NowPlayingFragment";
+
+    private BaseActivity mActivity;
+    private PluginViewLogic pluginViewDelegate;
+
+    @Nullable
+    private ISqueezeService mService = null;
+
+    private TextView albumText;
+
+    private TextView artistAlbumText;
+
+    private TextView artistText;
+
+    private TextView trackText;
+
+    @Nullable
+    private View btnContextMenu;
+
+    private TextView currentTime;
+
+    private TextView totalTime;
+
+    private MenuItem menu_item_connect;
+
+    private MenuItem menu_item_disconnect;
+
+    private MenuItem menu_item_poweron;
+
+    private MenuItem menu_item_poweroff;
+
+    private MenuItem menu_item_players;
+
+    private MenuItem menu_item_playlist;
+
+    private MenuItem menu_item_alarm;
+
+    private ImageButton playPauseButton;
+
+    @Nullable
+    private ImageButton nextButton;
+
+    @Nullable
+    private ImageButton prevButton;
+
+    private ImageButton shuffleButton;
+
+    private ImageButton repeatButton;
+
+    private ImageView albumArt;
+
+    /** In full-screen mode, shows the current progress through the track. */
+    private SeekBar seekBar;
+
+    /** In mini-mode, shows the current progress through the track. */
+    private ProgressBar mProgressBar;
+
+    // Updating the seekbar
+    private boolean updateSeekBar = true;
+
+    private final BroadcastReceiver broadcastReceiver = new BroadcastReceiver() {
+        @Override
+        public void onReceive(Context context, Intent intent) {
+            ConnectivityManager connMgr = (ConnectivityManager) context
+                    .getSystemService(Context.CONNECTIVITY_SERVICE);
+            NetworkInfo networkInfo = connMgr.getNetworkInfo(ConnectivityManager.TYPE_WIFI);
+            if (networkInfo.isConnected()) {
+                Log.v(TAG, "Received WIFI connected broadcast");
+                if (!isConnected()) {
+                    // Requires a serviceStub. Else we'll do this on the service
+                    // connection callback.
+                    if (mService != null && !isManualDisconnect()) {
+                        Log.v(TAG, "Initiated connect on WIFI connected");
+                        startVisibleConnection();
+                    }
+                }
+            }
+        }
+    };
+
+    /** Dialog displayed while connecting to the server. */
+    private ProgressDialog connectingDialog = null;
+
+    /**
+     * Shows the "connecting" dialog if it's not already showing.
+     */
+    @UiThread
+    private void showConnectingDialog() {
+        if (connectingDialog == null || !connectingDialog.isShowing()) {
+            Preferences preferences = new Preferences(mActivity);
+            Preferences.ServerAddress serverAddress = preferences.getServerAddress();
+
+            connectingDialog = ProgressDialog.show(mActivity,
+                    getText(R.string.connecting_text),
+                    getString(R.string.connecting_to_text, preferences.getServerName(serverAddress)),
+                    true, false);
+        }
+    }
+
+    /**
+     * Dismisses the "connecting" dialog if it's showing.
+     */
+    @UiThread
+    private void dismissConnectingDialog() {
+        if (connectingDialog != null && connectingDialog.isShowing()) {
+            connectingDialog.dismiss();
+        }
+        connectingDialog = null;
+    }
+
+
+    private final ServiceConnection serviceConnection = new ServiceConnection() {
+        @Override
+        public void onServiceConnected(ComponentName name, IBinder binder) {
+            Log.v(TAG, "ServiceConnection.onServiceConnected()");
+            NowPlayingFragment.this.onServiceConnected((ISqueezeService) binder);
+        }
+
+        @Override
+        public void onServiceDisconnected(ComponentName name) {
+            mService = null;
+        }
+    };
+
+    private boolean mFullHeightLayout;
+
+    /**
+     * Called before onAttach. Pull out the layout spec to figure out which layout to use later.
+     */
+    @Override
+    public void onInflate(Activity activity, AttributeSet attrs, Bundle savedInstanceState) {
+        super.onInflate(activity, attrs, savedInstanceState);
+
+        int layout_height = attrs.getAttributeUnsignedIntValue(
+                "http://schemas.android.com/apk/res/android",
+                "layout_height", 0);
+
+        mFullHeightLayout = (layout_height == ViewGroup.LayoutParams.FILL_PARENT);
+    }
+
+    @Override
+    public void onAttach(Activity activity) {
+        super.onAttach(activity);
+        mActivity = (BaseActivity) activity;
+        pluginViewDelegate = new PluginViewLogic(mActivity);
+    }
+
+    @Override
+    public void onCreate(Bundle savedInstanceState) {
+        super.onCreate(savedInstanceState);
+        setHasOptionsMenu(true);
+
+        mActivity.bindService(new Intent(mActivity, SqueezeService.class), serviceConnection,
+                Context.BIND_AUTO_CREATE);
+        Log.d(TAG, "did bindService; serviceStub = " + mService);
+    }
+
+    @Override
+    public View onCreateView(LayoutInflater inflater, ViewGroup container,
+            Bundle savedInstanceState) {
+        View v;
+
+        if (mFullHeightLayout) {
+            v = inflater.inflate(R.layout.now_playing_fragment_full, container, false);
+
+            artistText = (TextView) v.findViewById(R.id.artistname);
+            albumText = (TextView) v.findViewById(R.id.albumname);
+            shuffleButton = (ImageButton) v.findViewById(R.id.shuffle);
+            repeatButton = (ImageButton) v.findViewById(R.id.repeat);
+            currentTime = (TextView) v.findViewById(R.id.currenttime);
+            totalTime = (TextView) v.findViewById(R.id.totaltime);
+            seekBar = (SeekBar) v.findViewById(R.id.seekbar);
+
+            BaseItemView.ViewHolder viewHolder = new BaseItemView.ViewHolder();
+            viewHolder.contextMenuButtonHolder = v.findViewById(R.id.context_menu);
+            viewHolder.contextMenuButton = (ImageButton) viewHolder.contextMenuButtonHolder.findViewById(R.id.context_menu_button);
+            viewHolder.contextMenuLoading = (ProgressBar) viewHolder.contextMenuButtonHolder.findViewById(R.id.loading_progress);
+            viewHolder.contextMenuButtonHolder.setOnCreateContextMenuListener(this);
+            viewHolder.contextMenuButton.setOnClickListener(new OnClickListener() {
+                @Override
+                public void onClick(View v) {
+                    v.showContextMenu();
+                }
+            });
+            btnContextMenu = viewHolder.contextMenuButtonHolder;
+            btnContextMenu.setTag(viewHolder);
+        } else {
+            v = inflater.inflate(R.layout.now_playing_fragment_mini, container, false);
+
+            mProgressBar = (ProgressBar) v.findViewById(R.id.progressbar);
+            artistAlbumText = (TextView) v.findViewById(R.id.artistalbumname);
+        }
+
+        albumArt = (ImageView) v.findViewById(R.id.album);
+        trackText = (TextView) v.findViewById(R.id.trackname);
+        playPauseButton = (ImageButton) v.findViewById(R.id.pause);
+
+        // May or may not be present in the layout, depending on orientation,
+        // screen width, and so on.
+        nextButton = (ImageButton) v.findViewById(R.id.next);
+        prevButton = (ImageButton) v.findViewById(R.id.prev);
+
+        // Marquee effect on TextViews only works if they're focused.
+        trackText.requestFocus();
+
+        playPauseButton.setOnClickListener(new OnClickListener() {
+            @Override
+            public void onClick(View v) {
+                if (mService == null) {
+                    return;
+                }
+                if (isConnected()) {
+                    Log.v(TAG, "Pause...");
+                    mService.togglePausePlay();
+                } else {
+                    // When we're not connected, the play/pause
+                    // button turns into a green connect button.
+                    onUserInitiatesConnect();
+                }
+            }
+        });
+
+        if (nextButton != null) {
+            nextButton.setOnClickListener(new OnClickListener() {
+                @Override
+                public void onClick(View v) {
+                    if (mService == null) {
+                        return;
+                    }
+                    mService.nextTrack();
+                }
+            });
+        }
+
+        if (prevButton != null) {
+            prevButton.setOnClickListener(new OnClickListener() {
+                @Override
+                public void onClick(View v) {
+                    if (mService == null) {
+                        return;
+                    }
+                    mService.previousTrack();
+                }
+            });
+        }
+
+        if (mFullHeightLayout) {
+            /*
+             * TODO: Simplify these following the notes at
+             * http://developer.android.com/resources/articles/ui-1.6.html.
+             * Maybe. because the TextView resources don't support the
+             * android:onClick attribute.
+             */
+            shuffleButton.setOnClickListener(new OnClickListener() {
+                @Override
+                public void onClick(View v) {
+                    if (mService == null) {
+                        return;
+                    }
+                    mService.toggleShuffle();
+                }
+            });
+
+            repeatButton.setOnClickListener(new OnClickListener() {
+                @Override
+                public void onClick(View v) {
+                    if (mService == null) {
+                        return;
+                    }
+                    mService.toggleRepeat();
+                }
+            });
+
+            seekBar.setOnSeekBarChangeListener(new OnSeekBarChangeListener() {
+                CurrentPlaylistItem seekingSong;
+
+                // Update the time indicator to reflect the dragged thumb
+                // position.
+                @Override
+                public void onProgressChanged(SeekBar s, int progress, boolean fromUser) {
+                    if (fromUser) {
+                        currentTime.setText(Util.formatElapsedTime(progress));
+                    }
+                }
+
+                // Disable updates when user drags the thumb.
+                @Override
+                public void onStartTrackingTouch(SeekBar s) {
+                    seekingSong = getCurrentSong();
+                    updateSeekBar = false;
+                }
+
+                // Re-enable updates. If the current song is the same as when
+                // we started seeking then jump to the new point in the track,
+                // otherwise ignore the seek.
+                @Override
+                public void onStopTrackingTouch(SeekBar s) {
+                    CurrentPlaylistItem thisSong = getCurrentSong();
+
+                    updateSeekBar = true;
+
+                    if (seekingSong == thisSong) {
+                        setSecondsElapsed(s.getProgress());
+                    }
+                }
+            });
+        } else {
+            // Clicking on the layout goes to NowPlayingActivity.
+            v.setOnClickListener(new OnClickListener() {
+                @Override
+                public void onClick(View v) {
+                    NowPlayingActivity.show(mActivity);
+                }
+            });
+        }
+
+        return v;
+    }
+
+    @UiThread
+    private void updatePlayPauseIcon(@PlayerState.PlayState String playStatus) {
+        playPauseButton
+                .setImageResource((PlayerState.PLAY_STATE_PLAY.equals(playStatus)) ?
+                        mActivity.getAttributeValue(R.attr.ic_action_av_pause)
+                        : mActivity.getAttributeValue(R.attr.ic_action_av_play));
+    }
+
+    @UiThread
+    private void updateShuffleStatus(ShuffleStatus shuffleStatus) {
+        if (mFullHeightLayout && shuffleStatus != null) {
+            shuffleButton.setImageResource(
+                    mActivity.getAttributeValue(shuffleStatus.getIcon()));
+        }
+    }
+
+    @UiThread
+    private void updateRepeatStatus(RepeatStatus repeatStatus) {
+        if (mFullHeightLayout && repeatStatus != null) {
+            repeatButton.setImageResource(
+                    mActivity.getAttributeValue(repeatStatus.getIcon()));
+        }
+    }
+
+    @UiThread
+    private void updatePowerMenuItems(boolean canPowerOn, boolean canPowerOff) {
+        boolean connected = isConnected();
+
+        // The fragment may no longer be attached to the parent activity.  If so, do nothing.
+        if (!isAdded()) {
+            return;
+        }
+
+        if (menu_item_poweron != null) {
+            if (canPowerOn && connected) {
+                Player player = getActivePlayer();
+                String playerName = player != null ? player.getName() : "";
+                menu_item_poweron.setTitle(getString(R.string.menu_item_poweron, playerName));
+                menu_item_poweron.setVisible(true);
+            } else {
+                menu_item_poweron.setVisible(false);
+            }
+        }
+
+        if (menu_item_poweroff != null) {
+            if (canPowerOff && connected) {
+                Player player = getActivePlayer();
+                String playerName = player != null ? player.getName() : "";
+                menu_item_poweroff.setTitle(getString(R.string.menu_item_poweroff, playerName));
+                menu_item_poweroff.setVisible(true);
+            } else {
+                menu_item_poweroff.setVisible(false);
+            }
+        }
+    }
+
+    /**
+     * Manages the list of connected players in the action bar.
+     *
+     * @param players A list of players to show. May be empty (use {@code
+     * Collections.&lt;Player>emptyList()}) but not null.
+     * @param activePlayer The currently active player. May be null.
+     */
+    @UiThread
+    private void updatePlayerDropDown(@NonNull Collection<Player> players,
+            @Nullable Player activePlayer) {
+        if (!isAdded()) {
+            return;
+        }
+
+        // Only include players that are connected to the server.
+        ArrayList<Player> connectedPlayers = new ArrayList<>();
+        for (Player player : players) {
+            if (player.getConnected()) {
+                connectedPlayers.add(player);
+            }
+        }
+        Collections.sort(connectedPlayers); // sort players alphabetically by player name
+
+        ActionBar actionBar = mActivity.getSupportActionBar();
+
+        // If there are multiple players connected then show a spinner allowing the user to
+        // choose between them.
+        if (connectedPlayers.size() > 1) {
+            actionBar.setDisplayShowTitleEnabled(false);
+            actionBar.setNavigationMode(ActionBar.NAVIGATION_MODE_LIST);
+            final Context actionBarContext = actionBar.getThemedContext();
+            final ArrayAdapter<Player> playerAdapter = new ArrayAdapter<Player>(
+                    actionBarContext, android.R.layout.simple_spinner_dropdown_item,
+                    connectedPlayers) {
+                @Override
+                public View getDropDownView(int position, View convertView, @NonNull ViewGroup parent) {
+                    return Util.getActionBarSpinnerItemView(actionBarContext, convertView, parent,
+                            getItem(position).getName());
+                }
+
+                @Override
+                public @NonNull View getView(int position, View convertView, @NonNull ViewGroup parent) {
+                    return Util.getActionBarSpinnerItemView(actionBarContext, convertView, parent,
+                            getItem(position).getName());
+                }
+            };
+            actionBar.setListNavigationCallbacks(playerAdapter,
+                    new ActionBar.OnNavigationListener() {
+                        @Override
+                        public boolean onNavigationItemSelected(int position, long id) {
+                            if (!playerAdapter.getItem(position)
+                                    .equals(mService.getActivePlayer())) {
+                                Log.i(TAG,
+                                        "onNavigationItemSelected.setActivePlayer(" + playerAdapter
+                                                .getItem(position) + ")");
+                                mService.setActivePlayer(playerAdapter.getItem(position));
+                                updateUiFromPlayerState(mService.getActivePlayerState());
+                            }
+                            return true;
+                        }
+                    });
+            if (activePlayer != null) {
+                actionBar.setSelectedNavigationItem(playerAdapter.getPosition(activePlayer));
+            }
+        } else {
+            // 0 or 1 players, disable the spinner, and either show the sole player in the
+            // action bar, or the app name if there are no players.
+            actionBar.setDisplayShowTitleEnabled(true);
+            actionBar.setNavigationMode(ActionBar.NAVIGATION_MODE_STANDARD);
+
+            if (connectedPlayers.size() == 1) {
+                actionBar.setTitle(connectedPlayers.get(0).getName());
+            } else {
+                // TODO: Alert the user if there are no connected players.
+                actionBar.setTitle(R.string.app_name);
+            }
+        }
+    }
+
+    protected void onServiceConnected(@NonNull ISqueezeService service) {
+        Log.v(TAG, "Service bound");
+        mService = service;
+
+        maybeRegisterCallbacks(mService);
+
+        // Assume they want to connect (unless manually disconnected).
+        if (!isConnected() && !isManualDisconnect()) {
+            startVisibleConnection();
+        }
+    }
+
+    @Override
+    public void onResume() {
+        super.onResume();
+        Log.d(TAG, "onResume...");
+
+        if (mService != null) {
+            maybeRegisterCallbacks(mService);
+        }
+
+        if (new Preferences(mActivity).isAutoConnect()) {
+            mActivity.registerReceiver(broadcastReceiver, new IntentFilter(
+                    ConnectivityManager.CONNECTIVITY_ACTION));
+        }
+    }
+
+    /**
+     * Keep track of whether callbacks have been registered
+     */
+    private boolean mRegisteredCallbacks;
+
+    /**
+     * This is called when the service is first connected, and whenever the activity is resumed.
+     */
+    private void maybeRegisterCallbacks(@NonNull ISqueezeService service) {
+        if (!mRegisteredCallbacks) {
+            service.getEventBus().registerSticky(this);
+
+            mRegisteredCallbacks = true;
+        }
+    }
+
+    @UiThread
+    private void updateTimeDisplayTo(int secondsIn, int secondsTotal) {
+        if (mFullHeightLayout) {
+            if (updateSeekBar) {
+                if (seekBar.getMax() != secondsTotal) {
+                    seekBar.setMax(secondsTotal);
+                    totalTime.setText(Util.formatElapsedTime(secondsTotal));
+                }
+                seekBar.setProgress(secondsIn);
+                currentTime.setText(Util.formatElapsedTime(secondsIn));
+            }
+        } else {
+            if (mProgressBar.getMax() != secondsTotal) {
+                mProgressBar.setMax(secondsTotal);
+            }
+            mProgressBar.setProgress(secondsIn);
+        }
+    }
+
+    /**
+     * Update the UI based on the player state. Call this when the active player
+     * changes.
+     *
+     * @param playerState the player state to reflect in the UI.
+     */
+    @UiThread
+    private void updateUiFromPlayerState(@NonNull PlayerState playerState) {
+        updateSongInfo(playerState);
+
+        updatePlayPauseIcon(playerState.getPlayStatus());
+        updateShuffleStatus(playerState.getShuffleStatus());
+        updateRepeatStatus(playerState.getRepeatStatus());
+        updatePowerMenuItems(canPowerOn(), canPowerOff());
+    }
+
+    /**
+     * Joins elements together with ' - ', skipping nulls.
+     */
+    protected static final Joiner mJoiner = Joiner.on(" - ").skipNulls();
+
+    /**
+     * Update the UI when the song changes, either because the track has changed, or the
+     * active player has changed.
+     *
+     * @param playerState the player state for the song.
+     */
+    @UiThread
+    private void updateSongInfo(@NonNull PlayerState playerState) {
+        updateTimeDisplayTo((int)playerState.getCurrentTimeSecond(),
+                playerState.getCurrentSongDuration());
+
+        CurrentPlaylistItem song = playerState.getCurrentSong();
+        if (song == null) {
+            // Create empty song if this is called (via _HandshakeComplete) before status is received
+            song = new CurrentPlaylistItem(new HashMap<String, Object>());
+        }
+
+        // TODO handle button remapping (buttons in status response)
+        if (!song.getTrack().isEmpty()) {
+            trackText.setText(song.getTrack());
+
+            // don't remove rew and fwd for remote tracks, because a single track playlist
+            // is not an indication that fwd and rwd are invalid actions
+            if ((playerState.getCurrentPlaylistTracksNum() == 1) && !playerState.isRemote()) {
+                disableButton(nextButton);
+                disableButton(prevButton);
+                if (btnContextMenu != null) {
+                    btnContextMenu.setVisibility(View.GONE);
+                }
+            } else {
+                enableButton(nextButton);
+                enableButton(prevButton);
+                if (btnContextMenu != null) {
+                    btnContextMenu.setVisibility(View.VISIBLE);
+                }
+            }
+
+            if (mFullHeightLayout) {
+                artistText.setText(song.getArtist());
+                albumText.setText(song.getAlbum());
+                totalTime.setText(Util.formatElapsedTime(playerState.getCurrentSongDuration()));
+            } else {
+                artistAlbumText.setText(mJoiner.join(
+                        Strings.emptyToNull(song.getArtist()),
+                        Strings.emptyToNull(song.getAlbum())));
+            }
+        } else {
+            trackText.setText("");
+            if (mFullHeightLayout) {
+                artistText.setText("");
+                albumText.setText("");
+                btnContextMenu.setVisibility(View.GONE);
+            } else {
+                artistAlbumText.setText("");
+            }
+        }
+
+        if (!song.hasArtwork()) {
+            albumArt.setImageResource(song.getIconResource());
+        } else {
+            ImageFetcher.getInstance(mActivity).loadImage(song.getIcon(), albumArt);
+        }
+    }
+
+    /**
+     * Enable a button, which may be null.
+     *
+     * @param button the button to enable.
+     */
+    private static void enableButton(@Nullable ImageButton button) {
+        setButtonState(button, true);
+    }
+
+    /**
+     * Disable a button, which may be null.
+     *
+     * @param button the button to enable.
+     */
+    private static void disableButton(@Nullable ImageButton button) {
+        setButtonState(button, false);
+    }
+
+    /**
+     * Sets the state of a button to either enabled or disabled. Enabled buttons
+     * are active and have a 1.0 alpha, disabled buttons are inactive and have a
+     * 0.25 alpha. {@code button} may be null, in which case nothing happens.
+     *
+     * @param button the button to affect
+     * @param state the desired state, {@code true} to enable {@code false} to disable.
+     */
+    private static void setButtonState(@Nullable ImageButton button, boolean state) {
+        if (button == null) {
+            return;
+        }
+
+        button.setEnabled(state);
+        Util.setAlpha(button, state ? 1.0f : 0.25f);
+    }
+
+    private boolean setSecondsElapsed(int seconds) {
+        return mService != null && mService.setSecondsElapsed(seconds);
+    }
+
+    private PlayerState getPlayerState() {
+        if (mService == null) {
+            return null;
+        }
+        return mService.getPlayerState();
+    }
+
+    private Player getActivePlayer() {
+        if (mService == null) {
+            return null;
+        }
+        return mService.getActivePlayer();
+    }
+
+    private CurrentPlaylistItem getCurrentSong() {
+        PlayerState playerState = getPlayerState();
+        return playerState != null ? playerState.getCurrentSong() : null;
+    }
+
+    private boolean isConnected() {
+        return mService != null && mService.isConnected();
+    }
+
+    private boolean isConnectInProgress() {
+        return mService != null && mService.isConnectInProgress();
+    }
+
+    private boolean canPowerOn() {
+        return mService != null && mService.canPowerOn();
+    }
+
+    private boolean canPowerOff() {
+        return mService != null && mService.canPowerOff();
+    }
+
+    @Override
+    public void onPause() {
+        Log.d(TAG, "onPause...");
+
+        dismissConnectingDialog();
+
+        if (new Preferences(mActivity).isAutoConnect()) {
+            mActivity.unregisterReceiver(broadcastReceiver);
+        }
+
+        if (mRegisteredCallbacks) {
+            mService.getEventBus().unregister(this);
+            mRegisteredCallbacks = false;
+        }
+
+        super.onPause();
+    }
+
+    @Override
+    public void onDestroy() {
+        super.onDestroy();
+        if (mService != null) {
+            mActivity.unbindService(serviceConnection);
+        }
+    }
+
+    /**
+     * Builds a context menu suitable for the currently playing song.
+     * <p>
+     * Takes the general song context menu, and disables items that make no sense for the song that
+     * is currently playing.
+     * <p>
+     * {@inheritDoc}
+     *
+     * @param menu
+     * @param v
+     * @param menuInfo
+     */
+    @Override
+    public void onCreateContextMenu(ContextMenu menu, View v,
+            ContextMenu.ContextMenuInfo menuInfo) {
+        pluginViewDelegate.onCreateContextMenu(menu, v, getCurrentSong());
+    }
+
+    /**
+     * Handles clicks on the context menu.
+     * <p>
+     * {@inheritDoc}
+     *
+     * @param item
+     *
+     * @return
+     */
+    @Override
+    public boolean onContextItemSelected(MenuItem item) {
+        return pluginViewDelegate.doItemContext(item, getCurrentSong());
+    }
+
+    /**
+     * @see android.support.v4.app.Fragment#onCreateOptionsMenu(android.view.Menu,
+     * android.view.MenuInflater)
+     */
+    @Override
+    public void onCreateOptionsMenu(Menu menu, MenuInflater inflater) {
+        // I confess that I don't understand why using the inflater passed as
+        // an argument here doesn't work -- but if you do it crashes without
+        // a stracktrace on API 7.
+        MenuInflater i = mActivity.getMenuInflater();
+        i.inflate(R.menu.now_playing_fragment, menu);
+
+        menu_item_connect = menu.findItem(R.id.menu_item_connect);
+        menu_item_disconnect = menu.findItem(R.id.menu_item_disconnect);
+        menu_item_poweron = menu.findItem(R.id.menu_item_poweron);
+        menu_item_poweroff = menu.findItem(R.id.menu_item_poweroff);
+        menu_item_players = menu.findItem(R.id.menu_item_players);
+        menu_item_playlist = menu.findItem(R.id.menu_item_playlist);
+        menu_item_alarm = menu.findItem(R.id.menu_item_alarm);
+    }
+
+    /**
+     * Sets the state of assorted option menu items based on whether or not there is a connection to
+     * the server, and if so, whether any players are connected.
+     */
+    @Override
+    public void onPrepareOptionsMenu(Menu menu) {
+        boolean connected = isConnected();
+
+        // Don't show an option to connect if there's no server to connect to.
+        boolean knowServerAddress = new Preferences(mActivity).getServerAddress() != null;
+        menu_item_connect.setEnabled(knowServerAddress);
+
+        // These are all set at the same time, so one check is sufficient
+        if (menu_item_connect != null) {
+            // Set visibility and enabled state of menu items that are not player-specific.
+            menu_item_connect.setVisible(!connected);
+            menu_item_disconnect.setVisible(connected);
+
+            // Set visibility and enabled state of menu items that are player-specific and
+            // require a connection to the server.
+            boolean haveConnectedPlayers = connected && mService != null
+                    && !mService.getPlayers().isEmpty();
+
+            menu_item_players.setVisible(haveConnectedPlayers);
+            menu_item_playlist.setVisible(haveConnectedPlayers);
+            menu_item_alarm.setVisible(haveConnectedPlayers);
+            if (connected)
+                menu_item_alarm.setTitle(ServerString.ALARM.getLocalizedString());
+        }
+
+        // Don't show the item to go to CurrentPlaylistActivity if in CurrentPlaylistActivity.
+        if (mActivity instanceof CurrentPlaylistActivity && menu_item_playlist != null) {
+            menu_item_playlist.setVisible(false);
+        }
+        // Don't show the item to go to alarms if in AlarmsActivity.
+        if (mActivity instanceof AlarmsActivity && menu_item_alarm != null) {
+            menu_item_alarm.setVisible(false);
+        }
+
+        updatePowerMenuItems(canPowerOn(), canPowerOff());
+    }
+
+    @Override
+    public boolean onOptionsItemSelected(MenuItem item) {
+        switch (item.getItemId()) {
+            case R.id.menu_item_settings:
+                SettingsActivity.show(mActivity);
+                return true;
+            case R.id.menu_item_connect:
+                onUserInitiatesConnect();
+                return true;
+            case R.id.menu_item_disconnect:
+                mService.disconnect();
+                return true;
+            case R.id.menu_item_poweron:
+                mService.powerOn();
+                return true;
+            case R.id.menu_item_poweroff:
+                mService.powerOff();
+                return true;
+            case R.id.menu_item_playlist:
+                CurrentPlaylistActivity.show(mActivity);
+                break;
+            case R.id.menu_item_players:
+                PlayerListActivity.show(mActivity);
+                return true;
+            case R.id.menu_item_alarm:
+                AlarmsActivity.show(mActivity);
+                return true;
+            case R.id.menu_item_about:
+                new AboutDialog().show(getFragmentManager(), "AboutDialog");
+                return true;
+        }
+
+        return super.onOptionsItemSelected(item);
+    }
+
+    /**
+     * Has the user manually disconnected from the server?
+     *
+     * @return true if they have, false otherwise.
+     */
+    private boolean isManualDisconnect() {
+        return getActivity() instanceof ConnectActivity;
+    }
+
+    private void onUserInitiatesConnect() {
+        if (mService == null) {
+            Log.e(TAG, "serviceStub is null.");
+            return;
+        }
+        startVisibleConnection();
+    }
+
+    public void startVisibleConnection() {
+        Log.v(TAG, "startVisibleConnection");
+        if (mService == null) {
+            return;
+        }
+
+        Preferences preferences = new Preferences(mActivity);
+
+        // If we are configured to automatically connect on Wi-Fi availability
+        // we will also give the user the opportunity to enable Wi-Fi
+        if (preferences.isAutoConnect()) {
+            WifiManager wifiManager = (WifiManager) mActivity
+                    .getApplicationContext().getSystemService(Context.WIFI_SERVICE);
+            if (!wifiManager.isWifiEnabled()) {
+                FragmentManager fragmentManager = getFragmentManager();
+                if (fragmentManager == null) {
+                    Log.i(TAG, "fragment manager is null so we can't show EnableWifiDialog");
+                    return;
+                }
+
+                FragmentTransaction ft = fragmentManager.beginTransaction();
+                Fragment prev = fragmentManager.findFragmentByTag(EnableWifiDialog.TAG);
+                if (prev != null) {
+                    ft.remove(prev);
+                }
+                ft.addToBackStack(null);
+
+                // Create and show the dialog.
+                DialogFragment enableWifiDialog = new EnableWifiDialog();
+                enableWifiDialog.show(ft, EnableWifiDialog.TAG);
+                return;
+                // When a Wi-Fi connection is made this method will be called again by the
+                // broadcastReceiver
+            }
+        }
+
+        if (!preferences.hasServerConfig()) {
+            // Set up a server connection, if it is not present
+            ConnectActivity.show(mActivity);
+            return;
+        }
+
+        if (isConnectInProgress()) {
+            Log.v(TAG, "Connection is already in progress, connecting aborted");
+            return;
+        }
+        mService.startConnect();
+    }
+
+
+    @MainThread
+    public void onEventMainThread(ConnectionChanged event) {
+        Log.d(TAG, "ConnectionChanged: " + event);
+
+        // The fragment may no longer be attached to the parent activity.  If so, do nothing.
+        if (!isAdded()) {
+            return;
+        }
+
+        // Handle any of the reasons for disconnection, clear the dialog and show the
+        // ConnectActivity.
+        if (event.connectionState == ConnectionState.DISCONNECTED) {
+            dismissConnectingDialog();
+            ConnectActivity.show(mActivity);
+            return;
+        }
+
+        if (event.connectionState == ConnectionState.CONNECTION_FAILED) {
+            dismissConnectingDialog();
+            ConnectActivity.showConnectionFailed(mActivity);
+            return;
+        }
+
+        if (event.connectionState == ConnectionState.LOGIN_FAILED) {
+            dismissConnectingDialog();
+            ConnectActivity.showLoginFailed(mActivity);
+            return;
+        }
+
+        // Any other event means that a connection is in progress, make sure the dialog is showing.
+        showConnectingDialog();
+
+        // Ensure that option menu item state is adjusted as appropriate.
+        getActivity().supportInvalidateOptionsMenu();
+
+        playPauseButton.setImageResource(
+                mActivity.getAttributeValue(R.attr.ic_action_av_connect));
+
+        disableButton(nextButton);
+        disableButton(prevButton);
+
+        if (mFullHeightLayout) {
+            shuffleButton.setEnabled(false);
+            repeatButton.setEnabled(false);
+
+            albumArt.setImageResource(R.drawable.icon_album_noart_fullscreen);
+            shuffleButton.setImageResource(0);
+            repeatButton.setImageResource(0);
+            updatePlayerDropDown(Collections.<Player>emptyList(), null);
+            artistText.setText(getText(R.string.disconnected_text));
+            currentTime.setText("--:--");
+            totalTime.setText("--:--");
+            seekBar.setEnabled(false);
+            seekBar.setProgress(0);
+        } else {
+            albumArt.setImageResource(R.drawable.icon_album_noart);
+            mProgressBar.setEnabled(false);
+            mProgressBar.setProgress(0);
+        }
+     }
+
+    @MainThread
+    public void onEventMainThread(HandshakeComplete event) {
+        // Event might arrive before this fragment has connected to the service (e.g.,
+        // the activity connected before this fragment did).
+        // XXX: Verify that this is possible, since the fragment can't register for events
+        // until it's connected to the service.
+        if (mService == null) {
+            return;
+        }
+
+        Log.d(TAG, "Handshake complete");
+
+        dismissConnectingDialog();
+
+        enableButton(nextButton);
+        enableButton(prevButton);
+        if (mFullHeightLayout) {
+            shuffleButton.setEnabled(true);
+            repeatButton.setEnabled(true);
+            seekBar.setEnabled(true);
+        } else {
+            mProgressBar.setEnabled(true);
+        }
+
+        PlayerState playerState = getPlayerState();
+
+        // May be no players connected.
+        // TODO: These views should be cleared if there's no player connected.
+        if (playerState == null)
+            return;
+
+        updateUiFromPlayerState(playerState);
+    }
+
+    @MainThread
+    public void onEventMainThread(@SuppressWarnings("unused") RegisterSqueezeNetwork event) {
+        // We're connected but the controller needs to register with the server
+        PluginListActivity.register(mActivity);
+    }
+
+    @MainThread
+    public void onEventMainThread(MusicChanged event) {
+        if (event.player.equals(mService.getActivePlayer())) {
+            updateSongInfo(event.playerState);
+        }
+    }
+
+    @MainThread
+    public void onEventMainThread(PlayersChanged event) {
+        updatePlayerDropDown(event.players.values(), mService.getActivePlayer());
+    }
+
+    @MainThread
+    public void onEventMainThread(PlayStatusChanged event) {
+        if (event.player.equals(mService.getActivePlayer())) {
+            updatePlayPauseIcon(event.playStatus);
+        }
+    }
+
+    @MainThread
+    public void onEventMainThread(PowerStatusChanged event) {
+        if (event.player.equals(mService.getActivePlayer())) {
+            updatePowerMenuItems(event.canPowerOn, event.canPowerOff);
+        }
+    }
+
+    @MainThread
+    public void onEventMainThread(RepeatStatusChanged event) {
+        if (event.player.equals(mService.getActivePlayer())) {
+            updateRepeatStatus(event.repeatStatus);
+        }
+    }
+
+    @MainThread
+    public void onEventMainThread(ShuffleStatusChanged event) {
+        if (event.player.equals(mService.getActivePlayer())) {
+            updateShuffleStatus(event.shuffleStatus);
+        }
+    }
+
+    @MainThread
+    public void onEventMainThread(SongTimeChanged event) {
+        if (event.player.equals(mService.getActivePlayer())) {
+            updateTimeDisplayTo(event.currentPosition, event.duration);
+        }
+    }
+}