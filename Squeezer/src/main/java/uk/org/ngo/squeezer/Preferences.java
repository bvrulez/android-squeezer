/*
 * Copyright (c) 2009 Google Inc.  All Rights Reserved.
 *
 * Licensed under the Apache License, Version 2.0 (the "License");
 * you may not use this file except in compliance with the License.
 * You may obtain a copy of the License at
 *
 *      http://www.apache.org/licenses/LICENSE-2.0
 *
 * Unless required by applicable law or agreed to in writing, software
 * distributed under the License is distributed on an "AS IS" BASIS,
 * WITHOUT WARRANTIES OR CONDITIONS OF ANY KIND, either express or implied.
 * See the License for the specific language governing permissions and
 * limitations under the License.
 */

package uk.org.ngo.squeezer;

import android.content.Context;
import android.content.SharedPreferences;
import android.content.res.Configuration;
import android.net.wifi.WifiInfo;
import android.net.wifi.WifiManager;
import android.text.TextUtils;
import android.util.Log;

import androidx.annotation.Nullable;

<<<<<<< HEAD
import java.util.ArrayList;
import java.util.List;
=======
import com.google.android.material.timepicker.MaterialTimePicker;

>>>>>>> 4e177b2a
import java.util.Random;
import java.util.UUID;

import uk.org.ngo.squeezer.download.DownloadFilenameStructure;
import uk.org.ngo.squeezer.download.DownloadPathStructure;
import uk.org.ngo.squeezer.itemlist.dialog.ArtworkListLayout;
import uk.org.ngo.squeezer.model.Player;
import uk.org.ngo.squeezer.util.ThemeManager;

public final class Preferences {
    private static final String TAG = Preferences.class.getSimpleName();

    public static final String NAME = "Squeezer";

    // Old setting for connect via the CLI protocol
    private static final String KEY_CLI_SERVER_ADDRESS = "squeezer.serveraddr";

    // Squeezebox server address (host:port)
    private static final String KEY_SERVER_ADDRESS = "squeezer.server_addr";

    // Do we connect to mysqueezebox.com
    private static final String KEY_SQUEEZE_NETWORK = "squeezer.squeeze_network";

    // Optional Squeezebox Server name
    private static final String KEY_SERVER_NAME = "squeezer.server_name";

    // Optional Squeezebox Server user name
    private static final String KEY_USERNAME = "squeezer.username";

    // Optional Squeezebox Server password
    private static final String KEY_PASSWORD = "squeezer.password";

    // Optional Squeezebox Server password
    private static final String KEY_WOL = "squeezer.wol";

    // Optional Squeezebox Server password
    private static final String KEY_MAC = "squeezer.mac";

    // The playerId that we were last connected to. e.g. "00:04:20:17:04:7f"
    private static final String KEY_LAST_PLAYER = "squeezer.lastplayer";

    // Do we automatically try and connect on WiFi availability?
    public static final String KEY_AUTO_CONNECT = "squeezer.autoconnect";

    // Pause music on incoming call?
    public static final String KEY_PAUSE_ON_INCOMING_CALL = "squeezer.pause_on_incoming_call";

    // Are we disconnected via the options menu?
    private static final String KEY_MANUAL_DISCONNECT = "squeezer.manual.disconnect";

    // Type of notification to show. NOT USED ANYMORE
    private static final String KEY_NOTIFICATION_TYPE = "squeezer.notification_type";

    // Do we scrobble track information?
    // Deprecated, retained for compatibility when upgrading. Was an int, of
    // either 0 == No scrobbling, 1 == use ScrobbleDroid API, 2 == use SLS API
    public static final String KEY_SCROBBLE = "squeezer.scrobble";

    // Do we scrobble track information (if a scrobble service is available)?
    //
    // Type of underlying preference is bool / CheckBox
    public static final String KEY_SCROBBLE_ENABLED = "squeezer.scrobble.enabled";

    // Do we send anonymous usage statistics?
    public static final String KEY_ANALYTICS_ENABLED = "squeezer.analytics.enabled";

    // Fade-in period? (0 = disable fade-in)
    public static final String KEY_FADE_IN_SECS = "squeezer.fadeInSecs";

    // What do to when an album is selected in the list view
    private static final String KEY_ON_SELECT_ALBUM_ACTION = "squeezer.action.onselect.album";

    // What do to when a song is selected in the list view
    private static final String KEY_ON_SELECT_SONG_ACTION = "squeezer.action.onselect.song";

    // Preferred album list layout.
    private static final String KEY_ALBUM_LIST_LAYOUT = "squeezer.album.list.layout";

    // Preferred home menu layout.
    private static final String KEY_HOME_MENU_LAYOUT = "squeezer.home.menu.layout";

    // Preferred maximum info per item for a given list layout
    public static final String KEY_MAX_LINES_FORMAT = "squeezer.%s.maxLines";

    // Preferred song list layout.
    private static final String KEY_SONG_LIST_LAYOUT = "squeezer.song.list.layout";

    // Start SqueezePlayer automatically if installed.
    public static final String KEY_SQUEEZEPLAYER_ENABLED = "squeezer.squeezeplayer.enabled";

    // Preferred UI theme.
    static final String KEY_ON_THEME_SELECT_ACTION = "squeezer.theme";

    // Download confirmation
    static final String KEY_CLEAR_PLAYLIST_CONFIRMATION = "squeezer.clear.current_playlist.confirmation";

    // Download enabled
    static final String KEY_DOWNLOAD_ENABLED = "squeezer.download.enabled";

    // Download confirmation
    static final String KEY_DOWNLOAD_CONFIRMATION = "squeezer.download.confirmation";

    // Download folder
    static final String KEY_DOWNLOAD_USE_SERVER_PATH = "squeezer.download.use_server_path";

    // Download path structure
    static final String KEY_DOWNLOAD_PATH_STRUCTURE = "squeezer.download.path_structure";

    // Download filename structure
    static final String KEY_DOWNLOAD_FILENAME_STRUCTURE = "squeezer.download.filename_structure";

    // Use SD-card (getExternalMediaDirs)
    static final String KEY_DOWNLOAD_USE_SD_CARD_SCREEN = "squeezer.download.use_sd_card.screen";
    static final String KEY_DOWNLOAD_USE_SD_CARD = "squeezer.download.use_sd_card";

    // Store a "mac id" for this app instance.
    private static final String KEY_MAC_ID = "squeezer.mac_id";

    // Store a unique id for this app instance.
    private static final String KEY_UUID = "squeezer.uuid";

<<<<<<< HEAD
    // Map JiveItems to archive
    private static final String MAP_MENU_ITEMS = "squeezer.map_menu_items";
=======
    // Preferred time input method.
    private static final String KEY_TIME_INPUT_MODE = "squeezer.time_input_mode";
>>>>>>> 4e177b2a

    private final Context context;
    private final SharedPreferences sharedPreferences;
    private final int defaultCliPort;
    private final int defaultHttpPort;

    public Preferences(Context context) {
        this(context, context.getSharedPreferences(Preferences.NAME, Context.MODE_PRIVATE));
    }

    public Preferences(Context context, SharedPreferences sharedPreferences) {
        this.context = context;
        this.sharedPreferences = sharedPreferences;
        defaultCliPort = context.getResources().getInteger(R.integer.DefaultCliPort);
        defaultHttpPort = context.getResources().getInteger(R.integer.DefaultHttpPort);
    }

    private String getStringPreference(String preference) {
        final String pref = sharedPreferences.getString(preference, null);
        if (pref == null || pref.length() == 0) {
            return null;
        }
        return pref;
    }

    public boolean hasServerConfig() {
        String bssId = getBssId();
        return (sharedPreferences.contains(prefixed(bssId, KEY_SERVER_ADDRESS)) ||
                sharedPreferences.contains(KEY_SERVER_ADDRESS));
    }

    public ServerAddress getServerAddress() {
        return getSelectedServerAddress(KEY_SERVER_ADDRESS, defaultHttpPort);
    }

    public ServerAddress getCliServerAddress() {
        return getSelectedServerAddress(KEY_CLI_SERVER_ADDRESS, defaultCliPort);
    }

    private ServerAddress getSelectedServerAddress(String setting, int defaultPort) {
        ServerAddress serverAddress = new ServerAddress(getBssId(), defaultPort);

        String address = null;
        if (serverAddress.bssId != null) {
            address = getStringPreference(setting + "_" + serverAddress.bssId);
        }
        if (address == null) {
            address = getStringPreference(setting);
        }

        readServerAddress(serverAddress, address, defaultPort);
        return serverAddress;
    }

    public ServerAddress getServerAddress(String address) {
        ServerAddress serverAddress = new ServerAddress(getBssId(), defaultHttpPort);
        serverAddress.setAddress(address);
        readServerAddress(serverAddress, address, defaultHttpPort);
        return serverAddress;
    }

    private void readServerAddress(ServerAddress serverAddress, String address, int defaultPort) {
        serverAddress.setAddress(address, defaultPort);

        serverAddress.squeezeNetwork = sharedPreferences.getBoolean(prefixed(serverAddress.bssId, KEY_SQUEEZE_NETWORK), false);
        serverAddress.serverName = getStringPreference(prefix(serverAddress) + KEY_SERVER_NAME);
        serverAddress.userName = getStringPreference(prefix(serverAddress) + KEY_USERNAME);
        serverAddress.password = getStringPreference(prefix(serverAddress) + KEY_PASSWORD);
        serverAddress.wakeOnLan = sharedPreferences.getBoolean(prefix(serverAddress) + KEY_WOL, false);
        serverAddress.mac = Util.parseMac(getStringPreference(prefix(serverAddress) + KEY_MAC));
    }

    private String getBssId() {
        WifiManager mWifiManager = (WifiManager) context
                .getApplicationContext().getSystemService(Context.WIFI_SERVICE);
        WifiInfo connectionInfo = mWifiManager.getConnectionInfo();
        return  (connectionInfo != null ? connectionInfo.getBSSID() : null);
    }

    private String prefixed(String bssId, String setting) {
        return (bssId != null ? setting + "_" + bssId : setting);
    }

    private String prefix(ServerAddress serverAddress) {
        return (serverAddress.bssId != null ? serverAddress.bssId + "_ " : "") + serverAddress.localAddress() + "_";
    }

    public static class ServerAddress {
        private static final String SN = "mysqueezebox.com";

        private final String bssId;
        public boolean squeezeNetwork;
        private String address; // <host name or ip>:<port>
        private String host;
        private int port;
        private final int defaultPort;

        private String serverName;
        public String userName;
        public String password;

        public boolean wakeOnLan;
        public byte[] mac;

        private ServerAddress(String bssId, int defaultPort) {
            this.defaultPort = defaultPort;
            this.bssId = bssId;
        }

        public void setAddress(String hostPort) {
            setAddress(hostPort, defaultPort);
        }

        public void setServerName(String serverName) {
            this.serverName = serverName;
        }

        public String address() {
            return host() + ":" + port();
        }

        public String localAddress() {
            if (address == null) {
                return null;
            }

            return host + ":" + port;
        }

        public String host() {
            return (squeezeNetwork ? SN : host);
        }

        public String localHost() {
            return host;
        }

        public int port() {
            return (squeezeNetwork ? defaultPort : port);
        }

        public String serverName() {
            if (squeezeNetwork) {
                return ServerAddress.SN;
            }
            return serverName != null ? serverName : host;
        }

        private void setAddress(String hostPort, int defaultPort) {
            // Common mistakes, based on crash reports...
            if (hostPort != null) {
                if (hostPort.startsWith("Http://") || hostPort.startsWith("http://")) {
                    hostPort = hostPort.substring(7);
                }

                // Ending in whitespace?  From LatinIME, probably?
                while (hostPort.endsWith(" ")) {
                    hostPort = hostPort.substring(0, hostPort.length() - 1);
                }
            }

            address = hostPort;
            host = parseHost();
            port = parsePort(defaultPort);
        }

        private String parseHost() {
            if (address == null) {
                return "";
            }
            int colonPos = address.indexOf(":");
            if (colonPos == -1) {
                return address;
            }
            return address.substring(0, colonPos);
        }

        private int parsePort(int defaultPort) {
            if (address == null) {
                return defaultPort;
            }
            int colonPos = address.indexOf(":");
            if (colonPos == -1) {
                return defaultPort;
            }
            try {
                return Integer.parseInt(address.substring(colonPos + 1));
            } catch (NumberFormatException unused) {
                Log.d(TAG, "Can't parse port out of " + address);
                return defaultPort;
            }
        }
    }

    public void saveServerAddress(ServerAddress serverAddress) {
        SharedPreferences.Editor editor = sharedPreferences.edit();
        editor.putString(prefixed(serverAddress.bssId, KEY_SERVER_ADDRESS), serverAddress.address);
        editor.putBoolean(prefixed(serverAddress.bssId, KEY_SQUEEZE_NETWORK), serverAddress.squeezeNetwork);
        editor.putString(prefix(serverAddress) + KEY_SERVER_NAME, serverAddress.serverName);
        editor.putString(prefix(serverAddress) + KEY_USERNAME, serverAddress.userName);
        editor.putString(prefix(serverAddress) + KEY_PASSWORD, serverAddress.password);
        editor.putBoolean(prefix(serverAddress) + KEY_WOL, serverAddress.wakeOnLan);
        editor.putString(prefix(serverAddress) + KEY_MAC, Util.formatMac(serverAddress.mac));
        editor.apply();
    }

    public String getLastPlayer() {
        return getStringPreference(KEY_LAST_PLAYER);
    }

    public void setLastPlayer(@Nullable Player player) {
        SharedPreferences.Editor editor = sharedPreferences.edit();

        if (player == null) {
            Log.v(TAG, "Clearing " + KEY_LAST_PLAYER);
            editor.remove(KEY_LAST_PLAYER);
        } else {
            Log.v(TAG, "Saving " + KEY_LAST_PLAYER + "=" + player.getId());
            editor.putString(KEY_LAST_PLAYER, player.getId());
        }

        editor.apply();
    }

    public String getTheme() {
        return getStringPreference(KEY_ON_THEME_SELECT_ACTION);
    }

    public void setTheme(ThemeManager.Theme theme) {
        SharedPreferences.Editor editor = sharedPreferences.edit();
        editor.putString(Preferences.KEY_ON_THEME_SELECT_ACTION, theme.name());
        editor.apply();
    }

    public boolean isClearPlaylistConfirmation() {
        return sharedPreferences.getBoolean(KEY_CLEAR_PLAYLIST_CONFIRMATION, true);
    }

    public void setClearPlaylistConfirmation(boolean b) {
        sharedPreferences.edit().putBoolean(Preferences.KEY_CLEAR_PLAYLIST_CONFIRMATION, b).apply();
    }

    public boolean isAutoConnect() {
        return sharedPreferences.getBoolean(KEY_AUTO_CONNECT, true);
    }

    public boolean isPauseOnIncomingCall() {
        return sharedPreferences.getBoolean(KEY_PAUSE_ON_INCOMING_CALL, true);
    }

    public boolean controlSqueezePlayer(ServerAddress serverAddress) {
        return  (!serverAddress.squeezeNetwork && sharedPreferences.getBoolean(KEY_SQUEEZEPLAYER_ENABLED, true));
    }

    /** Get the preferred album list layout. */
    public ArtworkListLayout getAlbumListLayout() {
        return getListLayout(KEY_ALBUM_LIST_LAYOUT);
    }

    public void setAlbumListLayout(ArtworkListLayout artworkListLayout) {
        setListLayout(KEY_ALBUM_LIST_LAYOUT, artworkListLayout);
    }

    /** Get the preferred home menu layout. */
    public ArtworkListLayout getHomeMenuLayout() {
        return getListLayout(KEY_HOME_MENU_LAYOUT);
    }

    public void setHomeMenuLayout(ArtworkListLayout artworkListLayout) {
        setListLayout(KEY_HOME_MENU_LAYOUT, artworkListLayout);
    }

    /**
     * Get the preferred layout for the specified preference
     * <p>
     * If the list layout is not selected, a default one is chosen, based on the current screen
     * size, on the assumption that the artwork grid is preferred on larger screens.
     */
    private ArtworkListLayout getListLayout(String preference) {
        String listLayoutString = sharedPreferences.getString(preference, null);
        if (listLayoutString == null) {
            int screenSize = context.getResources().getConfiguration().screenLayout
                    & Configuration.SCREENLAYOUT_SIZE_MASK;
            return (screenSize >= Configuration.SCREENLAYOUT_SIZE_LARGE)
                    ? ArtworkListLayout.grid : ArtworkListLayout.list;
        } else {
            return ArtworkListLayout.valueOf(listLayoutString);
        }
    }

    private void setListLayout(String preference, ArtworkListLayout artworkListLayout) {
        SharedPreferences.Editor editor = sharedPreferences.edit();
        editor.putString(preference, artworkListLayout.name());
        editor.apply();
    }

    /** Get max lines for the supplied list layout. */
    public int getMaxLines(ArtworkListLayout listLayout) {
        return sharedPreferences.getInt(String.format(KEY_MAX_LINES_FORMAT, listLayout.name()), 2);
    }

    public void setMaxLines(ArtworkListLayout listLayout, int maxLines) {
        SharedPreferences.Editor editor = sharedPreferences.edit();
        editor.putInt(String.format(KEY_MAX_LINES_FORMAT, listLayout.name()), maxLines);
        editor.apply();
    }

    /**
     * Retrieve a "mac id" for this app instance.
     * <p>
     * If a mac id is previously stored, then use it, otherwise create a new mac id
     * store it and return it.
     */
    public String getMacId() {
        String macId = sharedPreferences.getString(KEY_MAC_ID, null);
        if (macId == null) {
            macId = generateMacLikeId();
            SharedPreferences.Editor editor = sharedPreferences.edit();
            editor.putString(Preferences.KEY_MAC_ID, macId);
            editor.apply();
        }
        return macId;
    }

    /**
     * As Android (6.0 and above) does not allow acces to the mac id, and mysqueezebox.com requires
     * it, this is the best I can think of.
     */
    private String generateMacLikeId() {
        byte[] mac = new byte[6];
        new Random().nextBytes(mac);
        return Util.formatMac(mac);
    }

    /**
     * Retrieve a unique id (uuid) for this app instance.
     * <p>
     * If a uuid is previously stored, then use it, otherwise create a new uuid,
     * store it and return it.
     */
    public String getUuid() {
        String uuid = sharedPreferences.getString(KEY_UUID, null);
        if (uuid == null) {
            //NOTE mysqueezebox.com doesn't accept dash in the uuid
            uuid = UUID.randomUUID().toString().replaceAll("-", "");
            SharedPreferences.Editor editor = sharedPreferences.edit();
            editor.putString(Preferences.KEY_UUID, uuid);
            editor.apply();
        }
        return uuid;
    }

    public List<String> getArchivedMenuItemsFromPreferences() {
        List<String> list = new ArrayList<>();
        String string = sharedPreferences.getString(MAP_MENU_ITEMS, null);
        if ( (string == null) || (string.length() == 0)) {
            return list;
        }
        for (String s : string.split(";")) {
            list.add(s);
        }
        return list;
    }

    public boolean setArchivedMenuItemsToPreferences(List<String> list) {
        try {
            SharedPreferences.Editor editor = sharedPreferences.edit();
            editor.putString(MAP_MENU_ITEMS, TextUtils.join(";", list));
            editor.apply();
        } catch (Exception e) {
            Log.d(TAG, "setArchivedMenuItemsToPreferences: " + e);
            return false;
        }
        return true;
    }

    public boolean isDownloadEnabled() {
        return sharedPreferences.getBoolean(KEY_DOWNLOAD_ENABLED, true);
    }

    public void setDownloadEnabled(boolean b) {
        sharedPreferences.edit().putBoolean(Preferences.KEY_DOWNLOAD_ENABLED, b).apply();
    }

    public boolean isDownloadConfirmation() {
        return sharedPreferences.getBoolean(KEY_DOWNLOAD_CONFIRMATION, true);
    }

    public void setDownloadConfirmation(boolean b) {
        sharedPreferences.edit().putBoolean(Preferences.KEY_DOWNLOAD_CONFIRMATION, b).apply();
    }

    public boolean isDownloadUseServerPath() {
        return sharedPreferences.getBoolean(KEY_DOWNLOAD_USE_SERVER_PATH, true);
    }

    public DownloadPathStructure getDownloadPathStructure() {
        final String string = sharedPreferences.getString(KEY_DOWNLOAD_PATH_STRUCTURE, null);
        return (string == null ? DownloadPathStructure.ARTIST_ALBUM: DownloadPathStructure.valueOf(string));
    }

    public DownloadFilenameStructure getDownloadFilenameStructure() {
        final String string = sharedPreferences.getString(KEY_DOWNLOAD_FILENAME_STRUCTURE, null);
        return (string == null ? DownloadFilenameStructure.NUMBER_TITLE: DownloadFilenameStructure.valueOf(string));
    }

    public int getTimeInputMode() {
        return sharedPreferences.getInt(KEY_TIME_INPUT_MODE, MaterialTimePicker.INPUT_MODE_CLOCK);
    }

    public void setTimeInputMode(int mode) {
        sharedPreferences.edit().putInt(Preferences.KEY_TIME_INPUT_MODE, mode).apply();
    }
}<|MERGE_RESOLUTION|>--- conflicted
+++ resolved
@@ -26,13 +26,10 @@
 
 import androidx.annotation.Nullable;
 
-<<<<<<< HEAD
 import java.util.ArrayList;
 import java.util.List;
-=======
 import com.google.android.material.timepicker.MaterialTimePicker;
 
->>>>>>> 4e177b2a
 import java.util.Random;
 import java.util.UUID;
 
@@ -154,13 +151,12 @@
     // Store a unique id for this app instance.
     private static final String KEY_UUID = "squeezer.uuid";
 
-<<<<<<< HEAD
+
     // Map JiveItems to archive
     private static final String MAP_MENU_ITEMS = "squeezer.map_menu_items";
-=======
+
     // Preferred time input method.
     private static final String KEY_TIME_INPUT_MODE = "squeezer.time_input_mode";
->>>>>>> 4e177b2a
 
     private final Context context;
     private final SharedPreferences sharedPreferences;
