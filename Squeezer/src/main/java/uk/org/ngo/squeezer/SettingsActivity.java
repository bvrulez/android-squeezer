--- conflicted
+++ resolved
@@ -97,15 +97,6 @@
 
         fillScrobblePreferences(sharedPreferences);
 
-<<<<<<< HEAD
-        ListPreference notificationTypePref = (ListPreference) findPreference(Preferences.KEY_NOTIFICATION_TYPE);
-        notificationTypePref.setOnPreferenceChangeListener(this);
-        fillNotificationPreferences(sharedPreferences, notificationTypePref);
-
-=======
-        fillPlayableItemSelectionPreferences();
-        fillDownloadPreferences(preferences);
->>>>>>> d6c10838
         fillThemeSelectionPreferences();
 
         CheckBoxPreference startSqueezePlayerPref = (CheckBoxPreference) findPreference(
@@ -139,67 +130,6 @@
                 editor.apply();
             }
         }
-    }
-
-<<<<<<< HEAD
-    private void fillNotificationPreferences(SharedPreferences preferences,
-                                             ListPreference notificationTypePref) {
-        // If an old KEY_NOTIFY_OF_CONNECTION preference exists, use it, delete it, and
-        // upgrade it to the new KEY_NOTIFICATION_TYPE preference.
-        if (preferences.contains(Preferences.KEY_NOTIFY_OF_CONNECTION)) {
-            boolean enabled = preferences.getBoolean(Preferences.KEY_NOTIFY_OF_CONNECTION, false);
-            notificationTypePref.setValue(enabled ? Preferences.NOTIFICATION_TYPE_ALWAYS :
-                    Preferences.NOTIFICATION_TYPE_PLAYING);
-            Editor editor = preferences.edit();
-            editor.putString(Preferences.KEY_NOTIFICATION_TYPE, notificationTypePref.getValue());
-            editor.remove(Preferences.KEY_NOTIFY_OF_CONNECTION);
-            editor.apply();
-        }
-
-        notificationTypePref.setDefaultValue(Preferences.NOTIFICATION_TYPE_NONE);
-        if (notificationTypePref.getValue() == null) {
-            notificationTypePref.setValue(Preferences.NOTIFICATION_TYPE_NONE);
-        }
-        updateListPreferenceSummary(notificationTypePref, notificationTypePref.getValue());
-=======
-    private void fillPlayableItemSelectionPreferences() {
-        fillEnumPreference((ListPreference) findPreference(Preferences.KEY_ON_SELECT_ALBUM_ACTION), PlayableItemAction.ALBUM_ACTIONS);
-        fillEnumPreference((ListPreference) findPreference(Preferences.KEY_ON_SELECT_SONG_ACTION), PlayableItemAction.SONG_ACTIONS);
-    }
-
-    private void fillDownloadPreferences(Preferences preferences) {
-        final DownloadStorage downloadStorage = new DownloadStorage(this);
-        final PreferenceCategory downloadCategory = (PreferenceCategory) findPreference(Preferences.KEY_DOWNLOAD_CATEGORY);
-        final PreferenceScreen useSdCardScreen = (PreferenceScreen) findPreference(Preferences.KEY_DOWNLOAD_USE_SD_CARD_SCREEN);
-        final CheckBoxPreference useSdCardPreference = (CheckBoxPreference) findPreference(Preferences.KEY_DOWNLOAD_USE_SD_CARD);
-        final ListPreference pathStructurePreference = (ListPreference) findPreference(Preferences.KEY_DOWNLOAD_PATH_STRUCTURE);
-        final ListPreference filenameStructurePreference = (ListPreference) findPreference(Preferences.KEY_DOWNLOAD_FILENAME_STRUCTURE);
-        if (DownloadStorage.isPublicMediaStorageRemovable() || !downloadStorage.hasRemovableMediaStorage()) {
-            downloadCategory.removePreference(useSdCardScreen);
-        }
-
-        useSdCardPreference.setSummary(Html.fromHtml(getString(R.string.settings_download_use_sd_card_desc)));
-        fillEnumPreference(pathStructurePreference, DownloadPathStructure.class, preferences.getDownloadPathStructure());
-        fillEnumPreference(filenameStructurePreference, DownloadFilenameStructure.class, preferences.getDownloadFilenameStructure());
-
-        updateDownloadPreferences(preferences);
-    }
-
-    private void updateDownloadPreferences(Preferences preferences) {
-        final PreferenceScreen useSdCardScreen = (PreferenceScreen) findPreference(Preferences.KEY_DOWNLOAD_USE_SD_CARD_SCREEN);
-        if (useSdCardScreen != null) {
-            final boolean useSdCard = preferences.isDownloadUseSdCard();
-            useSdCardScreen.setSummary(useSdCard ? R.string.on : R.string.off);
-            ((BaseAdapter)useSdCardScreen.getRootAdapter()).notifyDataSetChanged();
-        }
-
-        final CheckBoxPreference useServerPathPreference = (CheckBoxPreference) findPreference(Preferences.KEY_DOWNLOAD_USE_SERVER_PATH);        final ListPreference pathStructurePreference = (ListPreference) findPreference(Preferences.KEY_DOWNLOAD_PATH_STRUCTURE);
-        final ListPreference filenameStructurePreference = (ListPreference) findPreference(Preferences.KEY_DOWNLOAD_FILENAME_STRUCTURE);
-        final boolean useServerPath = preferences.isDownloadUseServerPath();
-        useServerPathPreference.setChecked(useServerPath);
-        pathStructurePreference.setEnabled(!useServerPath);
-        filenameStructurePreference.setEnabled(!useServerPath);
->>>>>>> d6c10838
     }
 
     private void fillThemeSelectionPreferences() {
@@ -279,16 +209,7 @@
             updateFadeInSecondsSummary(Util.getInt(newValue.toString()));
         }
 
-<<<<<<< HEAD
-        if (Preferences.KEY_NOTIFICATION_TYPE.equals(key) ||
-                Preferences.KEY_ON_THEME_SELECT_ACTION.equals(key)) {
-=======
-        if (Preferences.KEY_ON_SELECT_ALBUM_ACTION.equals(key) ||
-                Preferences.KEY_ON_SELECT_SONG_ACTION.equals(key) ||
-                Preferences.KEY_ON_THEME_SELECT_ACTION.equals(key) ||
-                Preferences.KEY_DOWNLOAD_PATH_STRUCTURE.equals(key) ||
-                Preferences.KEY_DOWNLOAD_FILENAME_STRUCTURE.equals(key)) {
->>>>>>> d6c10838
+        if (Preferences.KEY_ON_THEME_SELECT_ACTION.equals(key)) {
             updateListPreferenceSummary((ListPreference) preference, (String) newValue);
         }
 
