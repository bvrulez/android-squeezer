/*
 * Copyright (c) 2009 Google Inc.  All Rights Reserved.
 *
 * Licensed under the Apache License, Version 2.0 (the "License");
 * you may not use this file except in compliance with the License.
 * You may obtain a copy of the License at
 *
 *      http://www.apache.org/licenses/LICENSE-2.0
 *
 * Unless required by applicable law or agreed to in writing, software
 * distributed under the License is distributed on an "AS IS" BASIS,
 * WITHOUT WARRANTIES OR CONDITIONS OF ANY KIND, either express or implied.
 * See the License for the specific language governing permissions and
 * limitations under the License.
 */

package uk.org.ngo.squeezer;

import android.app.Dialog;
import android.content.ActivityNotFoundException;
import android.content.ComponentName;
import android.content.Context;
import android.content.Intent;
import android.content.ServiceConnection;
import android.content.SharedPreferences;
import android.content.SharedPreferences.Editor;
import android.content.SharedPreferences.OnSharedPreferenceChangeListener;
import android.net.Uri;
import android.os.Bundle;
import android.os.IBinder;
import android.preference.CheckBoxPreference;
import android.preference.ListPreference;
import android.preference.Preference;
import android.preference.Preference.OnPreferenceChangeListener;
import android.preference.PreferenceActivity;
import android.util.Log;
import android.view.View;
import android.widget.AdapterView;
import android.widget.ListView;
import android.widget.Toast;

import java.util.ArrayList;

import uk.org.ngo.squeezer.itemlist.action.PlayableItemAction;
import uk.org.ngo.squeezer.service.ISqueezeService;
import uk.org.ngo.squeezer.service.SqueezeService;
import uk.org.ngo.squeezer.util.Scrobble;
import uk.org.ngo.squeezer.util.ThemeManager;

public class SettingsActivity extends PreferenceActivity implements
        OnPreferenceChangeListener, OnSharedPreferenceChangeListener {

    private final String TAG = "SettingsActivity";

    private static final int DIALOG_SCROBBLE_APPS = 0;

    private ISqueezeService service = null;

    private Preference addressPref;

    private IntEditTextPreference fadeInPref;

    private final ThemeManager mThemeManager = new ThemeManager();

    private final ServiceConnection serviceConnection = new ServiceConnection() {
        @Override
        public void onServiceConnected(ComponentName name, IBinder service) {
            SettingsActivity.this.service = (ISqueezeService) service;
        }

        @Override
        public void onServiceDisconnected(ComponentName name) {
            service = null;
        }
    };

    @Override
    protected void onCreate(Bundle savedInstanceState) {
        mThemeManager.onCreate(this);
        super.onCreate(savedInstanceState);

        bindService(new Intent(this, SqueezeService.class), serviceConnection,
                Context.BIND_AUTO_CREATE);
        Log.d(TAG, "did bindService; service = " + service);

        getPreferenceManager().setSharedPreferencesName(Preferences.NAME);
        addPreferencesFromResource(R.xml.preferences);

        SharedPreferences preferences = getPreferenceManager().getSharedPreferences();
        preferences.registerOnSharedPreferenceChangeListener(this);

        addressPref = findPreference(Preferences.KEY_SERVER_ADDRESS);
        updateAddressSummary();

        fadeInPref = (IntEditTextPreference) findPreference(Preferences.KEY_FADE_IN_SECS);
        fadeInPref.setOnPreferenceChangeListener(this);
        updateFadeInSecondsSummary(preferences.getInt(Preferences.KEY_FADE_IN_SECS, 0));

        CheckBoxPreference autoConnectPref = (CheckBoxPreference) findPreference(
                Preferences.KEY_AUTO_CONNECT);
        autoConnectPref.setChecked(preferences.getBoolean(Preferences.KEY_AUTO_CONNECT, true));

        fillScrobblePreferences(preferences);

        ListPreference notificationTypePref = (ListPreference) findPreference(Preferences.KEY_NOTIFICATION_TYPE);
        notificationTypePref.setOnPreferenceChangeListener(this);
        fillNotificationPreferences(preferences, notificationTypePref);

        fillPlayableItemSelectionPreferences();

        fillThemeSelectionPreferences();

        CheckBoxPreference startSqueezePlayerPref = (CheckBoxPreference) findPreference(
                Preferences.KEY_SQUEEZEPLAYER_ENABLED);
        startSqueezePlayerPref.setChecked(preferences.getBoolean(Preferences.KEY_SQUEEZEPLAYER_ENABLED, true));
    }

    private void fillScrobblePreferences(SharedPreferences preferences) {
        CheckBoxPreference scrobblePref = (CheckBoxPreference) findPreference(
                Preferences.KEY_SCROBBLE_ENABLED);
        scrobblePref.setOnPreferenceChangeListener(this);

        if (!Scrobble.canScrobble()) {
            scrobblePref.setSummaryOff(getString(R.string.settings_scrobble_noapp));
            scrobblePref.setChecked(false);
        } else {
            scrobblePref.setSummaryOff(getString(R.string.settings_scrobble_off));

            scrobblePref
                    .setChecked(preferences.getBoolean(Preferences.KEY_SCROBBLE_ENABLED, false));

            // If an old KEY_SCROBBLE preference exists, use it, delete it, and
            // upgrade it to the new KEY_SCROBBLE_ENABLED preference.
            if (preferences.contains(Preferences.KEY_SCROBBLE)) {
                boolean enabled = (Integer.parseInt(
                        preferences.getString(Preferences.KEY_SCROBBLE, "0")) > 0);
                scrobblePref.setChecked(enabled);
                Editor editor = preferences.edit();
                editor.putBoolean(Preferences.KEY_SCROBBLE_ENABLED, enabled);
                editor.remove(Preferences.KEY_SCROBBLE);
                editor.commit();
            }
        }
    }

    private void fillNotificationPreferences(SharedPreferences preferences,
                                             ListPreference notificationTypePref) {
        // If an old KEY_NOTIFY_OF_CONNECTION preference exists, use it, delete it, and
        // upgrade it to the new KEY_NOTIFICATION_TYPE preference.
        if (preferences.contains(Preferences.KEY_NOTIFY_OF_CONNECTION)) {
            boolean enabled = preferences.getBoolean(Preferences.KEY_NOTIFY_OF_CONNECTION, false);
            notificationTypePref.setValue(enabled ? Preferences.NOTIFICATION_TYPE_ALWAYS :
                    Preferences.NOTIFICATION_TYPE_PLAYING);
            Editor editor = preferences.edit();
            editor.putString(Preferences.KEY_NOTIFICATION_TYPE, notificationTypePref.getValue());
            editor.remove(Preferences.KEY_NOTIFY_OF_CONNECTION);
            editor.commit();
        }

<<<<<<< HEAD
        notificationTypePref.setDefaultValue(Preferences.NOTIFICATION_TYPE_NONE);
        if (notificationTypePref.getValue() == null) {
            notificationTypePref.setValue(Preferences.NOTIFICATION_TYPE_NONE);
        }
=======
>>>>>>> 50c2af8d
        updateListPreferenceSummary(notificationTypePref, notificationTypePref.getValue());
    }

    private void fillPlayableItemSelectionPreferences() {
<<<<<<< HEAD
        String noneLabel = getString(PlayableItemAction.Type.NONE.labelId);
        String addLabel = getString(PlayableItemAction.Type.ADD.labelId);
        String playLabel = getString(PlayableItemAction.Type.PLAY.labelId);
        String insertLabel = getString(PlayableItemAction.Type.INSERT.labelId);
        String browseLabel = getString(PlayableItemAction.Type.BROWSE.labelId);

        ListPreference onSelectAlbumPref = (ListPreference) findPreference(Preferences.KEY_ON_SELECT_ALBUM_ACTION);
        onSelectAlbumPref.setEntryValues(new String[]{
                PlayableItemAction.Type.PLAY.name(),
                PlayableItemAction.Type.INSERT.name(),
                PlayableItemAction.Type.ADD.name(),
                PlayableItemAction.Type.BROWSE.name()
        });
        onSelectAlbumPref.setEntries(new String[]{playLabel, insertLabel,
                addLabel, browseLabel});
        onSelectAlbumPref.setDefaultValue(PlayableItemAction.Type.BROWSE.name());
=======
        ListPreference onSelectAlbumPref = (ListPreference) findPreference(Preferences.KEY_ON_SELECT_ALBUM_ACTION);
        fillPlayableItemPreference(onSelectAlbumPref, PlayableItemAction.ALBUM_ACTIONS);

        ListPreference onSelectSongPref = (ListPreference) findPreference(Preferences.KEY_ON_SELECT_SONG_ACTION);
        fillPlayableItemPreference(onSelectSongPref, PlayableItemAction.SONG_ACTIONS);
    }

    private void fillPlayableItemPreference(ListPreference onSelectAlbumPref, PlayableItemAction.Type[] actionTypes) {
        String[] values = new String[actionTypes.length];
        String[] entries = new String[actionTypes.length];
        for (int i = 0; i < actionTypes.length; i++) {
           values[i] = actionTypes[i].name();
            entries[i] = getString(actionTypes[i].labelId);
        }
        onSelectAlbumPref.setEntryValues(values);
        onSelectAlbumPref.setEntries(entries);
        onSelectAlbumPref.setDefaultValue(actionTypes[0].name());
>>>>>>> 50c2af8d
        if (onSelectAlbumPref.getValue() == null) {
            onSelectAlbumPref.setValue(actionTypes[0].name());
        }
        onSelectAlbumPref.setOnPreferenceChangeListener(this);
        updateListPreferenceSummary(onSelectAlbumPref, onSelectAlbumPref.getValue());
<<<<<<< HEAD

        ListPreference onSelectSongPref = (ListPreference) findPreference(Preferences.KEY_ON_SELECT_SONG_ACTION);
        onSelectSongPref.setEntryValues(new String[]{
                PlayableItemAction.Type.NONE.name(),
                PlayableItemAction.Type.PLAY.name(),
                PlayableItemAction.Type.INSERT.name(),
                PlayableItemAction.Type.ADD.name()
        });
        onSelectSongPref.setEntries(new String[]{noneLabel, playLabel,
                insertLabel, addLabel});
        onSelectSongPref.setDefaultValue(PlayableItemAction.Type.NONE.name());
        if (onSelectSongPref.getValue() == null) {
            onSelectSongPref.setValue(PlayableItemAction.Type.NONE.name());
        }
        onSelectSongPref.setOnPreferenceChangeListener(this);
        updateListPreferenceSummary(onSelectSongPref, onSelectSongPref.getValue());
=======
>>>>>>> 50c2af8d
    }

    private void fillThemeSelectionPreferences() {
        ListPreference onSelectThemePref = (ListPreference) findPreference(Preferences.KEY_ON_THEME_SELECT_ACTION);
        ArrayList<String> entryValues = new ArrayList<>();
        ArrayList<String> entries = new ArrayList<>();

        for (ThemeManager.Theme theme : ThemeManager.Theme.values()) {
            entryValues.add(theme.name());
            entries.add(getString(theme.mLabelId));
        }

        onSelectThemePref.setEntryValues(entryValues.toArray(new String[entryValues.size()]));
        onSelectThemePref.setEntries(entries.toArray(new String[entries.size()]));
        onSelectThemePref.setDefaultValue(ThemeManager.getDefaultTheme().name());
        if (onSelectThemePref.getValue() == null) {
            onSelectThemePref.setValue(ThemeManager.getDefaultTheme().name());
        } else {
            try {
                ThemeManager.Theme t = ThemeManager.Theme.valueOf(onSelectThemePref.getValue());
            } catch (Exception e) {
                onSelectThemePref.setValue(ThemeManager.getDefaultTheme().name());
            }
        }
        onSelectThemePref.setOnPreferenceChangeListener(this);
        updateListPreferenceSummary(onSelectThemePref, onSelectThemePref.getValue());
    }

    @Override
    public void onResume() {
        super.onResume();
        mThemeManager.onResume(this);
    }

    @Override
    public void onDestroy() {
        super.onDestroy();
        unbindService(serviceConnection);
    }

    private void updateAddressSummary() {
        Preferences preferences = new Preferences(this);
        String serverName = preferences.getServerName();
        if (serverName != null && serverName.length() > 0) {
            addressPref.setSummary(serverName);
        } else {
            addressPref.setSummary(R.string.settings_serveraddr_summary);
        }
    }

    private void updateFadeInSecondsSummary(int fadeInSeconds) {
        if (fadeInSeconds == 0) {
            fadeInPref.setSummary(R.string.disabled);
        } else {
            fadeInPref.setSummary(fadeInSeconds + " " + getResources()
                    .getQuantityString(R.plurals.seconds, fadeInSeconds));
        }
    }

    /**
     * Explicitly set the preference's summary based on the value for the selected item.
     * <p>
     * Work around a bug in ListPreference on devices running earlier API versions (not
     * sure when the bug starts) where the preference summary string is not automatically
     * updated when the preference changes. See http://stackoverflow.com/a/7018053/775306
     * for details.
     *
     * @param pref the preference to set
     * @param value the preference's value (might not be set yet)
     */
    private void updateListPreferenceSummary(ListPreference pref, String value) {
        CharSequence[] entries = pref.getEntries();
        int index = pref.findIndexOfValue(value);
<<<<<<< HEAD
        pref.setSummary(entries[index]);
=======
        if (index != -1) pref.setSummary(entries[index]);
>>>>>>> 50c2af8d
    }

    /**
     * A preference has been changed by the user, but has not yet been persisted.
     *
     * @param preference
     * @param newValue
     *
     * @return
     */
    @Override
    public boolean onPreferenceChange(Preference preference, Object newValue) {
        final String key = preference.getKey();
        Log.v(TAG, "preference change for: " + key);

        if (Preferences.KEY_FADE_IN_SECS.equals(key)) {
            updateFadeInSecondsSummary(Util.parseDecimalIntOrZero(newValue.toString()));
            return true;
        }

        if (Preferences.KEY_NOTIFICATION_TYPE.equals(key) ||
                Preferences.KEY_ON_SELECT_ALBUM_ACTION.equals(key) ||
                Preferences.KEY_ON_SELECT_SONG_ACTION.equals(key) ||
                Preferences.KEY_ON_THEME_SELECT_ACTION.equals(key)) {
            updateListPreferenceSummary((ListPreference) preference, (String) newValue);
            return true;
        }

        // If the user has enabled Scrobbling but we don't think it will work
        // pop up a dialog with links to Google Play for apps to install.
        if (Preferences.KEY_SCROBBLE_ENABLED.equals(key)) {
            if (newValue.equals(true) && !Scrobble.canScrobble()) {
                showDialog(DIALOG_SCROBBLE_APPS);

                // User hit back, or similar (or maybe went to install an
                // app). Check again to see if scrobbling will work.
                if (!Scrobble.canScrobble()) {
                    return false;
                }
            }
            return true;
        }

        return false;
    }

    /**
     * A preference has been changed by the user and is going to be persisted.
     *
     * @param sharedPreferences
     * @param key
     */
    @Override
    public void onSharedPreferenceChanged(SharedPreferences sharedPreferences, String key) {
        Log.v(TAG, "Preference changed: " + key);

        if (key.startsWith(Preferences.KEY_SERVER_ADDRESS)) {
            updateAddressSummary();
        }

        if (service != null) {
            service.preferenceChanged(key);
        } else {
            Log.v(TAG, "service is null!");
        }
    }

    @Override
    @Deprecated
    protected Dialog onCreateDialog(int id) {
        Dialog dialog = null;

        switch (id) {
            case DIALOG_SCROBBLE_APPS:
                final CharSequence[] apps = {
                        "Last.fm", "ScrobbleDroid", "SLS"
                };
                final CharSequence[] urls = {
                        "fm.last.android", "net.jjc1138.android.scrobbler",
                        "com.adam.aslfms"
                };

                final int[] icons = {
                        R.drawable.ic_launcher_lastfm,
                        R.drawable.ic_launcher_scrobbledroid, R.drawable.ic_launcher_sls
                };

                dialog = new Dialog(this);
                dialog.setContentView(R.layout.scrobbler_choice_dialog);
                dialog.setTitle("Scrobbling applications");

                ListView appList = (ListView) dialog.findViewById(R.id.scrobble_apps);
                appList.setAdapter(new IconRowAdapter(this, apps, icons));

                final Context context = dialog.getContext();
                appList.setOnItemClickListener(new AdapterView.OnItemClickListener() {
                    @Override
                    public void onItemClick(AdapterView<?> parent, View view, int position,
                            long id) {
                        Intent intent = new Intent(Intent.ACTION_VIEW);
                        intent.setData(Uri.parse("market://details?id=" + urls[position]));
                        try {
                            startActivity(intent);
                        } catch (ActivityNotFoundException e) {
                            Toast.makeText(context, R.string.settings_market_not_found,
                                    Toast.LENGTH_SHORT).show();
                        }
                    }
                });
        }

        return dialog;
    }

    public static void show(Context context) {
        final Intent intent = new Intent(context, SettingsActivity.class);
        context.startActivity(intent);
    }
}<|MERGE_RESOLUTION|>--- conflicted
+++ resolved
@@ -157,35 +157,14 @@
             editor.commit();
         }
 
-<<<<<<< HEAD
         notificationTypePref.setDefaultValue(Preferences.NOTIFICATION_TYPE_NONE);
         if (notificationTypePref.getValue() == null) {
             notificationTypePref.setValue(Preferences.NOTIFICATION_TYPE_NONE);
         }
-=======
->>>>>>> 50c2af8d
         updateListPreferenceSummary(notificationTypePref, notificationTypePref.getValue());
     }
 
     private void fillPlayableItemSelectionPreferences() {
-<<<<<<< HEAD
-        String noneLabel = getString(PlayableItemAction.Type.NONE.labelId);
-        String addLabel = getString(PlayableItemAction.Type.ADD.labelId);
-        String playLabel = getString(PlayableItemAction.Type.PLAY.labelId);
-        String insertLabel = getString(PlayableItemAction.Type.INSERT.labelId);
-        String browseLabel = getString(PlayableItemAction.Type.BROWSE.labelId);
-
-        ListPreference onSelectAlbumPref = (ListPreference) findPreference(Preferences.KEY_ON_SELECT_ALBUM_ACTION);
-        onSelectAlbumPref.setEntryValues(new String[]{
-                PlayableItemAction.Type.PLAY.name(),
-                PlayableItemAction.Type.INSERT.name(),
-                PlayableItemAction.Type.ADD.name(),
-                PlayableItemAction.Type.BROWSE.name()
-        });
-        onSelectAlbumPref.setEntries(new String[]{playLabel, insertLabel,
-                addLabel, browseLabel});
-        onSelectAlbumPref.setDefaultValue(PlayableItemAction.Type.BROWSE.name());
-=======
         ListPreference onSelectAlbumPref = (ListPreference) findPreference(Preferences.KEY_ON_SELECT_ALBUM_ACTION);
         fillPlayableItemPreference(onSelectAlbumPref, PlayableItemAction.ALBUM_ACTIONS);
 
@@ -203,31 +182,11 @@
         onSelectAlbumPref.setEntryValues(values);
         onSelectAlbumPref.setEntries(entries);
         onSelectAlbumPref.setDefaultValue(actionTypes[0].name());
->>>>>>> 50c2af8d
         if (onSelectAlbumPref.getValue() == null) {
             onSelectAlbumPref.setValue(actionTypes[0].name());
         }
         onSelectAlbumPref.setOnPreferenceChangeListener(this);
         updateListPreferenceSummary(onSelectAlbumPref, onSelectAlbumPref.getValue());
-<<<<<<< HEAD
-
-        ListPreference onSelectSongPref = (ListPreference) findPreference(Preferences.KEY_ON_SELECT_SONG_ACTION);
-        onSelectSongPref.setEntryValues(new String[]{
-                PlayableItemAction.Type.NONE.name(),
-                PlayableItemAction.Type.PLAY.name(),
-                PlayableItemAction.Type.INSERT.name(),
-                PlayableItemAction.Type.ADD.name()
-        });
-        onSelectSongPref.setEntries(new String[]{noneLabel, playLabel,
-                insertLabel, addLabel});
-        onSelectSongPref.setDefaultValue(PlayableItemAction.Type.NONE.name());
-        if (onSelectSongPref.getValue() == null) {
-            onSelectSongPref.setValue(PlayableItemAction.Type.NONE.name());
-        }
-        onSelectSongPref.setOnPreferenceChangeListener(this);
-        updateListPreferenceSummary(onSelectSongPref, onSelectSongPref.getValue());
-=======
->>>>>>> 50c2af8d
     }
 
     private void fillThemeSelectionPreferences() {
@@ -301,11 +260,7 @@
     private void updateListPreferenceSummary(ListPreference pref, String value) {
         CharSequence[] entries = pref.getEntries();
         int index = pref.findIndexOfValue(value);
-<<<<<<< HEAD
-        pref.setSummary(entries[index]);
-=======
         if (index != -1) pref.setSummary(entries[index]);
->>>>>>> 50c2af8d
     }
 
     /**
