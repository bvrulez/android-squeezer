--- conflicted
+++ resolved
@@ -22,10 +22,7 @@
         final Preferences preferences = new Preferences(activity);
         AlertDialog.Builder builder = new AlertDialog.Builder(activity);
 
-<<<<<<< HEAD
-=======
         @SuppressLint({"InflateParams"}) // OK, as view is passed to AlertDialog.Builder.setView()
->>>>>>> 8163f84a
         View form = activity.getLayoutInflater().inflate(R.layout.authentication_dialog, null);
         builder.setView(form);
 
