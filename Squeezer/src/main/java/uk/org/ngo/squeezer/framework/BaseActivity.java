--- conflicted
+++ resolved
@@ -147,30 +147,14 @@
         super.onPause();
     }
 
-<<<<<<< HEAD
-    /**
-     * Performs any actions necessary after the service has been connected. Sub-classes must
-     * call through to this implementation.
-     *
-     * <ul>
-     *     <li>Invalidates the options menu so that menu items can be adjusted based on
-     *     the state of the service connection.</li>
-     *     <li>Ensures that callbacks are registered.</li>
-     * </ul>
-     *
-     * @param service The connection to the bound service.
-     */
-    protected void onServiceConnected(@NonNull ISqueezeService service) {
-        supportInvalidateOptionsMenu();
-        maybeRegisterCallbacks(service);
-=======
+    /** Fix for https://code.google.com/p/android/issues/detail?id=63570. */
     private boolean mIsRestoredToTop;
 
     @Override
     protected void onNewIntent(Intent intent) {
         super.onNewIntent(intent);
         if ((intent.getFlags() | Intent.FLAG_ACTIVITY_REORDER_TO_FRONT) > 0) {
-            mIsRestoredToTop  = true;
+            mIsRestoredToTop = true;
         }
     }
 
@@ -187,9 +171,21 @@
         }
     }
 
-    protected void onServiceConnected() {
-        maybeRegisterCallbacks();
->>>>>>> 7038a08b
+    /**
+     * Performs any actions necessary after the service has been connected. Sub-classes must
+     * call through to this implementation.
+     *
+     * <ul>
+     *     <li>Invalidates the options menu so that menu items can be adjusted based on
+     *     the state of the service connection.</li>
+     *     <li>Ensures that callbacks are registered.</li>
+     * </ul>
+     *
+     * @param service The connection to the bound service.
+     */
+    protected void onServiceConnected(@NonNull ISqueezeService service) {
+        supportInvalidateOptionsMenu();
+        maybeRegisterCallbacks(service);
     }
 
     /**
