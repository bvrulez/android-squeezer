--- conflicted
+++ resolved
@@ -124,15 +124,10 @@
     public void onResume() {
         super.onResume();
 
-<<<<<<< HEAD
+        mTheme.onResume(this);
+
         if (mService != null) {
             maybeRegisterCallbacks(mService);
-=======
-        mTheme.onResume(this);
-
-        if (getService() != null) {
-            maybeRegisterCallbacks();
->>>>>>> f31a5893
         }
 
         // If SqueezePlayer is installed, start it
