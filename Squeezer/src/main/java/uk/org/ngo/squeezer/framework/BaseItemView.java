--- conflicted
+++ resolved
@@ -198,12 +198,7 @@
      * uses a different layout.
      */
     @Override
-<<<<<<< HEAD
-    public View getAdapterView(View convertView, ViewGroup parent, int position, T item,
-            ImageFetcher imageFetcher) {
-=======
-    public View getAdapterView(View convertView, ViewGroup parent, T item) {
->>>>>>> c9919c09
+    public View getAdapterView(View convertView, ViewGroup parent, int position, T item) {
         View view = getAdapterView(convertView, parent, mViewParams);
         bindView(view, item);
         return view;
