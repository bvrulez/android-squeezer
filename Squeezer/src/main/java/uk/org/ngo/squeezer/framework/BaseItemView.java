/*
 * Copyright (c) 2011 Kurt Aaholst <kaaholst@gmail.com>
 *
 * Licensed under the Apache License, Version 2.0 (the "License");
 * you may not use this file except in compliance with the License.
 * You may obtain a copy of the License at
 *
 *      http://www.apache.org/licenses/LICENSE-2.0
 *
 * Unless required by applicable law or agreed to in writing, software
 * distributed under the License is distributed on an "AS IS" BASIS,
 * WITHOUT WARRANTIES OR CONDITIONS OF ANY KIND, either express or implied.
 * See the License for the specific language governing permissions and
 * limitations under the License.
 */

package uk.org.ngo.squeezer.framework;

import android.os.Parcelable.Creator;
import androidx.annotation.IntDef;
import androidx.annotation.LayoutRes;

import android.view.LayoutInflater;
import android.view.View;
import android.view.ViewGroup;
import android.widget.Button;
import android.widget.CheckBox;
import android.widget.ImageView;
import android.widget.ProgressBar;
import android.widget.RadioButton;
import android.widget.TextView;

import java.lang.annotation.Retention;
import java.lang.annotation.RetentionPolicy;
import java.lang.reflect.Field;

import uk.org.ngo.squeezer.R;
import uk.org.ngo.squeezer.model.Item;
import uk.org.ngo.squeezer.util.Reflection;
import uk.org.ngo.squeezer.widget.SquareImageView;

/**
 * Represents the view hierarchy for a single {@link Item} subclass, suitable for displaying in a
 * {@link ItemListActivity}.
 * <p>
 * This class supports views that have a {@link TextView} to display the primary information about
 * the {@link Item} and can optionally enable additional views.  The layout is defined in {@code
 * res/layout/list_item.xml}. <ul> <li>A {@link SquareImageView} suitable for displaying icons</li>
 * <li>A second, smaller {@link TextView} for additional item information</li> <li>A {@link
 * Button} that shows a disclosure triangle for a context menu</li> </ul> The view can
 * display an item in one of two states.  The primary state is when the data to be inserted in to
 * the view is known, and represented by a complete {@link Item} subclass. The loading state is when
 * the data type is known, but has not been fetched from the server yet.
 * <p>
 * To customise the view's display create an int of {@link ViewParam} and pass it to
 * {@link #setViewParams(int)} or {@link #setLoadingViewParams(int)} depending on whether
 * you want to change the layout of the view in its primary state or the loading state. For example,
 * if the primary state should show a context button you may not want to show that button while
 * waiting for data to arrive.
 * <p>
 * Override {@link #bindView(View, Item)} and {@link #bindView(View, String)} to
 * control how data from the item is inserted in to the view.
 * <p>
 * If you need a completely custom view hierarchy then override {@link #getAdapterView(View,
 * ViewGroup, int)} and {@link #getAdapterView(View, ViewGroup, String)}.
 *
 * @param <T> the Item subclass this view represents.
 */
public abstract class BaseItemView<T extends Item> implements ItemView<T> {

    private final ItemListActivity mActivity;

    private final LayoutInflater mLayoutInflater;

    private Class<T> mItemClass;

    private Creator<T> mCreator;

    @IntDef(flag=true, value={
            VIEW_PARAM_ICON, VIEW_PARAM_TWO_LINE, VIEW_PARAM_CONTEXT_BUTTON
    })
    @Retention(RetentionPolicy.SOURCE)
    /* Parameters that control which additional views will be enabled in the item view. */
    public @interface ViewParam {}
    /** Adds a {@link SquareImageView} for displaying artwork or other iconography. */
    public static final int VIEW_PARAM_ICON = 1;
    /** Adds a second line for detail information ({@code R.id.text2}). */
    public static final int VIEW_PARAM_TWO_LINE = 1 << 1;
    /** Adds a button, with click handler, to display the context menu. */
    public static final int VIEW_PARAM_CONTEXT_BUTTON = 1 << 2;

    /**
     * View parameters for a filled-in view.  One primary line with context button.
     */
    @ViewParam private int mViewParams = VIEW_PARAM_CONTEXT_BUTTON;

    /**
     * View parameters for a view that is loading data.  Primary line only.
     */
    @ViewParam private int mLoadingViewParams = 0;

    /**
     * A ViewHolder for the views that make up a complete list item.
     */
    public static class ViewHolder {
        public View itemView;

        public ImageView icon;

        public TextView text1;

        public TextView text2;

        public View contextMenuButtonHolder;
        public Button contextMenuButton;
        public ProgressBar contextMenuLoading;
        public CheckBox contextMenuCheckbox;
        public RadioButton contextMenuRadio;

        public @ViewParam int viewParams;

        public void setView(View view) {
            itemView = view;
            text1 = view.findViewById(R.id.text1);
            text2 = view.findViewById(R.id.text2);
            icon = view.findViewById(R.id.icon);
            setContextMenu(view);
        }

        public void setContextMenu(View view) {
            contextMenuButtonHolder = view.findViewById(R.id.context_menu);
            contextMenuButton = contextMenuButtonHolder.findViewById(R.id.context_menu_button);
            contextMenuLoading = contextMenuButtonHolder.findViewById(R.id.loading_progress);
            contextMenuCheckbox = contextMenuButtonHolder.findViewById(R.id.checkbox);
            contextMenuRadio = contextMenuButtonHolder.findViewById(R.id.radio);
        }
    }

    public BaseItemView(ItemListActivity activity) {
        mActivity = activity;
        mLayoutInflater = activity.getLayoutInflater();
    }

    @Override
    public ItemListActivity getActivity() {
        return mActivity;
    }

    public LayoutInflater getLayoutInflater() {
        return mLayoutInflater;
    }

    /**
     * Set the view parameters to use for the view when data is loaded.
     */
    protected void setViewParams(@ViewParam int viewParams) {
        mViewParams = viewParams;
    }

    /**
     * Set the view parameters to use for the view while data is being loaded.
     */
    protected void setLoadingViewParams(@ViewParam int viewParams) {
        mLoadingViewParams = viewParams;
    }

    @Override
    @SuppressWarnings("unchecked")
    public Class<T> getItemClass() {
        if (mItemClass == null) {
            mItemClass = (Class<T>) Reflection.getGenericClass(getClass(), ItemView.class,
                    0);
            if (mItemClass == null) {
                throw new RuntimeException("Could not read generic argument for: " + getClass());
            }
        }
        return mItemClass;
    }

    @Override
    @SuppressWarnings("unchecked")
    public Creator<T> getCreator() {
        if (mCreator == null) {
            Field field;
            try {
                field = getItemClass().getField("CREATOR");
            } catch (Exception e) {
                throw new RuntimeException(e);
            }
            try {
                mCreator = (Creator<T>) field.get(null);
            } catch (Exception e) {
                throw new RuntimeException(e);
            }
        }
        return mCreator;
    }

    /**
     * Returns a view suitable for displaying the data of item in a list. Item may not be null.
     * <p>
     * Override this method and {@link #getAdapterView(View, ViewGroup, String)} if your subclass
     * uses a different layout.
     */
    @Override
    public View getAdapterView(View convertView, ViewGroup parent, int position, T item, boolean selected) {
        View view = getAdapterView(convertView, parent, mViewParams);
        bindView(view, item);
        return view;
    }

    /**
     * Binds the item's name to {@link ViewHolder#text1}.
     * <p>
<<<<<<< HEAD
     * OVerride this instead of {@link #getAdapterView(View, ViewGroup, int, Item, boolean)} if the
=======
     * Override this instead of {@link #getAdapterView(View, ViewGroup, int, Item)} if the
>>>>>>> 3e0f9465
     * default layouts are sufficient.
     *
     * @param view The view that contains the {@link ViewHolder}
     * @param item The item to be bound
     */
    public void bindView(final View view, final T item) {
        final ViewHolder viewHolder = (ViewHolder) view.getTag();

        viewHolder.text1.setText(item.getName());
        viewHolder.contextMenuButton.setOnClickListener(v -> showContextMenu(viewHolder, item));
    }

    /**
     * Returns a view suitable for displaying the "Loading..." text.
     * <p>
     * Override this method and {@link #getAdapterView(View, ViewGroup, int, Item, boolean)} if your
     * extension uses a different layout.
     */
    @Override
    public View getAdapterView(View convertView, ViewGroup parent, String text) {
        View view = getAdapterView(convertView, parent, mLoadingViewParams);
        bindView(view, text);
        return view;
    }

    /**
     * Binds the text to {@link ViewHolder#text1}.
     * <p>
     * Override this instead of {@link #getAdapterView(View, ViewGroup, String)} if the default
     * layout is sufficient.
     *
     * @param view The view that contains the {@link ViewHolder}
     * @param text The text to set in the view.
     */
    public void bindView(View view, String text) {
        ViewHolder viewHolder = (ViewHolder) view.getTag();

        viewHolder.text1.setText(text);
    }

    /**
     * Creates a view from {@code convertView} and the {@code viewParams} using the default layout
     * {@link R.layout#list_item}
     *
     * @param convertView View to reuse if possible.
     * @param parent The {@link ViewGroup} to inherit properties from.
     * @param viewParams A set of 0 or more {@link ViewParam} to customise the view.
     *
     * @return convertView if it can be reused, or a new view
     */
    public View getAdapterView(View convertView, ViewGroup parent, @ViewParam int viewParams) {
        return getAdapterView(convertView, parent, viewParams, R.layout.list_item);
    }

    /**
     * Creates a view from {@code convertView} and the {@code viewParams}.
     *
     * @param convertView View to reuse if possible.
     * @param parent The {@link ViewGroup} to inherit properties from.
     * @param viewParams A set of 0 or more {@link ViewParam} to customise the view.
     * @param layoutResource The layout resource defining the item view
     *
     * @return convertView if it can be reused, or a new view
     */
    protected View getAdapterView(View convertView, ViewGroup parent, @ViewParam int viewParams, @LayoutRes int layoutResource) {
        ViewHolder viewHolder =
                (convertView != null && convertView.getTag() instanceof ViewHolder)
                        ? (ViewHolder) convertView.getTag()
                        : null;

        if (viewHolder == null) {
            convertView = getLayoutInflater().inflate(layoutResource, parent, false);
            viewHolder = createViewHolder();
            viewHolder.setView(convertView);
            setViewParams(viewParams, viewHolder);
            convertView.setTag(viewHolder);
        }

        // If the view parameters are different then reset the visibility of child views and hook
        // up any standard behaviours.
        if (viewParams != viewHolder.viewParams) {
            setViewParams(viewParams, viewHolder);
        }

        return convertView;
    }

    private void setViewParams(@ViewParam int viewParams, ViewHolder viewHolder) {
        viewHolder.icon.setVisibility(
                (viewParams & VIEW_PARAM_ICON) != 0 ? View.VISIBLE : View.GONE);
        viewHolder.text2.setVisibility(
                (viewParams & VIEW_PARAM_TWO_LINE) != 0 ? View.VISIBLE : View.GONE);
        viewHolder.contextMenuButtonHolder.setVisibility(
                (viewParams & VIEW_PARAM_CONTEXT_BUTTON) != 0 ? View.VISIBLE : View.GONE);

        viewHolder.viewParams = viewParams;
    }

    public ViewHolder createViewHolder() {
        return new ViewHolder();
    }

    @Override
    public boolean isSelectable(T item) {
        return (item.getId() != null);
    }

    @Override
    public boolean onItemSelected(View view, int index, T item) {
        return false;
    }

    @Override
    public boolean isSelected(T item) {
        return false;
    }

    @Override
    public void showContextMenu(ViewHolder v, T item) {
    }
}<|MERGE_RESOLUTION|>--- conflicted
+++ resolved
@@ -212,11 +212,7 @@
     /**
      * Binds the item's name to {@link ViewHolder#text1}.
      * <p>
-<<<<<<< HEAD
-     * OVerride this instead of {@link #getAdapterView(View, ViewGroup, int, Item, boolean)} if the
-=======
-     * Override this instead of {@link #getAdapterView(View, ViewGroup, int, Item)} if the
->>>>>>> 3e0f9465
+     * Override this instead of {@link #getAdapterView(View, ViewGroup, int, Item, boolean)} if the
      * default layouts are sufficient.
      *
      * @param view The view that contains the {@link ViewHolder}
