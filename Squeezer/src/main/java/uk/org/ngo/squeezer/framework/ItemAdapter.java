--- conflicted
+++ resolved
@@ -74,16 +74,9 @@
      */
     private final int pageSize;
 
-<<<<<<< HEAD
-    /**
-     * ImageFetcher for thumbnails
-     */
-    private final ImageFetcher mImageFetcher;
-=======
     public int getPageSize() {
         return pageSize;
     }
->>>>>>> c9919c09
 
     /**
      * Creates a new adapter. Initially the item list is populated with items displaying the
@@ -124,19 +117,7 @@
     public View getView(int position, View convertView, ViewGroup parent) {
         T item = getItem(position);
         if (item != null) {
-<<<<<<< HEAD
-            // XXX: This is ugly -- not all adapters need an ImageFetcher.
-            // We should really have subclasses of types in the model classes,
-            // with the hierarchy probably being:
-            //
-            // [basic item] -> [item with artwork] -> [artwork is downloaded]
-            //
-            // instead of special-casing whether or not mImageFetcher is null
-            // in getAdapterView().
-            return mItemView.getAdapterView(convertView, parent, position, item, mImageFetcher);
-=======
-            return mItemView.getAdapterView(convertView, parent, item);
->>>>>>> c9919c09
+            return mItemView.getAdapterView(convertView, parent, position, item);
         }
 
         return mItemView.getAdapterView(convertView, parent,
