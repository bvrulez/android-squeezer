/*
 * Copyright (c) 2011 Kurt Aaholst <kaaholst@gmail.com>
 *
 * Licensed under the Apache License, Version 2.0 (the "License");
 * you may not use this file except in compliance with the License.
 * You may obtain a copy of the License at
 *
 *      http://www.apache.org/licenses/LICENSE-2.0
 *
 * Unless required by applicable law or agreed to in writing, software
 * distributed under the License is distributed on an "AS IS" BASIS,
 * WITHOUT WARRANTIES OR CONDITIONS OF ANY KIND, either express or implied.
 * See the License for the specific language governing permissions and
 * limitations under the License.
 */

package uk.org.ngo.squeezer.framework;

import android.util.SparseArray;
import android.view.ContextMenu;
import android.view.MenuItem;
import android.view.View;
import android.view.View.OnCreateContextMenuListener;
import android.view.ViewGroup;
import android.widget.AdapterView.AdapterContextMenuInfo;
import android.widget.BaseAdapter;

import java.util.List;

import uk.org.ngo.squeezer.R;


/**
 * A generic class for an adapter to list items of a particular SqueezeServer data type. The data
 * type is defined by the generic type argument, and must be an extension of {@link Item}.
 * <p/>
 * Normally there is no need to extend this, as we delegate all type dependent stuff to
 * {@link ItemView}.
 *
 * @param <T> Denotes the class of the items this class should list
 *
 * @author Kurt Aaholst
 * @see ItemView
 */
public class ItemAdapter<T extends Item> extends BaseAdapter implements
        OnCreateContextMenuListener {

    private static final String TAG = ItemAdapter.class.getSimpleName();

    /**
     * View logic for this adapter
     */
    private ItemView<T> mItemView;

    /**
     * List of items, possibly headed with an empty item.
     * <p/>
     * As the items are received from SqueezeServer they will be inserted in the list.
     */
    private int count;

    private final SparseArray<T[]> pages = new SparseArray<T[]>();

    /**
     * This is set if the list shall start with an empty item.
     */
    protected final boolean mEmptyItem;

    /**
     * Text to display before the items are received from SqueezeServer
     */
    protected final String loadingText;

    /**
     * Number of elements to by fetched at a time
     */
    private final int pageSize;

<<<<<<< HEAD
    /**
     * ImageFetcher for thumbnails
     */
    protected final ImageFetcher mImageFetcher;

=======
>>>>>>> 41f3efac
    public int getPageSize() {
        return pageSize;
    }

    /**
     * Creates a new adapter. Initially the item list is populated with items displaying the
     * localized "loading" text. Call {@link #update(int, int, List)} as items arrives from
     * SqueezeServer.
     *
     * @param itemView The {@link ItemView} to use with this adapter
     * @param emptyItem If set the list of items shall start with an empty item
     */
    public ItemAdapter(ItemView<T> itemView, boolean emptyItem) {
        mItemView = itemView;
        mEmptyItem = emptyItem;
        loadingText = itemView.getActivity().getString(R.string.loading_text);
        pageSize = itemView.getActivity().getResources().getInteger(R.integer.PageSize);
        pages.clear();
    }

    /**
     * Calls {@link #ItemAdapter(ItemView, boolean)}, with emptyItem = false
     */
    public ItemAdapter(ItemView<T> itemView) {
        this(itemView, false);
    }

    private int pageNumber(int position) {
        return position / pageSize;
    }

    /**
     * Removes all items from this adapter leaving it empty.
     */
    public void clear() {
        this.count = (mEmptyItem ? 1 : 0);
        pages.clear();
    }

    @Override
    public View getView(int position, View convertView, ViewGroup parent) {
        T item = getItem(position);
        if (item != null) {
            return mItemView.getAdapterView(convertView, parent, item);
        }

        return mItemView.getAdapterView(convertView, parent,
                (position == 0 && mEmptyItem ? "" : loadingText));
    }

    public String getQuantityString(int size) {
        return mItemView.getQuantityString(size);
    }

    public ItemListActivity getActivity() {
        return mItemView.getActivity();
    }

    public void onItemSelected(int position) {
        T item = getItem(position);
        if (item != null && item.getId() != null) {
            mItemView.onItemSelected(position, item);
        }
    }

    /**
     * Creates the context menu for the selected item by calling {@link
     * ItemView#onCreateContextMenu} which the subclass should have specialised.
     * <p/>
     * Unpacks the {@link ContextMenu.ContextMenuInfo} passed to this method, and creates a {@link
     * ItemView.ContextMenuInfo} suitable for passing to subclasses of {@link BaseItemView}.
     */
    @Override
    public void onCreateContextMenu(ContextMenu menu, View v,
            ContextMenu.ContextMenuInfo menuInfo) {
        AdapterContextMenuInfo adapterMenuInfo = (AdapterContextMenuInfo) menuInfo;
        final T selectedItem = getItem(adapterMenuInfo.position);

        ItemView.ContextMenuInfo c = new ItemView.ContextMenuInfo(
                adapterMenuInfo.position, selectedItem, this,
                getActivity().getMenuInflater());

        if (selectedItem != null && selectedItem.getId() != null) {
            mItemView.onCreateContextMenu(menu, v, c);
        }
    }

    public boolean doItemContext(MenuItem menuItem, int position) {
        return mItemView.doItemContext(menuItem, position, getItem(position));
    }

    public boolean doItemContext(MenuItem menuItem) {
        return mItemView.doItemContext(menuItem);
    }

    public ItemView<T> getItemView() {
        return mItemView;
    }

    public void setItemView(ItemView<T> itemView) {
        mItemView = itemView;
    }

    @Override
    public int getCount() {
        return count;
    }

    private T[] getPage(int position) {
        int pageNumber = pageNumber(position);
        T[] page = pages.get(pageNumber);
        if (page == null) {
            pages.put(pageNumber, page = arrayInstance(pageSize));
        }
        return page;
    }

    private void setItems(int start, List<T> items) {
        T[] page = getPage(start);
        int offset = start % pageSize;
        for (T item : items) {
            if (offset >= pageSize) {
                start += offset;
                page = getPage(start);
                offset = 0;
            }
            page[offset++] = item;
        }
    }

    @Override
    public T getItem(int position) {
        T item = getPage(position)[position % pageSize];
        if (item == null) {
            if (mEmptyItem) {
                position--;
            }
            getActivity().maybeOrderPage(pageNumber(position) * pageSize);
        }
        return item;
    }

    public void setItem(int position, T item) {
        getPage(position)[position % pageSize] = item;
    }

    @Override
    public long getItemId(int position) {
        return position;
    }

    @Override
    public boolean isEnabled(int position) {
        T item = getItem(position);
        return item != null && item.getId() != null && mItemView.isSelectable(item);
    }

    /**
     * Generates a string suitable for use as the list's title.
     *
     * @return the title.
     */
    public String getHeader() {
        String item_text = getQuantityString(getCount());
        return getActivity().getString(R.string.browse_items_text, item_text, getCount());
    }

    /**
     * Called when the number of items in the list changes. The default implementation is empty.
     */
    protected void onCountUpdated() {
    }

    /**
     * Update the contents of the items in this list.
     * <p/>
     * The size of the list of items is automatically adjusted if necessary, to obey the given
     * parameters.
     *
     * @param count Number of items as reported by squeezeserver.
     * @param start The start position of items in this update.
     * @param items New items to insert in the main list
     */
    public void update(int count, int start, List<T> items) {
        int offset = (mEmptyItem ? 1 : 0);
        count += offset;
        start += offset;
        if (count == 0 || count != getCount()) {
            this.count = count;
            onCountUpdated();
        }
        setItems(start, items);

        notifyDataSetChanged();
    }

    /**
     * @param item
     *
     * @return The position of the given item in this adapter or 0 if not found
     */
    public int findItem(T item) {
        for (int pos = 0; pos < getCount(); pos++) {
            if (getItem(pos) == null) {
                if (item == null) {
                    return pos;
                }
            } else if (getItem(pos).equals(item)) {
                return pos;
            }
        }
        return 0;
    }

    protected T[] arrayInstance(int size) {
        return mItemView.getCreator().newArray(size);
    }

}<|MERGE_RESOLUTION|>--- conflicted
+++ resolved
@@ -76,14 +76,6 @@
      */
     private final int pageSize;
 
-<<<<<<< HEAD
-    /**
-     * ImageFetcher for thumbnails
-     */
-    protected final ImageFetcher mImageFetcher;
-
-=======
->>>>>>> 41f3efac
     public int getPageSize() {
         return pageSize;
     }
