/*
 * Copyright (c) 2011 Kurt Aaholst <kaaholst@gmail.com>
 *
 * Licensed under the Apache License, Version 2.0 (the "License");
 * you may not use this file except in compliance with the License.
 * You may obtain a copy of the License at
 *
 *      http://www.apache.org/licenses/LICENSE-2.0
 *
 * Unless required by applicable law or agreed to in writing, software
 * distributed under the License is distributed on an "AS IS" BASIS,
 * WITHOUT WARRANTIES OR CONDITIONS OF ANY KIND, either express or implied.
 * See the License for the specific language governing permissions and
 * limitations under the License.
 */

package uk.org.ngo.squeezer.framework;

import android.util.SparseArray;
import android.view.ContextMenu;
import android.view.MenuItem;
import android.view.View;
import android.view.View.OnCreateContextMenuListener;
import android.view.ViewGroup;
import android.widget.AdapterView.AdapterContextMenuInfo;
import android.widget.BaseAdapter;

import java.util.List;

import uk.org.ngo.squeezer.R;
import uk.org.ngo.squeezer.util.ImageFetcher;


/**
 * A generic class for an adapter to list items of a particular SqueezeServer data type. The data
 * type is defined by the generic type argument, and must be an extension of {@link Item}.
 * <p/>
<<<<<<< HEAD
 * Normally there is no need to extend this as we delegate all type dependent stuff to
=======
 * Normally there is no need to extend this, as we delegate all type dependent stuff to
>>>>>>> f6ea5c69
 * {@link ItemView}.
 *
 * @param <T> Denotes the class of the items this class should list
 *
 * @author Kurt Aaholst
 * @see ItemView
 */
public class ItemAdapter<T extends Item> extends BaseAdapter implements
        OnCreateContextMenuListener {

    /**
     * View logic for this adapter
     */
    private ItemView<T> mItemView;

    /**
     * List of items, possibly headed with an empty item.
     * <p/>
     * As the items are received from SqueezeServer they will be inserted in the list.
     */
    private int count;

    private final SparseArray<T[]> pages = new SparseArray<T[]>();

    /**
     * This is set if the list shall start with an empty item.
     */
    private final boolean mEmptyItem;

    /**
     * Text to display before the items are received from SqueezeServer
     */
    private final String loadingText;

    /**
     * Number of elements to by fetched at a time
     */
    private final int pageSize;

    /**
     * ImageFetcher for thumbnails
     */
    private final ImageFetcher mImageFetcher;

    /**
     * Creates a new adapter. Initially the item list is populated with items displaying the
     * localized "loading" text. Call {@link #update(int, int, List)} as items arrives from
     * SqueezeServer.
     *
     * @param itemView The {@link ItemView} to use with this adapter
     * @param emptyItem If set the list of items shall start with an empty item
     * @param imageFetcher ImageFetcher to use for loading thumbnails
     */
    public ItemAdapter(ItemView<T> itemView, boolean emptyItem,
            ImageFetcher imageFetcher) {
        mItemView = itemView;
        mEmptyItem = emptyItem;
        mImageFetcher = imageFetcher;
        loadingText = itemView.getActivity().getString(R.string.loading_text);
        pageSize = itemView.getActivity().getResources().getInteger(R.integer.PageSize);
        pages.clear();
    }

    /**
<<<<<<< HEAD
     * Calls {@link ItemAdapter(ItemView, boolean, ImageFetcher)}, with emptyItem = false
=======
     * Calls {@link #ItemAdapter(ItemView, boolean, ImageFetcher)}, with emptyItem = false
>>>>>>> f6ea5c69
     */
    public ItemAdapter(ItemView<T> itemView, ImageFetcher imageFetcher) {
        this(itemView, false, imageFetcher);
    }

    /**
<<<<<<< HEAD
     * Calls {@link ItemAdapter(ItemView, boolean, ImageFetcher)}, with emptyItem = false
=======
     * Calls {@link #ItemAdapter(ItemView, boolean, ImageFetcher)}, with emptyItem = false
>>>>>>> f6ea5c69
     * and a null ImageFetcher.
     */
    public ItemAdapter(ItemView<T> itemView) {
        this(itemView, false, null);
    }

    private int pageNumber(int position) {
        return position / pageSize;
    }

    /**
     * Removes all items from this adapter leaving it empty.
     */
    public void clear() {
        this.count = (mEmptyItem ? 1 : 0);
        pages.clear();
    }

    @Override
    public View getView(int position, View convertView, ViewGroup parent) {
        T item = getItem(position);
        if (item != null) {
            // XXX: This is ugly -- not all adapters need an ImageFetcher.
            // We should really have subclasses of types in the model classes,
            // with the hierarchy probably being:
            //
            // [basic item] -> [item with artwork] -> [artwork is downloaded]
            //
            // instead of special-casing whether or not mImageFetcher is null
            // in getAdapterView().
            return mItemView.getAdapterView(convertView, parent, position, item, mImageFetcher);
        }

        return mItemView.getAdapterView(convertView, parent,
                (position == 0 && mEmptyItem ? "" : loadingText));
    }

    public String getQuantityString(int size) {
        return mItemView.getQuantityString(size);
    }

    public ItemListActivity getActivity() {
        return mItemView.getActivity();
    }

    public void onItemSelected(int position) {
        T item = getItem(position);
        if (item != null && item.getId() != null) {
            mItemView.onItemSelected(position, item);
        }
    }

    /**
     * Creates the context menu for the selected item by calling {@link
     * ItemView#onCreateContextMenu} which the subclass should have specialised.
     * <p/>
     * Unpacks the {@link ContextMenu.ContextMenuInfo} passed to this method, and creates a {@link
     * ItemView.ContextMenuInfo} suitable for passing to subclasses of {@link BaseItemView}.
     */
    @Override
    public void onCreateContextMenu(ContextMenu menu, View v,
            ContextMenu.ContextMenuInfo menuInfo) {
        AdapterContextMenuInfo adapterMenuInfo = (AdapterContextMenuInfo) menuInfo;
        final T selectedItem = getItem(adapterMenuInfo.position);

        ItemView.ContextMenuInfo c = new ItemView.ContextMenuInfo(
                adapterMenuInfo.position, selectedItem, this,
                getActivity().getMenuInflater());

        if (selectedItem != null && selectedItem.getId() != null) {
            mItemView.onCreateContextMenu(menu, v, c);
        }
    }

    public boolean doItemContext(MenuItem menuItem, int position) {
        return mItemView.doItemContext(menuItem, position, getItem(position));
    }

    public boolean doItemContext(MenuItem menuItem) {
        return mItemView.doItemContext(menuItem);
    }

    public ItemView<T> getItemView() {
        return mItemView;
    }

    public void setItemView(ItemView<T> itemView) {
        mItemView = itemView;
    }

    @Override
    public int getCount() {
        return count;
    }

    private T[] getPage(int position) {
        int pageNumber = pageNumber(position);
        T[] page = pages.get(pageNumber);
        if (page == null) {
            pages.put(pageNumber, page = arrayInstance(pageSize));
        }
        return page;
    }

    private void setItems(int start, List<T> items) {
        T[] page = getPage(start);
        int offset = start % pageSize;
        for (T item : items) {
            if (offset >= pageSize) {
                start += offset;
                page = getPage(start);
                offset = 0;
            }
            page[offset++] = item;
        }
    }

    @Override
    public T getItem(int position) {
        T item = getPage(position)[position % pageSize];
        if (item == null) {
            if (mEmptyItem) {
                position--;
            }
            getActivity().maybeOrderPage(pageNumber(position) * pageSize);
        }
        return item;
    }

    public void setItem(int position, T item) {
        getPage(position)[position % pageSize] = item;
    }

    @Override
    public long getItemId(int position) {
        return position;
    }

    @Override
    public boolean isEnabled(int position) {
        T item = getItem(position);
        return item != null && item.getId() != null && mItemView.isSelectable(item);
    }

    /**
     * Generates a string suitable for use as the list's title.
     *
     * @return the title.
     */
    public String getHeader() {
        String item_text = getQuantityString(getCount());
        return getActivity().getString(R.string.browse_items_text, item_text, getCount());
    }

    /**
     * Called when the number of items in the list changes. The default implementation is empty.
     */
    protected void onCountUpdated() {
    }

    /**
     * Update the contents of the items in this list.
     * <p/>
     * The size of the list of items is automatically adjusted if necessary, to obey the given
     * parameters.
     *
     * @param count Number of items as reported by SqueezeServer.
     * @param start The start position of items in this update.
     * @param items New items to insert in the main list
     */
    public void update(int count, int start, List<T> items) {
        int offset = (mEmptyItem ? 1 : 0);
        count += offset;
        start += offset;
        if (count == 0 || count != getCount()) {
            this.count = count;
            onCountUpdated();
        }
        setItems(start, items);

        notifyDataSetChanged();
    }

    /**
     * @return The position of the given item in this adapter or 0 if not found
     */
    public int findItem(T item) {
        for (int pos = 0; pos < getCount(); pos++) {
            if (getItem(pos) == null) {
                if (item == null) {
                    return pos;
                }
            } else if (getItem(pos).equals(item)) {
                return pos;
            }
        }
        return 0;
    }

    /**
     * Remove the item at the specified position, update the count and notify the change.
     */
    public void removeItem(int position) {
        T[] page = getPage(position);
        int offset = position % pageSize;
        while (position++ <= count) {
            if (offset == pageSize - 1) {
                T[] nextPage = getPage(position);
                page[offset] = nextPage[0];
                offset = 0;
                page = nextPage;
            } else {
                page[offset] = page[offset+1];
                offset++;
            }
        }

        count--;
        onCountUpdated();
        notifyDataSetChanged();
    }

    public void insertItem(int position, T item) {
        int n = count;
        T[] page = getPage(n);
        int offset = n % pageSize;
        while (n-- > position) {
            if (offset == 0) {
                T[] nextPage = getPage(n);
                offset = pageSize - 1;
                page[0] = nextPage[offset];
                page = nextPage;
            } else {
                page[offset] = page[offset-1];
                offset--;
            }
        }
        page[offset] = item;

        count++;
        onCountUpdated();
        notifyDataSetChanged();
    }

    protected T[] arrayInstance(int size) {
        return mItemView.getCreator().newArray(size);
    }

}<|MERGE_RESOLUTION|>--- conflicted
+++ resolved
@@ -35,11 +35,7 @@
  * A generic class for an adapter to list items of a particular SqueezeServer data type. The data
  * type is defined by the generic type argument, and must be an extension of {@link Item}.
  * <p/>
-<<<<<<< HEAD
- * Normally there is no need to extend this as we delegate all type dependent stuff to
-=======
  * Normally there is no need to extend this, as we delegate all type dependent stuff to
->>>>>>> f6ea5c69
  * {@link ItemView}.
  *
  * @param <T> Denotes the class of the items this class should list
@@ -104,22 +100,14 @@
     }
 
     /**
-<<<<<<< HEAD
-     * Calls {@link ItemAdapter(ItemView, boolean, ImageFetcher)}, with emptyItem = false
-=======
      * Calls {@link #ItemAdapter(ItemView, boolean, ImageFetcher)}, with emptyItem = false
->>>>>>> f6ea5c69
      */
     public ItemAdapter(ItemView<T> itemView, ImageFetcher imageFetcher) {
         this(itemView, false, imageFetcher);
     }
 
     /**
-<<<<<<< HEAD
-     * Calls {@link ItemAdapter(ItemView, boolean, ImageFetcher)}, with emptyItem = false
-=======
      * Calls {@link #ItemAdapter(ItemView, boolean, ImageFetcher)}, with emptyItem = false
->>>>>>> f6ea5c69
      * and a null ImageFetcher.
      */
     public ItemAdapter(ItemView<T> itemView) {
