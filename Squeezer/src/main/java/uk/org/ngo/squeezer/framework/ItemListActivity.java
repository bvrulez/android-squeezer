/*
 * Copyright (c) 2011 Kurt Aaholst <kaaholst@gmail.com>
 *
 * Licensed under the Apache License, Version 2.0 (the "License");
 * you may not use this file except in compliance with the License.
 * You may obtain a copy of the License at
 *
 *      http://www.apache.org/licenses/LICENSE-2.0
 *
 * Unless required by applicable law or agreed to in writing, software
 * distributed under the License is distributed on an "AS IS" BASIS,
 * WITHOUT WARRANTIES OR CONDITIONS OF ANY KIND, either express or implied.
 * See the License for the specific language governing permissions and
 * limitations under the License.
 */

package uk.org.ngo.squeezer.framework;


import android.content.res.Resources;
import android.os.Build;
import android.os.Bundle;
import android.support.annotation.NonNull;
import android.util.Log;
import android.view.MotionEvent;
import android.view.View;
import android.widget.AbsListView;
import android.widget.AbsListView.OnScrollListener;

import java.util.HashSet;
import java.util.Set;
import java.util.Stack;

import uk.org.ngo.squeezer.R;
import uk.org.ngo.squeezer.menu.BaseMenuFragment;
import uk.org.ngo.squeezer.menu.MenuFragment;
import uk.org.ngo.squeezer.service.ISqueezeService;
<<<<<<< HEAD
import uk.org.ngo.squeezer.service.event.HandshakeComplete;
=======
import uk.org.ngo.squeezer.service.SqueezeService;
>>>>>>> 8e1c45e9
import uk.org.ngo.squeezer.util.ImageCache;
import uk.org.ngo.squeezer.util.ImageFetcher;
import uk.org.ngo.squeezer.util.RetainFragment;

/**
 * This class defines the common minimum, which any activity browsing the SqueezeServer's database
 * must implement.
 *
 * @author Kurt Aaholst
 */
public abstract class ItemListActivity extends BaseActivity {

    private static final String TAG = ItemListActivity.class.getName();

    /**
     * The list is being actively scrolled by the user
     */
    private boolean mListScrolling;

    /**
     * The number of items per page.
     */
    private int mPageSize;

    /**
     * The pages that have been requested from the server.
     */
    private final Set<Integer> mOrderedPages = new HashSet<Integer>();

    /**
     * The pages that have been received from the server
     */
    private Set<Integer> mReceivedPages;

    /**
     * Pages requested before the handshake completes. A stack on the assumption
     * that once the service is bound the most recently requested pages should be ordered
     * first.
     */
    private final Stack<Integer> mOrderedPagesBeforeHandshake = new Stack<Integer>();

    /**
     * Tag for mReceivedPages in mRetainFragment.
     */
    private static final String TAG_RECEIVED_PAGES = "mReceivedPages";

    /**
     * An ImageFetcher for loading thumbnails.
     */
    private ImageFetcher mImageFetcher;

    /**
     * Tag for _mImageFetcher in mRetainFragment.
     */
    public static final String TAG_IMAGE_FETCHER = "imageFetcher";

    /**
     * ImageCache parameters for the album art.
     */
    private ImageCache.ImageCacheParams mImageCacheParams;

    /* Fragment to retain information across orientation changes. */
    private RetainFragment mRetainFragment;

    @Override
    protected void onCreate(Bundle savedInstanceState) {
        super.onCreate(savedInstanceState);

        mPageSize = getResources().getInteger(R.integer.PageSize);

        BaseMenuFragment.add(this, MenuFragment.class);

        mRetainFragment = RetainFragment.getInstance(TAG, getSupportFragmentManager());

        //noinspection unchecked
        mReceivedPages = (Set<Integer>) mRetainFragment.get(TAG_RECEIVED_PAGES);
        if (mReceivedPages == null) {
            mReceivedPages = new HashSet<Integer>();
            mRetainFragment.put(TAG_RECEIVED_PAGES, mReceivedPages);
        }
    }

    @Override
    public void onResume() {
        super.onResume();

        getImageFetcher().addImageCache(getSupportFragmentManager(), mImageCacheParams);
    }

    @Override
    public void onPause() {
        super.onPause();

        if (mImageFetcher != null) {
            mImageFetcher.closeCache();
        }

        // Any items coming in after callbacks have been unregistered are discarded.
        // We cancel any outstanding orders, so items can be reordered after the
        // activity resumes.
        cancelOrders();
    }

    protected ImageFetcher createImageFetcher(int height, int width) {
        // Get an ImageFetcher to scale artwork to the supplied size.
        int iconSize = (Math.max(height, width));
        ImageFetcher imageFetcher = new ImageFetcher(this, iconSize);
        imageFetcher.setLoadingImage(R.drawable.icon_pending_artwork);
        return imageFetcher;
    }

    protected ImageFetcher createImageFetcher() {
        // Get an ImageFetcher to scale artwork to the size of the icon view.
        Resources resources = getResources();
        return createImageFetcher(
                resources.getDimensionPixelSize(R.dimen.album_art_icon_height),
                resources.getDimensionPixelSize(R.dimen.album_art_icon_width));
    }

    protected void createImageCacheParams() {
        mImageCacheParams = new ImageCache.ImageCacheParams(this, "artwork");
        mImageCacheParams.setMemCacheSizePercent(this, 0.12f);
    }

    public ImageFetcher getImageFetcher() {
        if (mImageFetcher == null) {
            mImageFetcher = (ImageFetcher) mRetainFragment.get(TAG_IMAGE_FETCHER);
            if (mImageFetcher == null) {
                mImageFetcher = createImageFetcher();
                createImageCacheParams();
                mRetainFragment.put(TAG_IMAGE_FETCHER, mImageFetcher);
            }
        }

        return mImageFetcher;
    }

    /**
     * Starts an asynchronous fetch of items from the server. Will only be called after the
     * service connection has been bound.
     *
     * @param service The connection to the bound service.
     * @param start Position in list to start the fetch. Pass this on to {@link
     *     uk.org.ngo.squeezer.service.SqueezeService}
     */
    protected abstract void orderPage(@NonNull ISqueezeService service, int start);

    /**
     * List can clear any information about which items have been received and ordered, by calling
     * {@link #clearAndReOrderItems()}. This will call back to this method, which must clear any
     * adapters holding items.
     */
    protected abstract void clearItemAdapter();

    /**
     * Orders a page worth of data, starting at the specified position, if it has not already been
     * ordered, and if the service is connected and the handshake has completed.
     *
     * @param pagePosition position in the list to start the fetch.
     * @return True if the page needed to be ordered (even if the order failed), false otherwise.
     */
    public boolean maybeOrderPage(int pagePosition) {
        if (!mListScrolling && !mReceivedPages.contains(pagePosition) && !mOrderedPages
                .contains(pagePosition) && !mOrderedPagesBeforeHandshake.contains(pagePosition)) {
            ISqueezeService service = getService();

            // If the service connection hasn't happened yet then store the page
            // request where it can be used in mHandshakeComplete.
            if (service == null) {
                mOrderedPagesBeforeHandshake.push(pagePosition);
            } else {
                try {
                    orderPage(service, pagePosition);
                    mOrderedPages.add(pagePosition);
                } catch (SqueezeService.HandshakeNotCompleteException e) {
                    mOrderedPagesBeforeHandshake.push(pagePosition);
                }
            }
            return true;
        } else {
            return false;
        }
    }

    /**
     * Marks the handshake as complete, and orders any pages requested before the handshake
     * completed.
     */
<<<<<<< HEAD
    public void onEvent(HandshakeComplete event) {
        mHandshakeComplete = true;

        // Order any pages that were requested before the handshake complete.
        while (!mOrderedPagesBeforeHandshake.empty()) {
            maybeOrderPage(mOrderedPagesBeforeHandshake.pop());
=======
    private final IServiceHandshakeCallback mHandshakeCallback
            = new IServiceHandshakeCallback() {
        @Override
        public void onHandshakeCompleted() {
            // Order any pages that were requested before the handshake completed.
            while (!mOrderedPagesBeforeHandshake.empty()) {
                maybeOrderPage(mOrderedPagesBeforeHandshake.pop());
            }
>>>>>>> 8e1c45e9
        }
    }

    /**
     * Orders pages that correspond to visible rows in the listview.
     * <p/>
     * Computes the pages that correspond to the rows that are currently being displayed by the
     * listview, and calls {@link #maybeOrderPage(int)} to fetch the page if necessary.
     *
     * @param listView The listview with visible rows.
     */
    public void maybeOrderVisiblePages(AbsListView listView) {
        int pos = (listView.getFirstVisiblePosition() / mPageSize) * mPageSize;
        int end = listView.getFirstVisiblePosition() + listView.getChildCount();

        while (pos <= end) {
            maybeOrderPage(pos);
            pos += mPageSize;
        }
    }

    /**
     * Tracks items that have been received from the server.
     * <p/>
     * Subclasses <b>must</b> call this method when receiving data from the server to ensure that
     * internal bookkeeping about pages that have/have not been ordered is kept consistent.
     *
     * @param count The total number of items known by the server.
     * @param start The start position of this update.
     * @param size The number of items in this update
     */
    protected void onItemsReceived(final int count, final int start, int size) {
        Log.d(getTag(), "onItemsReceived(" + count + ", " + start + ", " + size + ")");

        // Add this page of data to mReceivedPages and remove from mOrderedPages.
        // Because we might receive a page in chunks, we test for the end of a page,
        // before we register the page as being received.
        if (((start + size) % mPageSize == 0) || (start + size == count)) {
            int pageStart = (start + size == count) ? start : start + size - mPageSize;
            mReceivedPages.add(pageStart);
            mOrderedPages.remove(pageStart);
        }
    }

    /**
     * Empties the variables that track which pages have been requested, and orders page 0.
     */
    public void clearAndReOrderItems() {
        clearItems();
        maybeOrderPage(0);
    }

    /** Empty the variables that track which pages have been requested. */
    public void clearItems() {
        mOrderedPagesBeforeHandshake.clear();
        mOrderedPages.clear();
        mReceivedPages.clear();
        clearItemAdapter();
    }

    /**
     * Removes any outstanding requests from mOrderedPages.
     */
    private void cancelOrders() {
        mOrderedPages.clear();
    }

    /**
     * Tracks scrolling activity.
     * <p/>
     * When the list is idle, new pages of data are fetched from the server.
     * <p/>
     * Use a TouchListener to work around an Android bug where SCROLL_STATE_IDLE messages are not
     * delivered after SCROLL_STATE_TOUCH_SCROLL messages.
     */
    protected class ScrollListener implements AbsListView.OnScrollListener {

        private TouchListener mTouchListener = null;

        private boolean mAttachedTouchListener = false;

        private int mPrevScrollState = OnScrollListener.SCROLL_STATE_IDLE;

        /**
         * Sets up the TouchListener.
         * <p/>
         * Subclasses must call this.
         */
        public ScrollListener() {
            if (Build.VERSION.SDK_INT >= Build.VERSION_CODES.ECLAIR &&
                    Build.VERSION.SDK_INT <= Build.VERSION_CODES.FROYO) {
                mTouchListener = new TouchListener(this);
            }
        }

        @Override
        public void onScrollStateChanged(AbsListView listView, int scrollState) {
            if (scrollState == mPrevScrollState) {
                return;
            }

            if (mAttachedTouchListener == false) {
                if (mTouchListener != null) {
                    listView.setOnTouchListener(mTouchListener);
                }
                mAttachedTouchListener = true;
            }

            switch (scrollState) {
                case OnScrollListener.SCROLL_STATE_IDLE:
                    mListScrolling = false;
                    maybeOrderVisiblePages(listView);
                    break;

                case OnScrollListener.SCROLL_STATE_FLING:
                case OnScrollListener.SCROLL_STATE_TOUCH_SCROLL:
                    mListScrolling = true;
                    break;
            }

            mPrevScrollState = scrollState;
        }

        // Do not use: is not called when the scroll completes, appears to be
        // called multiple time during a scroll, including during flinging.
        @Override
        public void onScroll(AbsListView view, int firstVisibleItem, int visibleItemCount,
                int totalItemCount) {
        }

        /**
         * Work around a bug in (at least) API levels 7 and 8.
         * <p/>
         * The bug manifests itself like so: after completing a TOUCH_SCROLL the system does not
         * deliver a SCROLL_STATE_IDLE message to any attached listeners.
         * <p/>
         * In addition, if the user does TOUCH_SCROLL, IDLE, TOUCH_SCROLL you would expect to
         * receive three messages. You don't -- you get the first TOUCH_SCROLL, no IDLE message, and
         * then the second touch doesn't generate a second TOUCH_SCROLL message.
         * <p/>
         * This state clears when the user flings the list.
         * <p/>
         * The simplest work around for this app is to track the user's finger, and if the previous
         * state was TOUCH_SCROLL then pretend that they finished with a FLING and an IDLE event was
         * triggered. This serves to unstick the message pipeline.
         */
        protected class TouchListener implements View.OnTouchListener {

            private final OnScrollListener mOnScrollListener;

            public TouchListener(OnScrollListener onScrollListener) {
                mOnScrollListener = onScrollListener;
            }

            @Override
            public boolean onTouch(View view, MotionEvent event) {
                final int action = event.getAction();
                boolean mFingerUp = action == MotionEvent.ACTION_UP
                        || action == MotionEvent.ACTION_CANCEL;
                if (mFingerUp && mPrevScrollState == OnScrollListener.SCROLL_STATE_TOUCH_SCROLL) {
                    Log.v(TAG, "Sending special scroll state bump");
                    mOnScrollListener.onScrollStateChanged((AbsListView) view,
                            OnScrollListener.SCROLL_STATE_FLING);
                    mOnScrollListener.onScrollStateChanged((AbsListView) view,
                            OnScrollListener.SCROLL_STATE_IDLE);
                }
                return false;
            }
        }
    }
}<|MERGE_RESOLUTION|>--- conflicted
+++ resolved
@@ -35,11 +35,8 @@
 import uk.org.ngo.squeezer.menu.BaseMenuFragment;
 import uk.org.ngo.squeezer.menu.MenuFragment;
 import uk.org.ngo.squeezer.service.ISqueezeService;
-<<<<<<< HEAD
+import uk.org.ngo.squeezer.service.SqueezeService;
 import uk.org.ngo.squeezer.service.event.HandshakeComplete;
-=======
-import uk.org.ngo.squeezer.service.SqueezeService;
->>>>>>> 8e1c45e9
 import uk.org.ngo.squeezer.util.ImageCache;
 import uk.org.ngo.squeezer.util.ImageFetcher;
 import uk.org.ngo.squeezer.util.RetainFragment;
@@ -225,26 +222,12 @@
     }
 
     /**
-     * Marks the handshake as complete, and orders any pages requested before the handshake
-     * completed.
-     */
-<<<<<<< HEAD
+     * Orders any pages requested before the handshake completed.
+     */
     public void onEvent(HandshakeComplete event) {
-        mHandshakeComplete = true;
-
         // Order any pages that were requested before the handshake complete.
         while (!mOrderedPagesBeforeHandshake.empty()) {
             maybeOrderPage(mOrderedPagesBeforeHandshake.pop());
-=======
-    private final IServiceHandshakeCallback mHandshakeCallback
-            = new IServiceHandshakeCallback() {
-        @Override
-        public void onHandshakeCompleted() {
-            // Order any pages that were requested before the handshake completed.
-            while (!mOrderedPagesBeforeHandshake.empty()) {
-                maybeOrderPage(mOrderedPagesBeforeHandshake.pop());
-            }
->>>>>>> 8e1c45e9
         }
     }
 
