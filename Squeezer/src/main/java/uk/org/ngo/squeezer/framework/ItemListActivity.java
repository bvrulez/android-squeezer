/*
 * Copyright (c) 2011 Kurt Aaholst <kaaholst@gmail.com>
 *
 * Licensed under the Apache License, Version 2.0 (the "License");
 * you may not use this file except in compliance with the License.
 * You may obtain a copy of the License at
 *
 *      http://www.apache.org/licenses/LICENSE-2.0
 *
 * Unless required by applicable law or agreed to in writing, software
 * distributed under the License is distributed on an "AS IS" BASIS,
 * WITHOUT WARRANTIES OR CONDITIONS OF ANY KIND, either express or implied.
 * See the License for the specific language governing permissions and
 * limitations under the License.
 */

package uk.org.ngo.squeezer.framework;


import android.os.Bundle;
<<<<<<< HEAD
import android.support.annotation.MainThread;
=======
import android.support.annotation.CallSuper;
>>>>>>> d6c10838
import android.support.annotation.NonNull;
import android.util.Log;
import android.view.MotionEvent;
import android.view.View;
import android.view.ViewGroup;
import android.widget.AbsListView;
import android.widget.AbsListView.OnScrollListener;
import android.widget.FrameLayout;
import android.widget.LinearLayout;

import java.util.HashSet;
import java.util.List;
import java.util.Set;
import java.util.Stack;

import uk.org.ngo.squeezer.R;
import uk.org.ngo.squeezer.service.ISqueezeService;
import uk.org.ngo.squeezer.service.SqueezeService;
import uk.org.ngo.squeezer.service.event.ActivePlayerChanged;
import uk.org.ngo.squeezer.service.event.HandshakeComplete;
import uk.org.ngo.squeezer.util.RetainFragment;

import static com.google.common.base.Preconditions.checkNotNull;

/**
 * This class defines the common minimum, which any activity browsing the SqueezeServer's database
 * must implement.
 *
 * @author Kurt Aaholst
 */
public abstract class ItemListActivity extends BaseActivity {

    private static final String TAG = ItemListActivity.class.getName();

    /**
     * The list is being actively scrolled by the user
     */
    private boolean mListScrolling;

    /**
     * The number of items per page.
     */
    protected int mPageSize;

    /**
     * The pages that have been requested from the server.
     */
    private final Set<Integer> mOrderedPages = new HashSet<>();

    /**
     * The pages that have been received from the server
     */
    private Set<Integer> mReceivedPages;

    /**
     * Pages requested before the handshake completes. A stack on the assumption
     * that once the service is bound the most recently requested pages should be ordered
     * first.
     */
    private final Stack<Integer> mOrderedPagesBeforeHandshake = new Stack<>();

    /**
     * Progress bar (spinning) while items are loading.
     */
    private View loadingProgress;

    /**
     * View to show when no players are connected
     */
    private View emptyView;

    /**
     * Layout hosting the sub activity content
     */
    private FrameLayout subActivityContent;

    /**
     * List view to show the received items
     */
    private AbsListView listView;

    /**
     * Tag for mReceivedPages in mRetainFragment.
     */
    private static final String TAG_RECEIVED_PAGES = "mReceivedPages";

    /**
     * Fragment to retain information across the activity lifecycle.
     */
    private RetainFragment mRetainFragment;

    @Override
    public void setContentView(int layoutResID) {
        LinearLayout fullLayout = (LinearLayout) getLayoutInflater().inflate(R.layout.item_list_activity_layout,
                (ViewGroup) findViewById(R.id.activity_layout));
        subActivityContent = (FrameLayout) fullLayout.findViewById(R.id.content_frame);
        getLayoutInflater().inflate(layoutResID, subActivityContent, true); // Places the activity layout inside the activity content frame.
        super.setContentView(fullLayout);

        loadingProgress = checkNotNull(findViewById(R.id.loading_label),
                "activity layout did not return a view containing R.id.loading_label");

        emptyView = checkNotNull(findViewById(R.id.empty_view),
                "activity layout did not return a view containing R.id.empty_view");

        AbsListView listView = checkNotNull((AbsListView) subActivityContent.findViewById(R.id.item_list),
                "getContentView() did not return a view containing R.id.item_list");
        setListView(setupListView(listView));
    }

    @Override
    protected void onCreate(Bundle savedInstanceState) {
        super.onCreate(savedInstanceState);

        mPageSize = getResources().getInteger(R.integer.PageSize);

        mRetainFragment = RetainFragment.getInstance(TAG, getSupportFragmentManager());

        //noinspection unchecked
        mReceivedPages = (Set<Integer>) getRetainedValue(TAG_RECEIVED_PAGES);
        if (mReceivedPages == null) {
            mReceivedPages = new HashSet<>();
            putRetainedValue(TAG_RECEIVED_PAGES, mReceivedPages);
        }
    }

    protected Object getRetainedValue(String key) {
        return mRetainFragment.get(key);
    }

    protected Object putRetainedValue(String key, Object value) {
        return mRetainFragment.put(key, value);
    }

    @Override
    public void onPause() {
        super.onPause();

        // Any items coming in after callbacks have been unregistered are discarded.
        // We cancel any outstanding orders, so items can be reordered after the
        // activity resumes.
        cancelOrders();
    }

    private void showLoading() {
        subActivityContent.setVisibility(View.GONE);
        loadingProgress.setVisibility(View.VISIBLE);
        emptyView.setVisibility(View.GONE);
    }

    void showEmptyView() {
        subActivityContent.setVisibility(View.GONE);
        loadingProgress.setVisibility(View.GONE);
        emptyView.setVisibility(View.VISIBLE);
    }

    protected void showContent() {
        subActivityContent.setVisibility(View.VISIBLE);
        loadingProgress.setVisibility(View.GONE);
        emptyView.setVisibility(View.GONE);
    }

    /**
     * @return True if the LMS command issued by {@link #orderPage(ISqueezeService, int)} requires a player
     */
    protected abstract boolean needPlayer();

    /**
     * Starts an asynchronous fetch of items from the server. Will only be called after the
     * service connection has been bound.
     *
     * @param service The connection to the bound service.
     * @param start Position in list to start the fetch. Pass this on to {@link
     *     uk.org.ngo.squeezer.service.SqueezeService}
     */
    protected abstract void orderPage(@NonNull ISqueezeService service, int start);

    /**
     * Set the list view to host received items
     */
    protected abstract AbsListView setupListView(AbsListView listView);

    /**
     * @return The view listing the items for this acitvity
     */
    public final AbsListView getListView() {
        return listView;
    }

    public void setListView(AbsListView mListView) {
        this.listView = mListView;
    }

    /**
     * List can clear any information about which items have been received and ordered, by calling
     * {@link #clearAndReOrderItems()}. This will call back to this method, which must clear any
     * adapters holding items.
     */
    protected abstract void clearItemAdapter();

    /**
     * Call back from {@link #onItemsReceived(int, int, List, Class)}
     */
     protected abstract <T extends Item> void updateAdapter(int count, int start, List<T> items, Class<T> dataType);

    /**
     * Orders a page worth of data, starting at the specified position, if it has not already been
     * ordered, and if the service is connected and the handshake has completed.
     *
     * @param pagePosition position in the list to start the fetch.
     * @return True if the page needed to be ordered (even if the order failed), false otherwise.
     */
    public boolean maybeOrderPage(int pagePosition) {
        if (!mListScrolling && !mReceivedPages.contains(pagePosition) && !mOrderedPages
                .contains(pagePosition) && !mOrderedPagesBeforeHandshake.contains(pagePosition)) {
            ISqueezeService service = getService();

            // If the service connection hasn't happened yet then store the page
            // request where it can be used in mHandshakeComplete.
            if (service == null) {
                mOrderedPagesBeforeHandshake.push(pagePosition);
            } else {
                try {
                    orderPage(service, pagePosition);
                    mOrderedPages.add(pagePosition);
                } catch (SqueezeService.HandshakeNotCompleteException e) {
                    mOrderedPagesBeforeHandshake.push(pagePosition);
                }
            }
            return true;
        } else {
            return false;
        }
    }

    /**
     * Update the UI with the player change
     */
    @MainThread
    public void onEventMainThread(ActivePlayerChanged event) {
        Log.i(getTag(), "ActivePlayerChanged: " + event.player);
        supportInvalidateOptionsMenu();
        if (needPlayer()) {
            if (event.player == null) {
                showEmptyView();
            } else {
                clearAndReOrderItems();
            }
        }
    }

    /**
     * Orders any pages requested before the handshake completed.
     */
    @MainThread
    public void onEventMainThread(HandshakeComplete event) {
        // Order any pages that were requested before the handshake complete.
        while (!mOrderedPagesBeforeHandshake.empty()) {
            maybeOrderPage(mOrderedPagesBeforeHandshake.pop());
        }
    }

    /**
     * Orders pages that correspond to visible rows in the listview.
     * <p>
     * Computes the pages that correspond to the rows that are currently being displayed by the
     * listview, and calls {@link #maybeOrderPage(int)} to fetch the page if necessary.
     *
     * @param listView The listview with visible rows.
     */
    public void maybeOrderVisiblePages(AbsListView listView) {
        int pos = (listView.getFirstVisiblePosition() / mPageSize) * mPageSize;
        int end = listView.getFirstVisiblePosition() + listView.getChildCount();

        while (pos <= end) {
            maybeOrderPage(pos);
            pos += mPageSize;
        }
    }

    /**
     * Tracks items that have been received from the server.
     * <p>
     * Subclasses <b>must</b> call this method when receiving data from the server to ensure that
     * internal bookkeeping about pages that have/have not been ordered is kept consistent.
     * <p>
     * This will call back to {@link #updateAdapter(int, int, List, Class)} on the UI thread
     *
     * @param count The total number of items known by the server.
     * @param start The start position of this update.
     * @param items The items received in this update
     */
<<<<<<< HEAD
    protected <T extends Item> void onItemsReceived(final int count, final int start, final List<T> items, final Class<T> dataType) {
        int size = items.size();
=======
    @CallSuper
    protected void onItemsReceived(final int count, final int start, int size) {
>>>>>>> d6c10838
        Log.d(getTag(), "onItemsReceived(" + count + ", " + start + ", " + size + ")");

        // If this doesn't add any items, then don't register the page as received
        if (start < count && size != 0) {
            // Because we might receive a page in chunks, we test if this is the end of a page
            // before we register the page as received.
            if (((start + size) % mPageSize == 0) || (start + size == count)) {
                // Add this page of data to mReceivedPages and remove from mOrderedPages.
                int pageStart = (start + size == count) ? start : start + size - mPageSize;
                mReceivedPages.add(pageStart);
                mOrderedPages.remove(pageStart);
            }
        }

        runOnUiThread(new Runnable() {
            @Override
            public void run() {
                showContent();
                updateAdapter(count, start, items, dataType);
            }
        });
    }

    /**
     * Empties the variables that track which pages have been requested, and orders page 0.
     */
    public void clearAndReOrderItems() {
        if (!(needPlayer() && getService().getActivePlayer() == null)) {
            showLoading();
            clearItems();
            maybeOrderPage(0);
        }
    }

    /** Empty the variables that track which pages have been requested. */
    public void clearItems() {
        mOrderedPagesBeforeHandshake.clear();
        mOrderedPages.clear();
        mReceivedPages.clear();
        clearItemAdapter();
    }

    /**
     * Removes any outstanding requests from mOrderedPages.
     */
    private void cancelOrders() {
        mOrderedPages.clear();
    }

    /**
     * Tracks scrolling activity.
     * <p>
     * When the list is idle, new pages of data are fetched from the server.
     * <p>
     * Use a TouchListener to work around an Android bug where SCROLL_STATE_IDLE messages are not
     * delivered after SCROLL_STATE_TOUCH_SCROLL messages.
     */
    protected class ScrollListener implements AbsListView.OnScrollListener {

        private TouchListener mTouchListener;

        private boolean mAttachedTouchListener = false;

        private int mPrevScrollState = OnScrollListener.SCROLL_STATE_IDLE;

        /**
         * Sets up the TouchListener.
         * <p>
         * Subclasses must call this.
         */
        public ScrollListener() {
            mTouchListener = new TouchListener(this);
        }

        @Override
        public void onScrollStateChanged(AbsListView listView, int scrollState) {
            if (scrollState == mPrevScrollState) {
                return;
            }

            if (!mAttachedTouchListener) {
                if (mTouchListener != null) {
                    listView.setOnTouchListener(mTouchListener);
                }
                mAttachedTouchListener = true;
            }

            switch (scrollState) {
                case OnScrollListener.SCROLL_STATE_IDLE:
                    mListScrolling = false;
                    maybeOrderVisiblePages(listView);
                    break;

                case OnScrollListener.SCROLL_STATE_FLING:
                case OnScrollListener.SCROLL_STATE_TOUCH_SCROLL:
                    mListScrolling = true;
                    break;
            }

            mPrevScrollState = scrollState;
        }

        // Do not use: is not called when the scroll completes, appears to be
        // called multiple time during a scroll, including during flinging.
        @Override
        public void onScroll(AbsListView view, int firstVisibleItem, int visibleItemCount,
                int totalItemCount) {
        }

        /**
         * Work around a bug in (at least) API levels 7 and 8.
         * <p>
         * The bug manifests itself like so: after completing a TOUCH_SCROLL the system does not
         * deliver a SCROLL_STATE_IDLE message to any attached listeners.
         * <p>
         * In addition, if the user does TOUCH_SCROLL, IDLE, TOUCH_SCROLL you would expect to
         * receive three messages. You don't -- you get the first TOUCH_SCROLL, no IDLE message, and
         * then the second touch doesn't generate a second TOUCH_SCROLL message.
         * <p>
         * This state clears when the user flings the list.
         * <p>
         * The simplest work around for this app is to track the user's finger, and if the previous
         * state was TOUCH_SCROLL then pretend that they finished with a FLING and an IDLE event was
         * triggered. This serves to unstick the message pipeline.
         */
        protected class TouchListener implements View.OnTouchListener {

            private final OnScrollListener mOnScrollListener;

            TouchListener(OnScrollListener onScrollListener) {
                mOnScrollListener = onScrollListener;
            }

            @Override
            public boolean onTouch(View view, MotionEvent event) {
                final int action = event.getAction();
                boolean mFingerUp = action == MotionEvent.ACTION_UP
                        || action == MotionEvent.ACTION_CANCEL;
                if (mFingerUp && mPrevScrollState == OnScrollListener.SCROLL_STATE_TOUCH_SCROLL) {
                    Log.v(TAG, "Sending special scroll state bump");
                    mOnScrollListener.onScrollStateChanged((AbsListView) view,
                            OnScrollListener.SCROLL_STATE_FLING);
                    mOnScrollListener.onScrollStateChanged((AbsListView) view,
                            OnScrollListener.SCROLL_STATE_IDLE);
                }
                return false;
            }
        }
    }
}<|MERGE_RESOLUTION|>--- conflicted
+++ resolved
@@ -18,11 +18,8 @@
 
 
 import android.os.Bundle;
-<<<<<<< HEAD
 import android.support.annotation.MainThread;
-=======
 import android.support.annotation.CallSuper;
->>>>>>> d6c10838
 import android.support.annotation.NonNull;
 import android.util.Log;
 import android.view.MotionEvent;
@@ -315,13 +312,9 @@
      * @param start The start position of this update.
      * @param items The items received in this update
      */
-<<<<<<< HEAD
+    @CallSuper
     protected <T extends Item> void onItemsReceived(final int count, final int start, final List<T> items, final Class<T> dataType) {
         int size = items.size();
-=======
-    @CallSuper
-    protected void onItemsReceived(final int count, final int start, int size) {
->>>>>>> d6c10838
         Log.d(getTag(), "onItemsReceived(" + count + ", " + start + ", " + size + ")");
 
         // If this doesn't add any items, then don't register the page as received
