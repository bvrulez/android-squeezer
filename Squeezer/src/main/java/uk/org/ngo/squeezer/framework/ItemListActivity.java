--- conflicted
+++ resolved
@@ -78,11 +78,7 @@
      * that once the service is bound the most recently requested pages should be ordered
      * first.
      */
-<<<<<<< HEAD
-    private Stack<Integer> mOrderedPagesBeforeHandshake = new Stack<Integer>();
-=======
-    private final Stack<Integer> mOrderedPagesBeforeBinding = new Stack<Integer>();
->>>>>>> d3039415
+    private final Stack<Integer> mOrderedPagesBeforeHandshake = new Stack<Integer>();
 
     /**
      * Tag for mReceivedPages in mRetainFragment.
