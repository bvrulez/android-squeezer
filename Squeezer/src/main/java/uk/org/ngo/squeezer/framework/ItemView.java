/*
 * Copyright (c) 2011 Kurt Aaholst <kaaholst@gmail.com>
 *
 * Licensed under the Apache License, Version 2.0 (the "License");
 * you may not use this file except in compliance with the License.
 * You may obtain a copy of the License at
 *
 *      http://www.apache.org/licenses/LICENSE-2.0
 *
 * Unless required by applicable law or agreed to in writing, software
 * distributed under the License is distributed on an "AS IS" BASIS,
 * WITHOUT WARRANTIES OR CONDITIONS OF ANY KIND, either express or implied.
 * See the License for the specific language governing permissions and
 * limitations under the License.
 */

package uk.org.ngo.squeezer.framework;

import android.os.Parcelable.Creator;
import android.view.ContextMenu;
import android.view.MenuInflater;
import android.view.MenuItem;
import android.view.View;
import android.view.ViewGroup;


/**
 * Defines view logic for a {@link Item}
 * <p/>
 * We keep this here because we don't want to pollute the model with view related stuff.
 * <p/>
 * Currently this is the only logic class you have to implement for each SqueezeServer data type, so
 * it contains a few methods, which are not strictly view related.
 * <p/>
 * {@link BaseItemView} implements all the common functionality, an some sensible defaults.
 *
 * @param <T> Denotes the class of the item this class implements view logic for
 *
 * @author Kurt Aaholst
 */
public interface ItemView<T extends Item> {

    /**
     * @return The activity associated with this view logic
     */
    ItemListActivity getActivity();

    /**
     * @return {@link android.content.res.Resources#getQuantityString(int, int)}
     */
    String getQuantityString(int quantity);

    /**
     * Gets a {@link android.view.View} that displays the data at the specified position in the data
     * set. See {@link ItemAdapter#getView(int, View, android.view.ViewGroup)}
     *
     * @param convertView the old view to reuse, per {@link android.widget.Adapter#getView(int, View,
     * android.view.ViewGroup)}
     * @param position Position of item in adapter
     * @param item the item to display.
     *
     * @return the view to display.
     */
<<<<<<< HEAD
    View getAdapterView(View convertView, ViewGroup parent, int position, T item, ImageFetcher imageFetcher);
=======
    View getAdapterView(View convertView, ViewGroup parent, T item);
>>>>>>> c9919c09

    /**
     * Gets a {@link android.view.View} suitable for displaying the supplied (static) text. See
     * {@link ItemAdapter#getView(int, View, android.view.ViewGroup)}
     *
     * @param convertView The old view to reuse, per {@link android.widget.Adapter#getView(int,
     * View, android.view.ViewGroup)}
     * @param text text to display
     *
     * @return the view to display.
     */
    View getAdapterView(View convertView, ViewGroup parent, String text);

    /**
     * @return The generic argument of the implementation
     */
    Class<T> getItemClass();

    /**
     * @return the creator for the current {@link Item} implementation
     */
    Creator<T> getCreator();

    /**
     * Return whether the supplied item shall be selectable in a list
     *
     * @param item Item to check
     * @return True if the item is selectable
     * @see android.widget.ListAdapter#isEnabled(int)
     */
    boolean isSelectable(T item);

    /**
     * Implement the action to be taken when an item is selected.
     *
     * @param index Position in the list of the selected item.
     * @param item The selected item. This may be null if
     */
    void onItemSelected(int index, T item);

    /**
     * Creates the context menu, and sets the menu's title to the name of the item that it is the
     * context menu.
     * <p/>
     * Subclasses with no context menu should override this method and do nothing.
     * <p/>
     * Subclasses with a context menu should call this method, then inflate their context menu and
     * perform any adjustments to it before returning.
     *
     * @see android.view.View.OnCreateContextMenuListener#onCreateContextMenu(ContextMenu, View,
     * android.view.ContextMenu.ContextMenuInfo)
     */
    void onCreateContextMenu(ContextMenu menu, View v,
            ItemView.ContextMenuInfo menuInfo);

    /**
     * Perform the selected action from the context menu for the selected item.
     *
     * @param menuItem The selected menu action
     * @param index Position in the list of the selected item.
     * @param selectedItem The item the context menu was generated for
     *
     * @return True if the action was consumed
     *
     * @see android.app.Activity#onContextItemSelected(MenuItem)
     */
    boolean doItemContext(MenuItem menuItem, int index, T selectedItem);

    /**
     * Perform the selected action from the context sub-menu.
     *
     * @param menuItem The selected menu action
     *
     * @return True if the action was consumed
     *
     * @see android.app.Activity#onContextItemSelected(MenuItem)
     */
    boolean doItemContext(MenuItem menuItem);

    /**
     * Extra menu information provided to the {@link android.view.View.OnCreateContextMenuListener#onCreateContextMenu(ContextMenu,
     * View, ContextMenu.ContextMenuInfo) } callback when a context menu is brought up for this ItemView.
     */
    class ContextMenuInfo implements ContextMenu.ContextMenuInfo {

        /**
         * The position in the adapter for which the context menu is being displayed.
         */
        public final int position;

        /**
         * The {@link Item} for which the context menu is being displayed.
         */
        public final Item item;

        /**
         * The {@link ItemAdapter} that is bridging the content to the list view.
         */
        public final ItemAdapter<?> adapter;

        /**
         * A {@link android.view.MenuInflater} that can be used to inflate a menu resource.
         */
        public final MenuInflater menuInflater;

        public ContextMenuInfo(int position, Item item, ItemAdapter<?> adapter,
                MenuInflater menuInflater) {
            this.position = position;
            this.item = item;
            this.adapter = adapter;
            this.menuInflater = menuInflater;
        }
    }
}<|MERGE_RESOLUTION|>--- conflicted
+++ resolved
@@ -61,11 +61,7 @@
      *
      * @return the view to display.
      */
-<<<<<<< HEAD
-    View getAdapterView(View convertView, ViewGroup parent, int position, T item, ImageFetcher imageFetcher);
-=======
-    View getAdapterView(View convertView, ViewGroup parent, T item);
->>>>>>> c9919c09
+    View getAdapterView(View convertView, ViewGroup parent, int position, T item);
 
     /**
      * Gets a {@link android.view.View} suitable for displaying the supplied (static) text. See
