/*
 * Copyright (c) 2011 Kurt Aaholst <kaaholst@gmail.com>
 *
 * Licensed under the Apache License, Version 2.0 (the "License");
 * you may not use this file except in compliance with the License.
 * You may obtain a copy of the License at
 *
 *      http://www.apache.org/licenses/LICENSE-2.0
 *
 * Unless required by applicable law or agreed to in writing, software
 * distributed under the License is distributed on an "AS IS" BASIS,
 * WITHOUT WARRANTIES OR CONDITIONS OF ANY KIND, either express or implied.
 * See the License for the specific language governing permissions and
 * limitations under the License.
 */

package uk.org.ngo.squeezer.itemlist;

import android.app.Activity;
import android.content.Intent;

import uk.org.ngo.squeezer.framework.BaseListActivity;
import uk.org.ngo.squeezer.framework.ItemView;
import uk.org.ngo.squeezer.model.Plugin;
import uk.org.ngo.squeezer.model.PluginItem;

<<<<<<< HEAD

public class ApplicationListActivity extends BaseListActivity<Plugin> {
=======
public class ApplicationListActivity extends PluginItemListActivity {
>>>>>>> 8163f84a

    @Override
    public ItemView<PluginItem> createItemView() {
        return new ApplicationView(this);
    }

<<<<<<< HEAD
    @Override
    protected void orderPage(int start) {
        getService().apps(start, this);
=======
    public static void show(Activity activity) {
        show(activity, Plugin.MY_APPS);
>>>>>>> 8163f84a
    }

    public static void show(Activity activity, Plugin plugin) {
        final Intent intent = new Intent(activity, ApplicationListActivity.class);
        intent.putExtra(plugin.getClass().getName(), plugin);
        activity.startActivity(intent);
    }
}<|MERGE_RESOLUTION|>--- conflicted
+++ resolved
@@ -19,31 +19,19 @@
 import android.app.Activity;
 import android.content.Intent;
 
-import uk.org.ngo.squeezer.framework.BaseListActivity;
 import uk.org.ngo.squeezer.framework.ItemView;
 import uk.org.ngo.squeezer.model.Plugin;
 import uk.org.ngo.squeezer.model.PluginItem;
 
-<<<<<<< HEAD
-
-public class ApplicationListActivity extends BaseListActivity<Plugin> {
-=======
 public class ApplicationListActivity extends PluginItemListActivity {
->>>>>>> 8163f84a
 
     @Override
     public ItemView<PluginItem> createItemView() {
         return new ApplicationView(this);
     }
 
-<<<<<<< HEAD
-    @Override
-    protected void orderPage(int start) {
-        getService().apps(start, this);
-=======
     public static void show(Activity activity) {
         show(activity, Plugin.MY_APPS);
->>>>>>> 8163f84a
     }
 
     public static void show(Activity activity, Plugin plugin) {
