/*
 * Copyright (c) 2011 Kurt Aaholst <kaaholst@gmail.com>
 *
 * Licensed under the Apache License, Version 2.0 (the "License");
 * you may not use this file except in compliance with the License.
 * You may obtain a copy of the License at
 *
 *      http://www.apache.org/licenses/LICENSE-2.0
 *
 * Unless required by applicable law or agreed to in writing, software
 * distributed under the License is distributed on an "AS IS" BASIS,
 * WITHOUT WARRANTIES OR CONDITIONS OF ANY KIND, either express or implied.
 * See the License for the specific language governing permissions and
 * limitations under the License.
 */

package uk.org.ngo.squeezer.itemlist;

import android.content.Context;
import android.content.Intent;
import android.support.annotation.NonNull;
import android.util.Log;
import android.view.ContextMenu;
import android.view.Menu;
import android.view.MenuItem;
import android.view.View;
import android.view.ViewGroup;
import android.widget.ListView;

import java.util.EnumSet;
import java.util.List;
import java.util.Map;

import uk.org.ngo.squeezer.R;
import uk.org.ngo.squeezer.framework.BaseListActivity;
import uk.org.ngo.squeezer.framework.ItemAdapter;
import uk.org.ngo.squeezer.framework.ItemView;
import uk.org.ngo.squeezer.itemlist.dialog.PlaylistItemMoveDialog;
import uk.org.ngo.squeezer.itemlist.dialog.PlaylistSaveDialog;
import uk.org.ngo.squeezer.model.Player;
import uk.org.ngo.squeezer.model.Song;
import uk.org.ngo.squeezer.service.ISqueezeService;
import uk.org.ngo.squeezer.service.event.HandshakeComplete;
import uk.org.ngo.squeezer.service.event.MusicChanged;
import uk.org.ngo.squeezer.service.event.PlayersChanged;
import uk.org.ngo.squeezer.service.event.PlaylistTracksAdded;
import uk.org.ngo.squeezer.service.event.PlaylistTracksDeleted;
import uk.org.ngo.squeezer.util.ImageFetcher;

import static uk.org.ngo.squeezer.framework.BaseItemView.ViewHolder;

/**
 * Activity that shows the songs in the current playlist.
 */
public class CurrentPlaylistActivity extends BaseListActivity<Song> {

    private Player player;

    public static void show(Context context) {
        final Intent intent = new Intent(context, CurrentPlaylistActivity.class)
                .addFlags(Intent.FLAG_ACTIVITY_REORDER_TO_FRONT);
        context.startActivity(intent);
    }

    private int currentPlaylistIndex;

    /**
     * A list adapter that highlights the view that's currently playing.
     */
    private class HighlightingListAdapter extends ItemAdapter<Song> {

        public HighlightingListAdapter(ItemView<Song> itemView,
                ImageFetcher imageFetcher) {
            super(itemView, imageFetcher);
        }

        @Override
        public View getView(int position, View convertView, ViewGroup parent) {
            View view = super.getView(position, convertView, parent);
            Object viewTag = view.getTag();

            // This test because the view tag wont be set until the album is received from the server
            if (viewTag instanceof ViewHolder) {
                ViewHolder viewHolder = (ViewHolder) viewTag;
                if (position == currentPlaylistIndex) {
                    viewHolder.text1
                            .setTextAppearance(getActivity(), R.style.SqueezerCurrentTextItem);

                    // Changing the background resource to a 9-patch drawable causes the padding
                    // to be reset. See http://www.mail-archive.com/android-developers@googlegroups.com/msg09595.html
                    // for details. Save the current padding before setting the drawable, and
                    // restore afterwards.
                    int paddingLeft = view.getPaddingLeft();
                    int paddingTop = view.getPaddingTop();
                    int paddingRight = view.getPaddingRight();
                    int paddingBottom = view.getPaddingBottom();

                    view.setBackgroundResource(getAttributeValue(R.attr.playing_item));

                    view.setPadding(paddingLeft, paddingTop, paddingRight, paddingBottom);
                } else {
                    viewHolder.text1.setTextAppearance(getActivity(), R.style.SqueezerTextItem);
                    view.setBackgroundColor(getAttributeValue(R.attr.background));
                }
            }
            return view;
        }
    }

    @Override
    protected ItemAdapter<Song> createItemListAdapter(
            ItemView<Song> itemView) {
        return new HighlightingListAdapter(itemView, getImageFetcher());
    }

    @Override
    public ItemView<Song> createItemView() {
        SongViewWithArt view = new SongViewWithArt(this) {
            /**
             * Jumps to whichever song the user chose.
             */
            @Override
            public void onItemSelected(int index, Song item) {
                ISqueezeService service = getActivity().getService();
                if (service == null) {
                    return;
                }

                service.playlistIndex(index);
            }

            @Override
            public void onCreateContextMenu(ContextMenu menu, View v, ContextMenuInfo menuInfo) {
                super.onCreateContextMenu(menu, v, menuInfo);

                menu.setGroupVisible(R.id.group_playlist, true);
                menu.findItem(R.id.add_to_playlist).setVisible(false);
                menu.findItem(R.id.play_next).setVisible(false);

                if (menuInfo.position == 0) {
                    menu.findItem(R.id.playlist_move_up).setVisible(false);
                }

                if (menuInfo.position == menuInfo.adapter.getCount() - 1) {
                    menu.findItem(R.id.playlist_move_down).setVisible(false);
                }
            }

            @Override
            public boolean doItemContext(MenuItem menuItem, int index, Song selectedItem) {
                ISqueezeService service = getService();
                if (service == null) {
                    return true;
                }

                switch (menuItem.getItemId()) {
                    case R.id.play_now:
                        service.playlistIndex(index);
                        return true;

                    case R.id.remove_from_playlist:
                        service.playlistRemove(index);
                        clearAndReOrderItems();
                        return true;

                    case R.id.playlist_move_up:
                        service.playlistMove(index, index - 1);
                        clearAndReOrderItems();
                        return true;

                    case R.id.playlist_move_down:
                        service.playlistMove(index, index + 1);
                        clearAndReOrderItems();
                        return true;

                    case R.id.playlist_move:
                        PlaylistItemMoveDialog.addTo(CurrentPlaylistActivity.this,
                                index);
                        return true;
                }

                return super.doItemContext(menuItem, index, selectedItem);
            }
        };

        view.setDetails(EnumSet.of(
                SongView.Details.DURATION,
                SongView.Details.ALBUM,
                SongView.Details.ARTIST));

        return view;
    }

    @Override
    protected void orderPage(@NonNull ISqueezeService service, int start) {
        service.currentPlaylist(start, this);
    }

    @Override
    public boolean onCreateOptionsMenu(Menu menu) {
        getMenuInflater().inflate(R.menu.currentplaylistmenu, menu);
        return super.onCreateOptionsMenu(menu);
    }

    /**
     * Sets the enabled state of the R.menu.currentplaylistmenu items.
     */
    @Override
    public boolean onPrepareOptionsMenu(Menu menu) {
        final int[] ids = {R.id.menu_item_playlist_clear, R.id.menu_item_playlist_save};
        final boolean knowCurrentPlaylist = getCurrentPlaylist() != null;

        for (int id : ids) {
            MenuItem item = menu.findItem(id);
            item.setVisible(knowCurrentPlaylist);
        }

        return super.onPrepareOptionsMenu(menu);
    }

    @Override
    public boolean onOptionsItemSelected(MenuItem item) {
        switch (item.getItemId()) {
            case R.id.menu_item_playlist_clear:
                if (getService() != null) {
                    getService().playlistClear();
                    finish();
                }
                return true;
            case R.id.menu_item_playlist_save:
                PlaylistSaveDialog.addTo(this, getCurrentPlaylist());
                return true;
        }
        return super.onOptionsItemSelected(item);
    }

    private String getCurrentPlaylist() {
        if (getService() == null) {
            return null;
        }
        return getService().getCurrentPlaylist();
    }

    public void onEvent(HandshakeComplete event) {
        super.onEvent(event);
        player = getService().getActivePlayer();
    }

    public void onEventMainThread(MusicChanged event) {
        Log.d(getTag(), "onMusicChanged " + event.mPlayerState.getCurrentSong());
        currentPlaylistIndex = event.mPlayerState.getCurrentPlaylistIndex();
        getItemAdapter().notifyDataSetChanged();
    }

    public void onEventMainThread(PlayersChanged event) {
        if (event.mActivePlayer != null && !event.mActivePlayer.equals(player)) {
            player = event.mActivePlayer;
            clearAndReOrderItems();
        }
    }

<<<<<<< HEAD
    public void onEventMainThread(PlaylistTracksAdded event) {
        clearAndReOrderItems();
        getItemAdapter().notifyDataSetChanged();
    }
=======
    private final IServicePlayersCallback playersCallback = new IServicePlayersCallback() {
        @Override
        public void onPlayersChanged(List<Player> players, final @Nullable Player activePlayer) {
            supportInvalidateOptionsMenu();

            if (activePlayer == null) {
                player = null;
                clearItems();
                return;
            }

            if (!activePlayer.equals(player)) {
                getUIThreadHandler().post(new Runnable() {
                    @Override
                    public void run() {
                        player = activePlayer;
                        clearAndReOrderItems();
                    }
                });
            }
        }
>>>>>>> 8e1c45e9

    public void onEventMainThread(PlaylistTracksDeleted event) {
        // TODO: Investigate feasibility of deleting single items from the adapter.
        clearAndReOrderItems();
        getItemAdapter().notifyDataSetChanged();
    }

    @Override
    public void onItemsReceived(int count, int start, Map<String, String> parameters, List<Song> items, Class<Song> dataType) {
        super.onItemsReceived(count, start, parameters, items, dataType);
        ISqueezeService service = getService();
        if (service == null) {
            return;
        }

        currentPlaylistIndex = service.getPlayerState().getCurrentPlaylistIndex();
        // Initially position the list at the currently playing song.
        // Do it again once it has loaded because the newly displayed items
        // may push the current song outside the displayed area.
        if (start == 0 || (start <= currentPlaylistIndex && currentPlaylistIndex < start + items
                .size())) {
            selectCurrentSong(currentPlaylistIndex, start);
        }
    }

    private void selectCurrentSong(final int currentPlaylistIndex, final int start) {
        Log.i(getTag(), "set selection(" + start + "): " + currentPlaylistIndex);
        getListView().post(new Runnable() {
            @Override
            public void run() {
                // TODO: this doesn't work if the current playlist is displayed in a grid
                ((ListView) getListView()).setSelectionFromTop(currentPlaylistIndex, 0);
            }
        });
    }

}<|MERGE_RESOLUTION|>--- conflicted
+++ resolved
@@ -241,6 +241,7 @@
         return getService().getCurrentPlaylist();
     }
 
+    @Override
     public void onEvent(HandshakeComplete event) {
         super.onEvent(event);
         player = getService().getActivePlayer();
@@ -253,40 +254,24 @@
     }
 
     public void onEventMainThread(PlayersChanged event) {
-        if (event.mActivePlayer != null && !event.mActivePlayer.equals(player)) {
+        supportInvalidateOptionsMenu();
+
+        if (event.mActivePlayer == null) {
+            player = null;
+            clearItems();
+            return;
+        }
+
+        if (!event.mActivePlayer.equals(player)) {
             player = event.mActivePlayer;
             clearAndReOrderItems();
         }
     }
 
-<<<<<<< HEAD
     public void onEventMainThread(PlaylistTracksAdded event) {
         clearAndReOrderItems();
         getItemAdapter().notifyDataSetChanged();
     }
-=======
-    private final IServicePlayersCallback playersCallback = new IServicePlayersCallback() {
-        @Override
-        public void onPlayersChanged(List<Player> players, final @Nullable Player activePlayer) {
-            supportInvalidateOptionsMenu();
-
-            if (activePlayer == null) {
-                player = null;
-                clearItems();
-                return;
-            }
-
-            if (!activePlayer.equals(player)) {
-                getUIThreadHandler().post(new Runnable() {
-                    @Override
-                    public void run() {
-                        player = activePlayer;
-                        clearAndReOrderItems();
-                    }
-                });
-            }
-        }
->>>>>>> 8e1c45e9
 
     public void onEventMainThread(PlaylistTracksDeleted event) {
         // TODO: Investigate feasibility of deleting single items from the adapter.
