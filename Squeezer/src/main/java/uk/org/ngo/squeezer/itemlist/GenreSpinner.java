/*
 * Copyright (c) 2011 Kurt Aaholst <kaaholst@gmail.com>
 *
 * Licensed under the Apache License, Version 2.0 (the "License");
 * you may not use this file except in compliance with the License.
 * You may obtain a copy of the License at
 *
 *      http://www.apache.org/licenses/LICENSE-2.0
 *
 * Unless required by applicable law or agreed to in writing, software
 * distributed under the License is distributed on an "AS IS" BASIS,
 * WITHOUT WARRANTIES OR CONDITIONS OF ANY KIND, either express or implied.
 * See the License for the specific language governing permissions and
 * limitations under the License.
 */

package uk.org.ngo.squeezer.itemlist;

import android.os.Handler;
import android.view.View;
import android.view.ViewGroup;
import android.widget.Spinner;

import java.util.List;
import java.util.Map;

import uk.org.ngo.squeezer.Util;
import uk.org.ngo.squeezer.framework.ItemAdapter;
import uk.org.ngo.squeezer.framework.ItemListActivity;
import uk.org.ngo.squeezer.framework.SpinnerItemAdapter;
import uk.org.ngo.squeezer.model.Genre;
import uk.org.ngo.squeezer.service.ISqueezeService;

public class GenreSpinner {

    private final GenreSpinnerCallback callback;

    private final ItemListActivity activity;

    private final Spinner spinner;

    public GenreSpinner(GenreSpinnerCallback callback, ItemListActivity activity, Spinner spinner) {
        this.callback = callback;
        this.activity = activity;
        this.spinner = spinner;
        orderItems();
    }

    private void orderItems() {
        if (callback.getService() != null) {
            callback.getService().genres(-1, null, genreListCallback);
        }
    }

    private final IServiceItemListCallback<Genre> genreListCallback
            = new IServiceItemListCallback<Genre>() {
        private ItemAdapter<Genre> adapter;

        @Override
        public void onItemsReceived(final int count, final int start, Map<String, String> parameters, final List<Genre> list, Class<Genre> dataType) {
            callback.getUIThreadHandler().post(new Runnable() {
                @Override
                public void run() {
                    if (adapter == null) {
                        GenreView itemView = new GenreView(activity) {
                            @Override
                            public View getAdapterView(View convertView, ViewGroup parent,
                                    Genre item) {
                                return Util.getSpinnerItemView(getActivity(), convertView, parent,
                                        item.getName());
                            }

                            @Override
                            public View getAdapterView(View convertView, ViewGroup parent,
                                    String label) {
                                return Util.getSpinnerItemView(getActivity(), convertView, parent,
                                        label);
                            }

                        };
<<<<<<< HEAD
                        adapter = new SpinnerItemAdapter<Genre>(itemView, true, null);
=======
                        adapter = new ItemAdapter<Genre>(itemView, true);
>>>>>>> 41f3efac
                        spinner.setAdapter(adapter);
                    }
                    adapter.update(count, start, list);
                    spinner.setSelection(adapter.findItem(callback.getGenre()));
                }
            });
        }

        @Override
        public Object getClient() {
            return activity;
        }
    };

    public interface GenreSpinnerCallback {

        ISqueezeService getService();

        Handler getUIThreadHandler();

        Genre getGenre();

        void setGenre(Genre genre);
    }

}<|MERGE_RESOLUTION|>--- conflicted
+++ resolved
@@ -78,11 +78,7 @@
                             }
 
                         };
-<<<<<<< HEAD
-                        adapter = new SpinnerItemAdapter<Genre>(itemView, true, null);
-=======
-                        adapter = new ItemAdapter<Genre>(itemView, true);
->>>>>>> 41f3efac
+                        adapter = new SpinnerItemAdapter<Genre>(itemView, true);
                         spinner.setAdapter(adapter);
                     }
                     adapter.update(count, start, list);
