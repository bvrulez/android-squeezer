--- conflicted
+++ resolved
@@ -33,11 +33,7 @@
 
 public class GenreSpinner {
 
-<<<<<<< HEAD
-    GenreSpinnerCallback callback;
-=======
     final GenreSpinnerCallback callback;
->>>>>>> 8163f84a
 
     private final ItemListActivity activity;
 
