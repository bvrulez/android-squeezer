--- conflicted
+++ resolved
@@ -65,11 +65,7 @@
                         GenreView itemView = new GenreView(activity) {
                             @Override
                             public View getAdapterView(View convertView, ViewGroup parent,
-<<<<<<< HEAD
-                                    int position, Genre item, ImageFetcher unused) {
-=======
-                                    Genre item) {
->>>>>>> c9919c09
+                                    int position, Genre item) {
                                 return Util.getSpinnerItemView(getActivity(), convertView, parent,
                                         item.getName());
                             }
