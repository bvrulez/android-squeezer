--- conflicted
+++ resolved
@@ -28,7 +28,6 @@
 
 import androidx.annotation.MainThread;
 import androidx.appcompat.app.ActionBar;
-import androidx.preference.PreferenceManager;
 
 import uk.org.ngo.squeezer.Preferences;
 import uk.org.ngo.squeezer.R;
@@ -87,18 +86,7 @@
         }
     }
 
-<<<<<<< HEAD
-    @Override
-    public void onDestroy() {
-        super.onDestroy();
-    }
-
-    private static final String TAG = "HomeActivity";
-    
-=======
->>>>>>> e6d076e9
     public static void show(Context context) {
-        Log.d(TAG, "show: BEN show home menu");
         Intent intent = new Intent(context, HomeActivity.class)
                 .addFlags(Intent.FLAG_ACTIVITY_CLEAR_TOP)
                 .addFlags(Intent.FLAG_ACTIVITY_SINGLE_TOP);
