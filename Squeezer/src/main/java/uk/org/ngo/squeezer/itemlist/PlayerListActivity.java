/*
 * Copyright (c) 2011 Kurt Aaholst <kaaholst@gmail.com>
 *
 * Licensed under the Apache License, Version 2.0 (the "License");
 * you may not use this file except in compliance with the License.
 * You may obtain a copy of the License at
 *
 *      http://www.apache.org/licenses/LICENSE-2.0
 *
 * Unless required by applicable law or agreed to in writing, software
 * distributed under the License is distributed on an "AS IS" BASIS,
 * WITHOUT WARRANTIES OR CONDITIONS OF ANY KIND, either express or implied.
 * See the License for the specific language governing permissions and
 * limitations under the License.
 */

package uk.org.ngo.squeezer.itemlist;

import android.content.Context;
import android.content.Intent;
import android.os.Bundle;
import android.os.Handler;
import android.os.Message;

import java.lang.ref.WeakReference;
import java.util.HashMap;
import java.util.List;
import java.util.Map;

import uk.org.ngo.squeezer.NowPlayingFragment;
import uk.org.ngo.squeezer.R;
import uk.org.ngo.squeezer.framework.BaseListActivity;
import uk.org.ngo.squeezer.framework.ItemAdapter;
import uk.org.ngo.squeezer.framework.ItemView;
import uk.org.ngo.squeezer.model.Player;
import uk.org.ngo.squeezer.model.PlayerState;
import uk.org.ngo.squeezer.service.IServicePlayerStateCallback;
import uk.org.ngo.squeezer.service.IServicePlayersCallback;
import uk.org.ngo.squeezer.service.IServiceVolumeCallback;

public class PlayerListActivity extends BaseListActivity<Player> {
    public static final String CURRENT_PLAYER = "currentPlayer";

<<<<<<< HEAD
    private Map<String, PlayerState> playerStates = new HashMap<String, PlayerState>();
=======
    private final Map<String, PlayerState> playerStates = new HashMap<String, PlayerState>();
>>>>>>> 8163f84a
    private Player currentPlayer;
    private boolean trackingTouch;

    private final Handler uiThreadHandler = new UiThreadHandler(this);

    private final static class UiThreadHandler extends Handler {
        private static final int VOLUME_CHANGE = 1;
        private static final int PLAYER_STATE = 2;

<<<<<<< HEAD
        WeakReference<PlayerListActivity> activity;
=======
        final WeakReference<PlayerListActivity> activity;
>>>>>>> 8163f84a

        public UiThreadHandler(PlayerListActivity activity) {
            this.activity = new WeakReference<PlayerListActivity>(activity);
        }

        @Override
        public void handleMessage(Message message) {
            switch (message.what) {
                case VOLUME_CHANGE:
                    activity.get().onVolumeChanged(message.arg1, (Player)message.obj);
                    break;
                case PLAYER_STATE:
                    activity.get().onPlayerStateReceived((PlayerState) message.obj);
                    break;
            }
        }
    }

    private void onVolumeChanged(int newVolume, Player player) {
        PlayerState playerState = playerStates.get(player.getId());
        if (playerState != null) {
            playerState.setCurrentVolume(newVolume);
            if (!trackingTouch)
                getItemAdapter().notifyDataSetChanged();
        }
    }

    private void onPlayerStateReceived(PlayerState playerState) {
        playerStates.put(playerState.getPlayerId(), playerState);
        if (!trackingTouch)
            getItemAdapter().notifyDataSetChanged();
    }

    @Override
    public void onCreate(Bundle savedInstanceState) {
        super.onCreate(savedInstanceState);
        if (savedInstanceState != null)
            currentPlayer = savedInstanceState.getParcelable(CURRENT_PLAYER);
        ((NowPlayingFragment) getSupportFragmentManager().findFragmentById(R.id.now_playing_fragment)).setIgnoreVolumeChange(true);
    }

    @Override
    protected void onSaveInstanceState(Bundle outState) {
        outState.putParcelable(CURRENT_PLAYER, currentPlayer);
        super.onSaveInstanceState(outState);
    }

    @Override
    public ItemView<Player> createItemView() {
        return new PlayerView(this);
    }

    @Override
    protected void orderPage(int start) {
        getService().players(start, this);
    }

    @Override
    protected void registerCallback() {
        super.registerCallback();
        getService().registerVolumeCallback(volumeCallback);
        getService().registerPlayersCallback(playersCallback);
        getService().registerPlayerStateCallback(playerStateCallback);
    }

    private final IServicePlayerStateCallback playerStateCallback
            = new IServicePlayerStateCallback() {
        @Override
        public void onPlayerStateReceived(final PlayerState playerState) {
            uiThreadHandler.obtainMessage(UiThreadHandler.PLAYER_STATE, 0, 0, playerState).sendToTarget();
        }

        @Override
        public Object getClient() {
            return PlayerListActivity.this;
        }
    };

    private final IServiceVolumeCallback volumeCallback = new IServiceVolumeCallback() {
        @Override
        public void onVolumeChanged(final int newVolume, final Player player) {
            uiThreadHandler.obtainMessage(UiThreadHandler.VOLUME_CHANGE, newVolume, 0, player).sendToTarget();
        }

        @Override
        public Object getClient() {
            return PlayerListActivity.this;
        }

        @Override
        public boolean wantAllPlayers() {
            return true;
        }
    };

    private final IServicePlayersCallback playersCallback = new IServicePlayersCallback() {
        @Override
        public void onPlayersChanged(List<Player> players, Player activePlayer) {
            onItemsReceived(players.size(), 0, players);
        }

        @Override
        public Object getClient() {
            return PlayerListActivity.this;
        }
    };

    public PlayerState getPlayerState(String id) {
        return playerStates.get(id);
    }

    public Player getCurrentPlayer() {
        return currentPlayer;
    }
    public void setCurrentPlayer(Player currentPlayer) {
        this.currentPlayer = currentPlayer;
    }

    public void setTrackingTouch(boolean trackingTouch) {
        this.trackingTouch = trackingTouch;
    }

    public void playerRename(String newName) {
        getService().playerRename(currentPlayer, newName);
        this.currentPlayer.setName(newName);
        getItemAdapter().notifyDataSetChanged();
    }

    @Override
    protected ItemAdapter<Player> createItemListAdapter(ItemView<Player> itemView) {
        return new PlayerListAdapter(itemView, getImageFetcher());
    }

    public static void show(Context context) {
        final Intent intent = new Intent(context, PlayerListActivity.class)
                .addFlags(Intent.FLAG_ACTIVITY_REORDER_TO_FRONT);
        context.startActivity(intent);
    }
}<|MERGE_RESOLUTION|>--- conflicted
+++ resolved
@@ -41,11 +41,7 @@
 public class PlayerListActivity extends BaseListActivity<Player> {
     public static final String CURRENT_PLAYER = "currentPlayer";
 
-<<<<<<< HEAD
-    private Map<String, PlayerState> playerStates = new HashMap<String, PlayerState>();
-=======
     private final Map<String, PlayerState> playerStates = new HashMap<String, PlayerState>();
->>>>>>> 8163f84a
     private Player currentPlayer;
     private boolean trackingTouch;
 
@@ -55,11 +51,7 @@
         private static final int VOLUME_CHANGE = 1;
         private static final int PLAYER_STATE = 2;
 
-<<<<<<< HEAD
-        WeakReference<PlayerListActivity> activity;
-=======
         final WeakReference<PlayerListActivity> activity;
->>>>>>> 8163f84a
 
         public UiThreadHandler(PlayerListActivity activity) {
             this.activity = new WeakReference<PlayerListActivity>(activity);
