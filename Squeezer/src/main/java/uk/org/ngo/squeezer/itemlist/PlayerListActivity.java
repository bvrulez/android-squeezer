/*
 * Copyright (c) 2011 Kurt Aaholst <kaaholst@gmail.com>
 *
 * Licensed under the Apache License, Version 2.0 (the "License");
 * you may not use this file except in compliance with the License.
 * You may obtain a copy of the License at
 *
 *      http://www.apache.org/licenses/LICENSE-2.0
 *
 * Unless required by applicable law or agreed to in writing, software
 * distributed under the License is distributed on an "AS IS" BASIS,
 * WITHOUT WARRANTIES OR CONDITIONS OF ANY KIND, either express or implied.
 * See the License for the specific language governing permissions and
 * limitations under the License.
 */

package uk.org.ngo.squeezer.itemlist;

import android.content.Context;
import android.content.Intent;
import android.os.Bundle;
import android.os.Handler;
import android.os.Message;
import android.support.annotation.NonNull;
import android.util.Log;
import android.view.MenuItem;
import android.view.View;
import android.widget.ExpandableListView;

import com.google.common.collect.HashMultimap;
import com.google.common.collect.Multimap;

import java.lang.ref.WeakReference;
import java.util.HashMap;
import java.util.List;
import java.util.Map;

import uk.org.ngo.squeezer.R;
import uk.org.ngo.squeezer.framework.ItemListActivity;
import uk.org.ngo.squeezer.itemlist.dialog.PlayerSyncDialog;
import uk.org.ngo.squeezer.model.Player;
import uk.org.ngo.squeezer.model.PlayerState;
<<<<<<< HEAD
=======
import uk.org.ngo.squeezer.service.IServiceHandshakeCallback;
import uk.org.ngo.squeezer.service.IServicePlayerStateCallback;
import uk.org.ngo.squeezer.service.IServiceVolumeCallback;
>>>>>>> 8e1c45e9
import uk.org.ngo.squeezer.service.ISqueezeService;
import uk.org.ngo.squeezer.service.event.HandshakeComplete;
import uk.org.ngo.squeezer.service.event.PlayerStateChanged;
import uk.org.ngo.squeezer.service.event.PlayerVolume;


public class PlayerListActivity extends ItemListActivity implements
        PlayerSyncDialog.PlayerSyncDialogHost {
    private static final String CURRENT_PLAYER = "currentPlayer";

    private ExpandableListView mResultsExpandableListView;

    private PlayerListAdapter mResultsAdapter;

    private Player currentPlayer;
    private boolean mTrackingTouch;

    /** An update arrived while tracking touches. UI should be re-synced. */
    private boolean mUpdateWhileTracking = false;

    private final Handler uiThreadHandler = new UiThreadHandler(this);

    /** Map from player IDs to Players synced to that player ID. */
    private final Multimap<String, Player> mPlayerSyncGroups = HashMultimap.create();

    private final static class UiThreadHandler extends Handler {
        private static final int VOLUME_CHANGE = 1;
        private static final int PLAYER_STATE = 2;

        final WeakReference<PlayerListActivity> activity;

        public UiThreadHandler(PlayerListActivity activity) {
            this.activity = new WeakReference<PlayerListActivity>(activity);
        }

        @Override
        public void handleMessage(Message message) {
            switch (message.what) {
                case VOLUME_CHANGE:
                    activity.get().onVolumeChanged(message.arg1, (Player)message.obj);
                    break;
                case PLAYER_STATE:
                    activity.get().onPlayerStateReceived();
                    break;
            }
        }
    }

    private void onVolumeChanged(int newVolume, Player player) {
        PlayerState playerState = getService().getPlayerState(player.getId());
        if (playerState != null) {
            playerState.setCurrentVolume(newVolume);
            Log.d("PlayerListActivity", "Received new volume for + " + player.getName() + " vol: " + newVolume);
            if (!mTrackingTouch)
                mResultsAdapter.notifyDataSetChanged();
        }
    }

    private void onPlayerStateReceived() {
        if (!mTrackingTouch) {
            updateAndExpandPlayerList();
        } else {
            mUpdateWhileTracking = true;
        }
    }

    /**
     * Updates the adapter with the current players, and ensures that the list view is
     * expanded.
     */
    private void updateAndExpandPlayerList() {
        updateSyncGroups(getService().getPlayers(), getService().getActivePlayer());
        mResultsAdapter.setSyncGroups(mPlayerSyncGroups);

        for (int i = 0; i < mResultsAdapter.getGroupCount(); i++) {
            mResultsExpandableListView.expandGroup(i);
        }
    }

    @Override
    public void onCreate(Bundle savedInstanceState) {
        super.onCreate(savedInstanceState);

        setContentView(R.layout.item_list_players);
        if (savedInstanceState != null)
            currentPlayer = savedInstanceState.getParcelable(CURRENT_PLAYER);

        mResultsAdapter = new PlayerListAdapter(this, getImageFetcher());
        mResultsExpandableListView = (ExpandableListView) findViewById(R.id.expandable_list);

        mResultsExpandableListView.setOnChildClickListener(new ExpandableListView.OnChildClickListener() {
            @Override
            public boolean onChildClick(ExpandableListView parent, View v, int groupPosition,
                                        int childPosition, long id) {
                mResultsAdapter.onChildClick(groupPosition, childPosition);
                return true;
            }
        });

        // Disable collapsing the list.
        mResultsExpandableListView.setOnGroupClickListener(new ExpandableListView.OnGroupClickListener() {
            @Override
            public boolean onGroupClick(ExpandableListView parent, View v, int groupPosition,
                    long id) {
                return true;
            }
        });

        mResultsExpandableListView.setOnCreateContextMenuListener(mResultsAdapter);
        mResultsExpandableListView.setOnScrollListener(new ItemListActivity.ScrollListener());

        setIgnoreVolumeChange(true);
    }

    @Override
    protected void onSaveInstanceState(Bundle outState) {
        outState.putParcelable(CURRENT_PLAYER, currentPlayer);
        super.onSaveInstanceState(outState);
    }

    @Override
    public final boolean onContextItemSelected(MenuItem item) {
        if (getService() != null) {
            ExpandableListView.ExpandableListContextMenuInfo contextMenuInfo = (ExpandableListView.ExpandableListContextMenuInfo) item
                    .getMenuInfo();

            // If menuInfo is null we have a sub menu, we expect the adapter to have stored the position
            if (contextMenuInfo == null) {
                return mResultsAdapter.doItemContext(item);
            } else {

                long packedPosition = contextMenuInfo.packedPosition;
                int groupPosition = ExpandableListView.getPackedPositionGroup(packedPosition);
                int childPosition = ExpandableListView.getPackedPositionChild(packedPosition);
                if (ExpandableListView.getPackedPositionType(packedPosition)
                        == ExpandableListView.PACKED_POSITION_TYPE_CHILD) {
                    return mResultsAdapter.doItemContext(item, groupPosition, childPosition);
                }
            }
        }
        return false;
    }

    @Override
    protected void orderPage(@NonNull ISqueezeService service, int start) {
        // Do nothing -- the service has been tracking players from the time it
        // initially connected to the server.
    }

<<<<<<< HEAD
    public void onEventMainThread(HandshakeComplete event) {
        updateAndExpandPlayerList();
    }

    public void onEvent(PlayerStateChanged event) {
        uiThreadHandler.obtainMessage(UiThreadHandler.PLAYER_STATE, 0, 0).sendToTarget();
    }
=======
    @Override
    protected void registerCallback(@NonNull ISqueezeService service) {
        super.registerCallback(service);

        service.registerHandshakeCallback(mHandshakeCallback);
        service.registerVolumeCallback(volumeCallback);
        service.registerPlayerStateCallback(playerStateCallback);
    }

    /**
     * Setting the list adapter will trigger a layout pass, which requires data from the
     * server. Only do this after the handshake has completed.  When done, display the
     * player list.
     */
    private final IServiceHandshakeCallback mHandshakeCallback
            = new IServiceHandshakeCallback() {
        @Override
        public void onHandshakeCompleted() {
            runOnUiThread(new Runnable() {
                @Override
                public void run() {
                    if (mResultsExpandableListView.getExpandableListAdapter() == null)
                        mResultsExpandableListView.setAdapter(mResultsAdapter);
                    updateAndExpandPlayerList();
                }
            });
        }

        @Override
        public Object getClient() {
            return PlayerListActivity.this;
        }
    };

    private final IServicePlayerStateCallback playerStateCallback
            = new IServicePlayerStateCallback() {
        @Override
        public void onPlayerStateReceived(final Player player, final PlayerState playerState) {
            uiThreadHandler.obtainMessage(UiThreadHandler.PLAYER_STATE, 0, 0).sendToTarget();
        }

        @Override
        public Object getClient() {
            return PlayerListActivity.this;
        }
    };

    private final IServiceVolumeCallback volumeCallback = new IServiceVolumeCallback() {
        @Override
        public void onVolumeChanged(final int newVolume, final Player player) {
            uiThreadHandler.obtainMessage(UiThreadHandler.VOLUME_CHANGE, newVolume, 0, player).sendToTarget();
        }

        @Override
        public Object getClient() {
            return PlayerListActivity.this;
        }
>>>>>>> 8e1c45e9

    public void onEvent(PlayerVolume event) {
        uiThreadHandler.obtainMessage(UiThreadHandler.VOLUME_CHANGE, event.mVolume,
                0, event.mPlayer).sendToTarget();
    }

    /**
     * Builds the list of lists that is a sync group.
     *
     * @param players List of players.
     * @param activePlayer The currently active player.
     */
    public void updateSyncGroups(List<Player> players, Player activePlayer) {
        Map<String, Player> connectedPlayers = new HashMap<String, Player>();

        // Make a copy of the players we know about, ignoring unconnected ones.
        for (Player player : players) {
            if (!player.getConnected())
                continue;

            connectedPlayers.put(player.getId(), player);
        }

        mPlayerSyncGroups.clear();

        // Iterate over all the connected players to build the list of master players.
        for (Player player : connectedPlayers.values()) {
            String playerId = player.getId();
            PlayerState playerState = player.getPlayerState();
            String syncMaster = playerState.getSyncMaster();

            // If a player doesn't have a sync master then it's in a group of its own.
            if (syncMaster == null) {
                mPlayerSyncGroups.put(playerId, player);
                continue;
            }

            // If the master is this player then add itself and all the slaves.
            if (playerId.equals(syncMaster)) {
                mPlayerSyncGroups.put(playerId, player);
                continue;
            }

            // Must be a slave. Add it under the master. This might have already
            // happened (in the block above), but might not. For example, it's possible
            // to have a player that's a syncslave of an player that is not connected.
            mPlayerSyncGroups.put(syncMaster, player);
        }
    }

    @NonNull
    public Multimap<String, Player> getPlayerSyncGroups() {
        return mPlayerSyncGroups;
    }

    public PlayerState getPlayerState(String id) {
        return getService().getPlayerState(id);
    }

    public Player getCurrentPlayer() {
        return currentPlayer;
    }
    public void setCurrentPlayer(Player currentPlayer) {
        this.currentPlayer = currentPlayer;
    }

    public void setTrackingTouch(boolean trackingTouch) {
        mTrackingTouch = trackingTouch;
        if (!mTrackingTouch) {
            if (mUpdateWhileTracking) {
                mUpdateWhileTracking = false;
                updateAndExpandPlayerList();
            }
        }
    }

    public void playerRename(String newName) {
        ISqueezeService service = getService();
        if (service == null) {
            return;
        }

        service.playerRename(currentPlayer, newName);
        this.currentPlayer.setName(newName);
        mResultsAdapter.notifyDataSetChanged();
    }

    @Override
    protected void clearItemAdapter() {
        mResultsAdapter.clear();
    }

    /**
     * Synchronises the slave player to the player with masterId.
     *
     * @param slave the player to sync.
     * @param masterId ID of the player to sync to.
     */
    public void syncPlayerToPlayer(@NonNull Player slave, @NonNull String masterId) {
        getService().syncPlayerToPlayer(slave, masterId);
    }

    /**
     * Removes the player from any sync groups.
     *
     * @param player the player to be removed from sync groups.
     */
    public void unsyncPlayer(@NonNull Player player) {
        getService().unsyncPlayer(player);
    }

    public static void show(Context context) {
        final Intent intent = new Intent(context, PlayerListActivity.class)
                .addFlags(Intent.FLAG_ACTIVITY_REORDER_TO_FRONT);
        context.startActivity(intent);
    }
}<|MERGE_RESOLUTION|>--- conflicted
+++ resolved
@@ -40,12 +40,6 @@
 import uk.org.ngo.squeezer.itemlist.dialog.PlayerSyncDialog;
 import uk.org.ngo.squeezer.model.Player;
 import uk.org.ngo.squeezer.model.PlayerState;
-<<<<<<< HEAD
-=======
-import uk.org.ngo.squeezer.service.IServiceHandshakeCallback;
-import uk.org.ngo.squeezer.service.IServicePlayerStateCallback;
-import uk.org.ngo.squeezer.service.IServiceVolumeCallback;
->>>>>>> 8e1c45e9
 import uk.org.ngo.squeezer.service.ISqueezeService;
 import uk.org.ngo.squeezer.service.event.HandshakeComplete;
 import uk.org.ngo.squeezer.service.event.PlayerStateChanged;
@@ -195,74 +189,17 @@
         // initially connected to the server.
     }
 
-<<<<<<< HEAD
     public void onEventMainThread(HandshakeComplete event) {
+        if (mResultsExpandableListView.getExpandableListAdapter() == null)
+            mResultsExpandableListView.setAdapter(mResultsAdapter);
         updateAndExpandPlayerList();
     }
 
     public void onEvent(PlayerStateChanged event) {
         uiThreadHandler.obtainMessage(UiThreadHandler.PLAYER_STATE, 0, 0).sendToTarget();
     }
-=======
-    @Override
-    protected void registerCallback(@NonNull ISqueezeService service) {
-        super.registerCallback(service);
-
-        service.registerHandshakeCallback(mHandshakeCallback);
-        service.registerVolumeCallback(volumeCallback);
-        service.registerPlayerStateCallback(playerStateCallback);
-    }
-
-    /**
-     * Setting the list adapter will trigger a layout pass, which requires data from the
-     * server. Only do this after the handshake has completed.  When done, display the
-     * player list.
-     */
-    private final IServiceHandshakeCallback mHandshakeCallback
-            = new IServiceHandshakeCallback() {
-        @Override
-        public void onHandshakeCompleted() {
-            runOnUiThread(new Runnable() {
-                @Override
-                public void run() {
-                    if (mResultsExpandableListView.getExpandableListAdapter() == null)
-                        mResultsExpandableListView.setAdapter(mResultsAdapter);
-                    updateAndExpandPlayerList();
-                }
-            });
-        }
-
-        @Override
-        public Object getClient() {
-            return PlayerListActivity.this;
-        }
-    };
-
-    private final IServicePlayerStateCallback playerStateCallback
-            = new IServicePlayerStateCallback() {
-        @Override
-        public void onPlayerStateReceived(final Player player, final PlayerState playerState) {
-            uiThreadHandler.obtainMessage(UiThreadHandler.PLAYER_STATE, 0, 0).sendToTarget();
-        }
-
-        @Override
-        public Object getClient() {
-            return PlayerListActivity.this;
-        }
-    };
-
-    private final IServiceVolumeCallback volumeCallback = new IServiceVolumeCallback() {
-        @Override
-        public void onVolumeChanged(final int newVolume, final Player player) {
-            uiThreadHandler.obtainMessage(UiThreadHandler.VOLUME_CHANGE, newVolume, 0, player).sendToTarget();
-        }
-
-        @Override
-        public Object getClient() {
-            return PlayerListActivity.this;
-        }
->>>>>>> 8e1c45e9
-
+
+    @Override
     public void onEvent(PlayerVolume event) {
         uiThreadHandler.obtainMessage(UiThreadHandler.VOLUME_CHANGE, event.mVolume,
                 0, event.mPlayer).sendToTarget();
