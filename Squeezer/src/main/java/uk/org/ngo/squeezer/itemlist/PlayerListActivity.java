--- conflicted
+++ resolved
@@ -35,16 +35,9 @@
 import java.util.List;
 import java.util.Map;
 
-<<<<<<< HEAD
-import uk.org.ngo.squeezer.NowPlayingFragment;
 import uk.org.ngo.squeezer.R;
 import uk.org.ngo.squeezer.framework.ItemListActivity;
 import uk.org.ngo.squeezer.itemlist.dialog.PlayerSyncDialog;
-=======
-import uk.org.ngo.squeezer.framework.BaseListActivity;
-import uk.org.ngo.squeezer.framework.ItemAdapter;
-import uk.org.ngo.squeezer.framework.ItemView;
->>>>>>> a7c7b752
 import uk.org.ngo.squeezer.model.Player;
 import uk.org.ngo.squeezer.model.PlayerState;
 import uk.org.ngo.squeezer.service.IServicePlayerStateCallback;
@@ -132,8 +125,6 @@
         setContentView(R.layout.item_list_players);
         if (savedInstanceState != null)
             currentPlayer = savedInstanceState.getParcelable(CURRENT_PLAYER);
-<<<<<<< HEAD
-        ((NowPlayingFragment) getSupportFragmentManager().findFragmentById(R.id.now_playing_fragment)).setIgnoreVolumeChange(true);
 
         mResultsAdapter = new PlayerListAdapter(this, getImageFetcher());
         mResultsExpandableListView = (ExpandableListView) findViewById(R.id.expandable_list);
@@ -159,10 +150,8 @@
 
         mResultsExpandableListView.setOnCreateContextMenuListener(mResultsAdapter);
         mResultsExpandableListView.setOnScrollListener(new ItemListActivity.ScrollListener());
-=======
 
         setIgnoreVolumeChange(true);
->>>>>>> a7c7b752
     }
 
     @Override
