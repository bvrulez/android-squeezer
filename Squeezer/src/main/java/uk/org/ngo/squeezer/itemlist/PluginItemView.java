/*
 * Copyright (c) 2011 Kurt Aaholst <kaaholst@gmail.com>
 *
 * Licensed under the Apache License, Version 2.0 (the "License");
 * you may not use this file except in compliance with the License.
 * You may obtain a copy of the License at
 *
 *      http://www.apache.org/licenses/LICENSE-2.0
 *
 * Unless required by applicable law or agreed to in writing, software
 * distributed under the License is distributed on an "AS IS" BASIS,
 * WITHOUT WARRANTIES OR CONDITIONS OF ANY KIND, either express or implied.
 * See the License for the specific language governing permissions and
 * limitations under the License.
 */

package uk.org.ngo.squeezer.itemlist;

import android.view.ContextMenu;
import android.view.Menu;
import android.view.MenuItem;
import android.view.View;
import android.widget.Toast;

import uk.org.ngo.squeezer.R;
import uk.org.ngo.squeezer.framework.BaseItemView;
import uk.org.ngo.squeezer.model.PluginItem;
import uk.org.ngo.squeezer.util.ImageFetcher;

public class PluginItemView extends BaseItemView<PluginItem> {

    private final PluginItemListActivity mActivity;

    public PluginItemView(PluginItemListActivity activity) {
        super(activity);
        mActivity = activity;

        setViewParams(VIEW_PARAM_ICON | VIEW_PARAM_CONTEXT_BUTTON);
        setLoadingViewParams(VIEW_PARAM_ICON);
    }

    @Override
    public void bindView(View view, PluginItem item) {
        ViewHolder viewHolder = (ViewHolder) view.getTag();

        viewHolder.text1.setText(item.getName());

        // Show/hide the context menu if this item is playable.
        viewHolder.btnContextMenu.setVisibility(item.isAudio() ? View.VISIBLE : View.GONE);

        // If the item has an image, then fetch and display it
        if (item.getImage() != null) {
            ImageFetcher.getInstance(getActivity()).loadImage(item.getImage(), viewHolder.icon);
        } else {
            // Otherwise we will revert to some other icon. This is not an exact approach, more
            // like a best effort.
            if (!item.isAudio()) {
                // If this item has sub-items we use the icon of the parent and if that fails,
                // the current plugin.
                if (mActivity.getPlugin().getIconResource() != 0) {
                    viewHolder.icon.setImageResource(mActivity.getPlugin().getIconResource());
                } else {
<<<<<<< HEAD
                    imageFetcher.loadImage(mActivity.getPlugin().getIcon(), viewHolder.icon);
=======
                    ImageFetcher.getInstance(getActivity()).loadImage(mActivity.getIconUrl(mActivity.getPlugin().getIcon()),
                            viewHolder.icon);
>>>>>>> 41f3efac
                }
            } else {
                // Finally we assume it is an item that can be played. This is consistent with
                // onItemSelected and onCreateContextMenu.
                viewHolder.icon.setImageResource(R.drawable.ic_songs);
            }
        }
    }

    @Override
    public String getQuantityString(int quantity) {
        return null;
    }

    @Override
    public boolean isSelectable(PluginItem item) {
        return item.isHasitems();
    }

    @Override
    public void onItemSelected(int index, PluginItem item) {
        mActivity.show(item);
    }

    // XXX: Make this a menu resource.
    @Override
    public void onCreateContextMenu(ContextMenu menu, View v, ContextMenuInfo menuInfo) {
        if (((PluginItem) menuInfo.item).isAudio()) {
            super.onCreateContextMenu(menu, v, menuInfo);

            menu.add(Menu.NONE, R.id.play_now, Menu.NONE, R.string.PLAY_NOW);
            menu.add(Menu.NONE, R.id.add_to_playlist, Menu.NONE, R.string.ADD_TO_END);
            menu.add(Menu.NONE, R.id.play_next, Menu.NONE, R.string.PLAY_NEXT);
        }
    }

    @Override
    public boolean doItemContext(MenuItem menuItem, int index, PluginItem selectedItem) {
        switch (menuItem.getItemId()) {
            case R.id.play_now:
                if (mActivity.play(selectedItem)) {
                    Toast.makeText(mActivity,
                            mActivity.getString(R.string.ITEM_PLAYING, selectedItem.getName()),
                            Toast.LENGTH_SHORT).show();
                }
                return true;

            case R.id.add_to_playlist:
                if (mActivity.add(selectedItem)) {
                    Toast.makeText(mActivity,
                            mActivity.getString(R.string.ITEM_ADDED, selectedItem.getName()),
                            Toast.LENGTH_SHORT).show();
                }
                return true;

            case R.id.play_next:
                if (mActivity.insert(selectedItem)) {
                    Toast.makeText(mActivity,
                            mActivity.getString(R.string.ITEM_INSERTED, selectedItem.getName()),
                            Toast.LENGTH_SHORT).show();
                }
                return true;
        }
        return false;
    }

}<|MERGE_RESOLUTION|>--- conflicted
+++ resolved
@@ -60,12 +60,8 @@
                 if (mActivity.getPlugin().getIconResource() != 0) {
                     viewHolder.icon.setImageResource(mActivity.getPlugin().getIconResource());
                 } else {
-<<<<<<< HEAD
-                    imageFetcher.loadImage(mActivity.getPlugin().getIcon(), viewHolder.icon);
-=======
-                    ImageFetcher.getInstance(getActivity()).loadImage(mActivity.getIconUrl(mActivity.getPlugin().getIcon()),
+                    ImageFetcher.getInstance(getActivity()).loadImage(mActivity.getPlugin().getIcon(),
                             viewHolder.icon);
->>>>>>> 41f3efac
                 }
             } else {
                 // Finally we assume it is an item that can be played. This is consistent with
