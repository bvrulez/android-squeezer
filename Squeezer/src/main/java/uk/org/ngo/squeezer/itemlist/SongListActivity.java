/*
 * Copyright (c) 2011 Kurt Aaholst <kaaholst@gmail.com>
 *
 * Licensed under the Apache License, Version 2.0 (the "License");
 * you may not use this file except in compliance with the License.
 * You may obtain a copy of the License at
 *
 *      http://www.apache.org/licenses/LICENSE-2.0
 *
 * Unless required by applicable law or agreed to in writing, software
 * distributed under the License is distributed on an "AS IS" BASIS,
 * WITHOUT WARRANTIES OR CONDITIONS OF ANY KIND, either express or implied.
 * See the License for the specific language governing permissions and
 * limitations under the License.
 */

package uk.org.ngo.squeezer.itemlist;

import android.content.Context;
import android.content.Intent;
import android.content.SharedPreferences;
import android.os.Bundle;
import android.support.annotation.NonNull;
import android.text.TextUtils;
import android.util.Log;
import android.view.ContextMenu;
import android.view.Menu;
import android.view.MenuInflater;
import android.view.MenuItem;
import android.view.View;
import android.widget.AdapterView;
import android.widget.ImageView;
import android.widget.TextView;

import uk.org.ngo.squeezer.Preferences;
import uk.org.ngo.squeezer.R;
import uk.org.ngo.squeezer.Util;
import uk.org.ngo.squeezer.framework.BaseListActivity;
import uk.org.ngo.squeezer.framework.Item;
import uk.org.ngo.squeezer.framework.ItemView;
import uk.org.ngo.squeezer.framework.PlaylistItem;
import uk.org.ngo.squeezer.itemlist.GenreSpinner.GenreSpinnerCallback;
import uk.org.ngo.squeezer.itemlist.YearSpinner.YearSpinnerCallback;
import uk.org.ngo.squeezer.itemlist.dialog.SongFilterDialog;
import uk.org.ngo.squeezer.itemlist.dialog.SongViewDialog;
import uk.org.ngo.squeezer.menu.BaseMenuFragment;
import uk.org.ngo.squeezer.menu.FilterMenuFragment;
import uk.org.ngo.squeezer.menu.ViewMenuItemFragment;
import uk.org.ngo.squeezer.model.Album;
import uk.org.ngo.squeezer.model.Artist;
import uk.org.ngo.squeezer.model.Genre;
import uk.org.ngo.squeezer.model.Song;
import uk.org.ngo.squeezer.model.Year;
import uk.org.ngo.squeezer.service.ISqueezeService;
import uk.org.ngo.squeezer.service.event.HandshakeComplete;
import uk.org.ngo.squeezer.util.ImageFetcher;

public class SongListActivity extends BaseListActivity<Song>
        implements GenreSpinnerCallback, YearSpinnerCallback,
        FilterMenuFragment.FilterableListActivity,
        ViewMenuItemFragment.ListActivityWithViewMenu<Song, SongViewDialog.SongListLayout, SongViewDialog.SongsSortOrder> {

    private SongViewDialog.SongsSortOrder sortOrder = SongViewDialog.SongsSortOrder.title;

    private SongViewDialog.SongListLayout listLayout = SongViewDialog.SongListLayout.list;

    private String searchString;

    public String getSearchString() {
        return searchString;
    }

    public void setSearchString(String searchString) {
        this.searchString = searchString;
    }

    private Album album;

    public Album getAlbum() {
        return album;
    }

    public void setAlbum(Album album) {
        this.album = album;
    }

    private Artist artist;

    public Artist getArtist() {
        return artist;
    }

    public void setArtist(Artist artist) {
        this.artist = artist;
    }

    private Year year;

    @Override
    public Year getYear() {
        return year;
    }

    @Override
    public void setYear(Year year) {
        this.year = year;
    }

    private Genre genre;

    @Override
    public Genre getGenre() {
        return genre;
    }

    @Override
    public void setGenre(Genre genre) {
        this.genre = genre;
    }

    private SongView songViewLogic;

    private MenuItem playButton;

    private MenuItem addButton;

    @Override
    public void onCreate(Bundle savedInstanceState) {
        setListLayout();
        super.onCreate(savedInstanceState);

        // Set the album header.
        if (album != null) {
            ImageView artwork = (ImageView) findViewById(R.id.album);
            TextView albumView = (TextView) findViewById(R.id.albumname);
            TextView artistView = (TextView) findViewById(R.id.artistname);
            TextView yearView = (TextView) findViewById(R.id.yearname);
            ImageView btnContextMenu = (ImageView) findViewById(R.id.context_menu);

            albumView.setText(album.getName());
            artistView.setText(album.getArtist());
            if (album.getYear() != 0) {
                yearView.setText(Integer.toString(album.getYear()));
            }

            String artworkUrl = album.getArtworkUrl();

            if ("".equals(artworkUrl)) {
                artwork.setImageResource(R.drawable.icon_album_noart);
            } else {
                getImageFetcher().loadImage(artworkUrl, artwork);
            }

            btnContextMenu.setOnCreateContextMenuListener(this);

            btnContextMenu.setOnClickListener(new View.OnClickListener() {
                @Override
                public void onClick(View v) {
                    v.showContextMenu();
                }
            });
        } else
        if (artist != null) {
            TextView header = (TextView) findViewById(R.id.header);
            header.setVisibility(View.VISIBLE);
            header.setText(getString(R.string.songs_by_header, artist.getName()));
        }

        // Adapter has been created (or restored from the fragment) by this point,
        // so fetch the itemView that was used.
        songViewLogic = (SongView) getItemAdapter().getItemView();

        BaseMenuFragment.add(this, FilterMenuFragment.class);
        BaseMenuFragment.add(this, ViewMenuItemFragment.class);

        songViewLogic.setBrowseByAlbum(album != null);
        songViewLogic.setBrowseByArtist(artist != null);
    }

    @Override
    protected int getContentView() {
        Bundle extras = getIntent().getExtras();
        if (extras != null) {
            for (String key : extras.keySet()) {
                if (Album.class.getName().equals(key)) {
                    album = extras.getParcelable(key);
                    sortOrder = SongViewDialog.SongsSortOrder.tracknum;
                } else if (Artist.class.getName().equals(key)) {
                    artist = extras.getParcelable(key);
                } else if (Year.class.getName().equals(key)) {
                    year = extras.getParcelable(key);
                } else if (Genre.class.getName().equals(key)) {
                    genre = extras.getParcelable(key);
                } else {
                    Log.e(getTag(), "Unexpected extra value: " + key + "("
                            + extras.get(key).getClass().getName() + ")");
                }
            }
        }

        if (album != null) {
            return R.layout.item_list_album;
        }

        return (listLayout == SongViewDialog.SongListLayout.grid) ? R.layout.item_grid
                : super.getContentView();
    }

<<<<<<< HEAD
=======
    /**
     * Updates the artwork in the UI. Can only be called after the server handshake has
     * completed, as the IP port is required to construct the artwork URL.
     */
    private void updateArtwork() {
        // Set artwork that requires a service connection.
        if (album != null) {
            ImageView artwork = (ImageView) findViewById(R.id.album);

            String artworkUrl = ((SongView) getItemView())
                    .getAlbumArtUrl(album.getArtwork_track_id());

            if (artworkUrl == null) {
                artwork.setImageResource(R.drawable.icon_album_noart);
            } else {
                ImageFetcher.getInstance(this).loadImage(artworkUrl, artwork);
            }
        }
    }

    /**
     * Ensures that the artwork in the UI is updated after the server handshake completes.
     */
    @Override
    public void onEventMainThread(HandshakeComplete event) {
        super.onEventMainThread(event);
        updateArtwork();
    }

>>>>>>> 41f3efac
    public static void show(Context context, Item... items) {
        final Intent intent = new Intent(context, SongListActivity.class);
        for (Item item : items) {
            intent.putExtra(item.getClass().getName(), item);
        }
        context.startActivity(intent);
    }

    @Override
    public ItemView<Song> createItemView() {
        if (album != null) {
            songViewLogic = new SongView(this);
            songViewLogic.setDetails(SongView.DETAILS_TRACK_NO |
                    SongView.DETAILS_DURATION |
                    SongView.DETAILS_ARTIST_IF_COMPILATION);
        } else if (artist != null) {
            songViewLogic = songViewLogicFromListLayout();
            songViewLogic.setDetails(SongView.DETAILS_DURATION |
                    SongView.DETAILS_ALBUM |
                    SongView.DETAILS_YEAR);
        } else {
            songViewLogic = songViewLogicFromListLayout();
            songViewLogic.setDetails(SongView.DETAILS_ARTIST |
                    SongView.DETAILS_ALBUM |
                    SongView.DETAILS_YEAR);
        }

        return songViewLogic;
    }

    private SongViewWithArt songViewLogicFromListLayout() {
        return (listLayout == SongViewDialog.SongListLayout.grid) ? new SongGridView(this) : new SongViewWithArt(this);
    }

    @Override
    protected void orderPage(@NonNull ISqueezeService service, int start) {
        service.songs(this, start, sortOrder.name(), searchString, album, artist, year, genre);

        boolean canPlay = (getCurrentPlaylistItem() != null);
        if (playButton != null) {
            playButton.setVisible(canPlay);
        }

        if (addButton != null) {
            addButton.setVisible(canPlay);
        }
    }

    @Override
    public SongViewDialog.SongsSortOrder getSortOrder() {
        return sortOrder;
    }

    @Override
    public void setSortOrder(SongViewDialog.SongsSortOrder sortOrder) {
        this.sortOrder = sortOrder;
        clearAndReOrderItems();
    }

    @Override
    public SongViewDialog.SongListLayout getListLayout() {
        return listLayout;
    }

    /**
     * Set the preferred album list layout.
     */
    private void setListLayout() {
        SharedPreferences preferences = getSharedPreferences(Preferences.NAME, 0);
        String listLayoutString = preferences.getString(Preferences.KEY_SONG_LIST_LAYOUT, null);
        if (listLayoutString != null) {
            listLayout = SongViewDialog.SongListLayout.valueOf(listLayoutString);
        }
    }

    @Override
    public void setListLayout(SongViewDialog.SongListLayout listLayout) {
        SharedPreferences preferences = getSharedPreferences(Preferences.NAME, 0);
        SharedPreferences.Editor editor = preferences.edit();
        editor.putString(Preferences.KEY_SONG_LIST_LAYOUT, listLayout.name());
        editor.commit();

        startActivity(getIntent());
        finish();
    }

    @Override
    public void showFilterDialog() {
        new SongFilterDialog().show(getSupportFragmentManager(), "SongFilterDialog");
    }

    @Override
    public void showViewDialog() {
        new SongViewDialog().show(this.getSupportFragmentManager(), "OrderDialog");
    }

    @Override
    public void onCreateContextMenu(ContextMenu menu, View v,
            ContextMenu.ContextMenuInfo menuInfo) {
        super.onCreateContextMenu(menu, v, menuInfo);

        if (album != null) {
            MenuInflater menuInflater = getMenuInflater();
            menuInflater.inflate(R.menu.albumcontextmenu, menu);

            // Hide the option to view the album.
            MenuItem browse = menu.findItem(R.id.browse_songs);
            if (browse != null) {
                browse.setVisible(false);
            }
        }
    }

    @Override
    public boolean onContextItemSelected(MenuItem item) {
        AdapterView.AdapterContextMenuInfo info = (AdapterView.AdapterContextMenuInfo) item
                .getMenuInfo();

        // If info is null then this the context menu from the header, not a list item.
        if (info == null) {
            switch (item.getItemId()) {
                case R.id.play_now:
                    play(album);
                    return true;

                case R.id.add_to_playlist:
                    add(album);
                    return true;

                case R.id.browse_artists:
                    ArtistListActivity.show(this, album);
                    return true;

                case R.id.download:
                    downloadItem(album);
                    return true;

                default:
                    throw new IllegalStateException("Unknown menu ID.");
            }

        }
        return super.onContextItemSelected(item);
    }

    @Override
    public boolean onCreateOptionsMenu(Menu menu) {
        // Only show the play entries from the options menu for albums (the context menu already
        // shows them).
        if (album == null) {
            getMenuInflater().inflate(R.menu.playmenu, menu);
            playButton = menu.findItem(R.id.play_now);
            addButton = menu.findItem(R.id.add_to_playlist);
        }
        return super.onCreateOptionsMenu(menu);
    }

    /**
     * Sets the enabled state of the R.menu.currentplaylistmenu items.
     */
    @Override
    public boolean onPrepareOptionsMenu(Menu menu) {
        final boolean boundToService = getService() != null;

        if (album == null) {
            playButton.setEnabled(boundToService);
            addButton.setEnabled(boundToService);
        }

        return super.onPrepareOptionsMenu(menu);
    }

    @Override
    public boolean onOptionsItemSelected(MenuItem item) {
        PlaylistItem playlistItem = getCurrentPlaylistItem();
        switch (item.getItemId()) {
            case R.id.play_now:
                if (playlistItem != null) {
                    play(playlistItem);
                }
                return true;
            case R.id.add_to_playlist:
                if (playlistItem != null) {
                    add(playlistItem);
                }
                return true;
        }
        return super.onOptionsItemSelected(item);
    }

    private PlaylistItem getCurrentPlaylistItem() {
        int playlistItems = Util
                .countBooleans(album != null, artist != null, genre != null, year != null);
        if (playlistItems == 1 && TextUtils.isEmpty(searchString)) {
            if (album != null) {
                return album;
            }
            if (artist != null) {
                return artist;
            }
            if (genre != null) {
                return genre;
            }
            if (year != null) {
                return year;
            }
        }
        return null;
    }

}<|MERGE_RESOLUTION|>--- conflicted
+++ resolved
@@ -148,7 +148,7 @@
             if ("".equals(artworkUrl)) {
                 artwork.setImageResource(R.drawable.icon_album_noart);
             } else {
-                getImageFetcher().loadImage(artworkUrl, artwork);
+                ImageFetcher.getInstance(this).loadImage(artworkUrl, artwork);
             }
 
             btnContextMenu.setOnCreateContextMenuListener(this);
@@ -206,8 +206,6 @@
                 : super.getContentView();
     }
 
-<<<<<<< HEAD
-=======
     /**
      * Updates the artwork in the UI. Can only be called after the server handshake has
      * completed, as the IP port is required to construct the artwork URL.
@@ -216,11 +214,9 @@
         // Set artwork that requires a service connection.
         if (album != null) {
             ImageView artwork = (ImageView) findViewById(R.id.album);
-
-            String artworkUrl = ((SongView) getItemView())
-                    .getAlbumArtUrl(album.getArtwork_track_id());
-
-            if (artworkUrl == null) {
+            String artworkUrl = album.getArtworkUrl();
+
+            if ("".equals(artworkUrl)) {
                 artwork.setImageResource(R.drawable.icon_album_noart);
             } else {
                 ImageFetcher.getInstance(this).loadImage(artworkUrl, artwork);
@@ -237,7 +233,6 @@
         updateArtwork();
     }
 
->>>>>>> 41f3efac
     public static void show(Context context, Item... items) {
         final Intent intent = new Intent(context, SongListActivity.class);
         for (Item item : items) {
