/*
 * Copyright (c) 2011 Kurt Aaholst <kaaholst@gmail.com>
 *
 * Licensed under the Apache License, Version 2.0 (the "License");
 * you may not use this file except in compliance with the License.
 * You may obtain a copy of the License at
 *
 *      http://www.apache.org/licenses/LICENSE-2.0
 *
 * Unless required by applicable law or agreed to in writing, software
 * distributed under the License is distributed on an "AS IS" BASIS,
 * WITHOUT WARRANTIES OR CONDITIONS OF ANY KIND, either express or implied.
 * See the License for the specific language governing permissions and
 * limitations under the License.
 */

package uk.org.ngo.squeezer.itemlist;

import android.os.Handler;
import android.view.View;
import android.view.ViewGroup;
import android.widget.Spinner;

import java.util.List;
import java.util.Map;

import uk.org.ngo.squeezer.Util;
import uk.org.ngo.squeezer.framework.ItemAdapter;
import uk.org.ngo.squeezer.framework.ItemListActivity;
import uk.org.ngo.squeezer.model.Year;
import uk.org.ngo.squeezer.service.ISqueezeService;
import uk.org.ngo.squeezer.util.ImageFetcher;

public class YearSpinner {

<<<<<<< HEAD
    YearSpinnerCallback callback;
=======
    final YearSpinnerCallback callback;
>>>>>>> 8163f84a

    private final ItemListActivity activity;

    private final Spinner spinner;

    public YearSpinner(YearSpinnerCallback callback, ItemListActivity activity, Spinner spinner) {
        this.callback = callback;
        this.activity = activity;
        this.spinner = spinner;
        orderItems();
    }

    private void orderItems() {
        if (callback.getService() != null) {
            callback.getService().years(-1, yearListCallback);
        }
    }

    private final IServiceItemListCallback<Year> yearListCallback = new IServiceItemListCallback<Year>() {
        private ItemAdapter<Year> adapter;

        public void onItemsReceived(final int count, final int start, Map<String, String> parameters, final List<Year> list, Class<Year> dataType) {
            callback.getUIThreadHandler().post(new Runnable() {
                public void run() {
                    if (adapter == null) {
                        YearView itemView = new YearView(activity) {
                            @Override
                            public View getAdapterView(View convertView, ViewGroup parent,
                                    Year item,
                                    ImageFetcher unused) {
                                return Util.getSpinnerItemView(getActivity(), convertView, parent,
                                        item.getName());
                            }

                            @Override
                            public View getAdapterView(View convertView, ViewGroup parent,
                                    String label) {
                                return Util.getSpinnerItemView(getActivity(), convertView, parent,
                                        label);
                            }
                        };
                        adapter = new ItemAdapter<Year>(itemView, true, null);
                        spinner.setAdapter(adapter);
                    }
                    adapter.update(count, start, list);
                    spinner.setSelection(adapter.findItem(callback.getYear()));
                }
            });
        }

        @Override
        public Object getClient() {
            return activity;
        }
    };

    public interface YearSpinnerCallback {

        ISqueezeService getService();

        Handler getUIThreadHandler();

        Year getYear();

        void setYear(Year year);
    }

}<|MERGE_RESOLUTION|>--- conflicted
+++ resolved
@@ -33,11 +33,7 @@
 
 public class YearSpinner {
 
-<<<<<<< HEAD
-    YearSpinnerCallback callback;
-=======
     final YearSpinnerCallback callback;
->>>>>>> 8163f84a
 
     private final ItemListActivity activity;
 
