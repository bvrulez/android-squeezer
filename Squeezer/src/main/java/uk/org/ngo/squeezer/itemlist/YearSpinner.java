--- conflicted
+++ resolved
@@ -76,11 +76,7 @@
                                         label);
                             }
                         };
-<<<<<<< HEAD
-                        adapter = new SpinnerItemAdapter<Year>(itemView, true, null);
-=======
-                        adapter = new ItemAdapter<Year>(itemView, true);
->>>>>>> 41f3efac
+                        adapter = new SpinnerItemAdapter<Year>(itemView, true);
                         spinner.setAdapter(adapter);
                     }
                     adapter.update(count, start, list);
