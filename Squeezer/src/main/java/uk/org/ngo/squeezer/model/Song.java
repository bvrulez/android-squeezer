/*
 * Copyright (c) 2011 Kurt Aaholst <kaaholst@gmail.com>
 *
 * Licensed under the Apache License, Version 2.0 (the "License");
 * you may not use this file except in compliance with the License.
 * You may obtain a copy of the License at
 *
 *      http://www.apache.org/licenses/LICENSE-2.0
 *
 * Unless required by applicable law or agreed to in writing, software
 * distributed under the License is distributed on an "AS IS" BASIS,
 * WITHOUT WARRANTIES OR CONDITIONS OF ANY KIND, either express or implied.
 * See the License for the specific language governing permissions and
 * limitations under the License.
 */

package uk.org.ngo.squeezer.model;

import android.os.Parcel;
<<<<<<< HEAD
=======
import android.support.annotation.NonNull;
import android.support.annotation.Nullable;

import com.google.common.base.Objects;
import com.google.common.base.Strings;
>>>>>>> 8163f84a

import java.util.Map;

import uk.org.ngo.squeezer.Util;
import uk.org.ngo.squeezer.framework.ArtworkItem;
import uk.org.ngo.squeezer.service.ISqueezeService;

public class Song extends ArtworkItem {

    @Override
    public String getPlaylistTag() {
        return "track_id";
    }

<<<<<<< HEAD
    @Override
    public String getFilterTag() {
        return "track_id";
    }

    private String name;

=======
>>>>>>> 8163f84a
    @Override
    public String getFilterTag() {
        return "track_id";
    }

    /** The "track" or "title" value from the server. */
    @NonNull private final String mName;

    @Override
    @NonNull
    public String getName() {
        return mName;
    }

    @NonNull private final String mArtist;

    @NonNull
    public String getArtist() {
        return mArtist;
    }

    @NonNull private Album mAlbum;

    @NonNull
    public Album getAlbum() {
        return mAlbum;
    }

    @NonNull private final String mAlbumName;

    @NonNull
    public String getAlbumName() {
        return mAlbumName;
    }

    private final boolean mCompilation;

    public boolean getCompilation() {
        return mCompilation;
    }

    private final int mDuration;

    public int getDuration() {
        return mDuration;
    }

    private final int mYear;

    public int getYear() {
        return mYear;
    }

    @NonNull private final String mArtistId;

    @NonNull
    public String getArtistId() {
        return mArtistId;
    }

    @NonNull private final String mAlbumId;

    @NonNull
    public String getAlbumId() {
        return mAlbumId;
    }

    private boolean mRemote;

    public boolean isRemote() {
        return mRemote;
    }

<<<<<<< HEAD
    public void setRemote(boolean remote) {
        this.remote = remote;
    }

    private int tracknum;

    public int getTracknum() {
        return tracknum;
    }
=======
    private final int mTrackNum;
>>>>>>> 8163f84a

    public int getTrackNum() {
        return mTrackNum;
    }

<<<<<<< HEAD
    private String url;

    public String getUrl() {
        return url;
    }

    public void setUrl(String url) {
        this.url = url;
    }



    private String artwork_url;
=======
    @NonNull private final String mUrl;
>>>>>>> 8163f84a

    @NonNull
    public String getUrl() {
        return mUrl;
    }

    @NonNull private String mArtworkUrl;

    @NonNull
    public String getArtworkUrl() {
        return mArtworkUrl;
    }

    @Nullable
    public String getArtworkUrl(ISqueezeService service) {
        if (getArtwork_track_id() != null) {
            if (service == null) {
                return null;
            }
            return service.getAlbumArtUrl(getArtwork_track_id());
        }
        return getArtworkUrl();
    }

    public Song(Map<String, String> record) {
        if (getId() == null) {
            setId(record.get("track_id"));
        }
        if (getId() == null) {
            setId(record.get("id"));
        }
<<<<<<< HEAD
        setName(record.containsKey("track") ? record.get("track") : record.get("title"));
        setArtist(record.get("artist"));
        setAlbumName(record.get("album"));
        setCompilation(Util.parseDecimalIntOrZero(record.get("compilation")) == 1);
        setDuration(Util.parseDecimalIntOrZero(record.get("duration")));
        setYear(Util.parseDecimalIntOrZero(record.get("year")));
        setArtist_id(record.get("artist_id"));
        setAlbum_id(record.get("album_id"));
        setRemote(Util.parseDecimalIntOrZero(record.get("remote")) != 0);
        setTracknum(Util.parseDecimalInt(record.get("tracknum"), 1));
        setArtwork_url(record.get("artwork_url"));
        setUrl(record.get("url"));
=======

        mName = record.containsKey("track") ? Strings.nullToEmpty(record.get("track"))
                : Strings.nullToEmpty(record.get("title"));

        mArtist = Strings.nullToEmpty(record.get("artist"));
        mAlbumName = Strings.nullToEmpty(record.get("album"));
        mCompilation = Util.parseDecimalIntOrZero(record.get("compilation")) == 1;
        mDuration = Util.parseDecimalIntOrZero(record.get("duration"));
        mYear = Util.parseDecimalIntOrZero(record.get("year"));
        mArtistId = Strings.nullToEmpty(record.get("artist_id"));
        mAlbumId = Strings.nullToEmpty(record.get("album_id"));
        mRemote = Util.parseDecimalIntOrZero(record.get("remote")) != 0;
        mTrackNum = Util.parseDecimalInt(record.get("tracknum"), 1);
        mArtworkUrl = Strings.nullToEmpty(record.get("artwork_url"));
        mUrl = Strings.nullToEmpty(record.get("url"));
>>>>>>> 8163f84a

        // Work around a (possible) bug in the Squeezeserver.
        //
        // I've seen tracks where the "coverart" tag comes back positive (1)
        // but there's no "artwork_track_id" tag. If that happens, use this
        // song's ID as the artwork_track_id.
        String artworkTrackId = record.get("artwork_track_id");
        if (artworkTrackId != null) {
            setArtwork_track_id(artworkTrackId);
        } else {
            // If there's no cover art then the server doesn't respond
            // "coverart:0" or something useful like that, it just doesn't
            // include a response.  Hence these shenanigans.
            String coverArt = record.get("coverart");
            if ("1".equals(coverArt)) {
                setArtwork_track_id(getId());
            }
        }

        Album album = new Album(mAlbumId, mAlbumName);
        album.setArtist(mCompilation ? "Various" : mArtist);
        album.setArtwork_track_id(artworkTrackId);
        album.setYear(mYear);
        mAlbum = album;
    }

    public static final Creator<Song> CREATOR = new Creator<Song>() {
        public Song[] newArray(int size) {
            return new Song[size];
        }

        public Song createFromParcel(Parcel source) {
            return new Song(source);
        }
    };

    private Song(Parcel source) {
        setId(source.readString());
        mName = source.readString();
        mArtist = source.readString();
        mAlbumName = source.readString();
        mCompilation = source.readInt() == 1;
        mDuration = source.readInt();
        mYear = source.readInt();
        mArtistId = source.readString();
        mAlbumId = source.readString();
        setArtwork_track_id(source.readString());
<<<<<<< HEAD
        tracknum = source.readInt();
        url = source.readString();
=======
        mTrackNum = source.readInt();
        mUrl = source.readString();
>>>>>>> 8163f84a
    }

    public void writeToParcel(Parcel dest, int flags) {
        dest.writeString(getId());
        dest.writeString(mName);
        dest.writeString(mArtist);
        dest.writeString(mAlbumName);
        dest.writeInt(mCompilation ? 1 : 0);
        dest.writeInt(mDuration);
        dest.writeInt(mYear);
        dest.writeString(mArtistId);
        dest.writeString(mAlbumId);
        dest.writeString(getArtwork_track_id());
<<<<<<< HEAD
        dest.writeInt(tracknum);
        dest.writeString(url);
=======
        dest.writeInt(mTrackNum);
        dest.writeString(mUrl);
>>>>>>> 8163f84a
    }

    @Override
    public String toString() {
        return "id=" + getId() + ", mName=" + mName + ", mArtist=" + mArtist + ", year=" + mYear;
    }

    /**
     * Extend the equality test by looking at additional track information.
     * <p/>
     * This is to deal with songs from remote streams where the stream might provide a single
     * song ID for multiple consecutive songs in the stream.
     *
     * @param o The object to test.
     * @return
     */
    @Override
    public boolean equals(Object o) {
        if (!super.equals(o)) {
            return false;
        }

        // super.equals() has already checked that o is not null and is of the same class.
        Song s = (Song)o;

        if (! s.getName().equals(mName)) {
            return false;
        }

        if (! s.getAlbumName().equals(mAlbumName)) {
            return false;
        }

        if (! s.getArtist().equals(mArtist)) {
            return false;
        }

        if (! s.getArtworkUrl().equals(mArtworkUrl)) {
            return false;
        }

        return true;
    }

    @Override
    public int hashCode() {
        return Objects.hashCode(getId(), mName, mAlbumName, mArtist, mArtworkUrl);
    }
}<|MERGE_RESOLUTION|>--- conflicted
+++ resolved
@@ -17,14 +17,11 @@
 package uk.org.ngo.squeezer.model;
 
 import android.os.Parcel;
-<<<<<<< HEAD
-=======
 import android.support.annotation.NonNull;
 import android.support.annotation.Nullable;
 
 import com.google.common.base.Objects;
 import com.google.common.base.Strings;
->>>>>>> 8163f84a
 
 import java.util.Map;
 
@@ -39,21 +36,11 @@
         return "track_id";
     }
 
-<<<<<<< HEAD
     @Override
     public String getFilterTag() {
         return "track_id";
     }
 
-    private String name;
-
-=======
->>>>>>> 8163f84a
-    @Override
-    public String getFilterTag() {
-        return "track_id";
-    }
-
     /** The "track" or "title" value from the server. */
     @NonNull private final String mName;
 
@@ -122,41 +109,13 @@
         return mRemote;
     }
 
-<<<<<<< HEAD
-    public void setRemote(boolean remote) {
-        this.remote = remote;
-    }
-
-    private int tracknum;
-
-    public int getTracknum() {
-        return tracknum;
-    }
-=======
     private final int mTrackNum;
->>>>>>> 8163f84a
 
     public int getTrackNum() {
         return mTrackNum;
     }
 
-<<<<<<< HEAD
-    private String url;
-
-    public String getUrl() {
-        return url;
-    }
-
-    public void setUrl(String url) {
-        this.url = url;
-    }
-
-
-
-    private String artwork_url;
-=======
     @NonNull private final String mUrl;
->>>>>>> 8163f84a
 
     @NonNull
     public String getUrl() {
@@ -188,20 +147,6 @@
         if (getId() == null) {
             setId(record.get("id"));
         }
-<<<<<<< HEAD
-        setName(record.containsKey("track") ? record.get("track") : record.get("title"));
-        setArtist(record.get("artist"));
-        setAlbumName(record.get("album"));
-        setCompilation(Util.parseDecimalIntOrZero(record.get("compilation")) == 1);
-        setDuration(Util.parseDecimalIntOrZero(record.get("duration")));
-        setYear(Util.parseDecimalIntOrZero(record.get("year")));
-        setArtist_id(record.get("artist_id"));
-        setAlbum_id(record.get("album_id"));
-        setRemote(Util.parseDecimalIntOrZero(record.get("remote")) != 0);
-        setTracknum(Util.parseDecimalInt(record.get("tracknum"), 1));
-        setArtwork_url(record.get("artwork_url"));
-        setUrl(record.get("url"));
-=======
 
         mName = record.containsKey("track") ? Strings.nullToEmpty(record.get("track"))
                 : Strings.nullToEmpty(record.get("title"));
@@ -217,7 +162,6 @@
         mTrackNum = Util.parseDecimalInt(record.get("tracknum"), 1);
         mArtworkUrl = Strings.nullToEmpty(record.get("artwork_url"));
         mUrl = Strings.nullToEmpty(record.get("url"));
->>>>>>> 8163f84a
 
         // Work around a (possible) bug in the Squeezeserver.
         //
@@ -265,13 +209,8 @@
         mArtistId = source.readString();
         mAlbumId = source.readString();
         setArtwork_track_id(source.readString());
-<<<<<<< HEAD
-        tracknum = source.readInt();
-        url = source.readString();
-=======
         mTrackNum = source.readInt();
         mUrl = source.readString();
->>>>>>> 8163f84a
     }
 
     public void writeToParcel(Parcel dest, int flags) {
@@ -285,13 +224,8 @@
         dest.writeString(mArtistId);
         dest.writeString(mAlbumId);
         dest.writeString(getArtwork_track_id());
-<<<<<<< HEAD
-        dest.writeInt(tracknum);
-        dest.writeString(url);
-=======
         dest.writeInt(mTrackNum);
         dest.writeString(mUrl);
->>>>>>> 8163f84a
     }
 
     @Override
