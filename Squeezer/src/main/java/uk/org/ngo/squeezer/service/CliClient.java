--- conflicted
+++ resolved
@@ -22,11 +22,6 @@
 
 import org.acra.ACRA;
 
-<<<<<<< HEAD
-import android.util.Log;
-
-=======
->>>>>>> 8163f84a
 import java.io.PrintWriter;
 import java.util.ArrayList;
 import java.util.Arrays;
@@ -360,7 +355,6 @@
      * <p/>
      * Items are requested in chunks of <code>R.integer.PageSize</code>, and returned
      * to the caller via the specified callback.
-<<<<<<< HEAD
      * <p/>
      * If start is zero, this will order one item, to quickly learn the number of items
      * from the server. When the server response with this item it is transferred to the
@@ -370,17 +364,6 @@
      * If start is < 0, it means the caller wants the entire list. They are ordered in
      * pages, and transferred to the caller as they arrive.
      * <p/>
-=======
-     * <p/>
-     * If start is zero, this will order one item, to quickly learn the number of items
-     * from the server. When the server response with this item it is transferred to the
-     * caller. The remaining items in the first page are then ordered, and transferred
-     * to the caller when they arrive.
-     * <p/>
-     * If start is < 0, it means the caller wants the entire list. They are ordered in
-     * pages, and transferred to the caller as they arrive.
-     * <p/>
->>>>>>> 8163f84a
      * Otherwise request a page of items starting from start.
      * <p/>
      * See {@link #parseSqueezerList(CliClient.ExtendedQueryFormatCmd, List)} for details.
@@ -407,13 +390,9 @@
         }
         if (full_list)
             sb.append(" full_list:1");
-<<<<<<< HEAD
-        sendCommand(sb.toString() + " correlationid:" + _correlationid++);
-=======
         sb.append(" correlationid:");
         sb.append(_correlationid++);
         sendCommand(sb.toString());
->>>>>>> 8163f84a
     }
 
     void requestItems(String cmd, int start, List<String> parameters, IServiceItemListCallback callback) {
@@ -574,38 +553,6 @@
             if (count != null || start == 0) {
                 if (callback != null) {
                     callback.onItemsReceived(countValue - actionsCount, start, parameters, parser.handler.getItems(), parser.handler.getDataType());
-<<<<<<< HEAD
-                }
-                if (countValue > max) {
-                    max = countValue;
-                }
-            }
-        }
-
-        // If the client is still around check if we need to order more items,
-        // otherwise were done, so remove the callback
-        if (callback != null) {
-            if ((full_list || end % pageSize != 0) && end < max) {
-                int count = (end + pageSize > max ? max - end : full_list ? pageSize : pageSize - itemsPerResponse);
-                StringBuilder cmdline = new StringBuilder(cmd.cmd + " " + end + " " + count);
-                for (String parameter : taggedParameters.values()) {
-                    cmdline.append(" ").append(parameter);
-                }
-                sendCommandImmediately(playerid + prefix + cmdline.toString());
-            } else
-                pendingRequests.remove(correlationId);
-        }
-    }
-
-    private class GenreListHandler extends BaseListHandler<Genre> {}
-
-    private class ArtistListHandler extends BaseListHandler<Artist> {}
-
-    private class AlbumListHandler extends BaseListHandler<Album> {}
-
-    private class SongListHandler extends BaseListHandler<Song> {}
-
-=======
                 }
                 if (countValue > max) {
                     max = countValue;
@@ -643,7 +590,6 @@
 
     private class SongListHandler extends BaseListHandler<Song> {}
 
->>>>>>> 8163f84a
     private class PluginListHandler extends BaseListHandler<Plugin> {}
 
 }