/*
 * Copyright (c) 2011 Kurt Aaholst <kaaholst@gmail.com>
 *
 * Licensed under the Apache License, Version 2.0 (the "License");
 * you may not use this file except in compliance with the License.
 * You may obtain a copy of the License at
 *
 *      http://www.apache.org/licenses/LICENSE-2.0
 *
 * Unless required by applicable law or agreed to in writing, software
 * distributed under the License is distributed on an "AS IS" BASIS,
 * WITHOUT WARRANTIES OR CONDITIONS OF ANY KIND, either express or implied.
 * See the License for the specific language governing permissions and
 * limitations under the License.
 */

package uk.org.ngo.squeezer.service;

import android.net.Uri;
import android.os.Looper;
import android.support.annotation.IntDef;
import android.support.annotation.NonNull;
import android.support.annotation.Nullable;
import android.util.Log;

import com.google.common.base.Joiner;
import com.google.common.base.Splitter;
import com.google.common.base.Strings;

import java.io.PrintWriter;
import java.lang.annotation.Retention;
import java.lang.annotation.RetentionPolicy;
import java.util.ArrayList;
import java.util.Arrays;
import java.util.HashMap;
import java.util.HashSet;
import java.util.List;
import java.util.Map;
import java.util.Set;
import java.util.concurrent.ConcurrentHashMap;
import java.util.regex.Pattern;

import de.greenrobot.event.EventBus;
import uk.org.ngo.squeezer.R;
import uk.org.ngo.squeezer.Squeezer;
import uk.org.ngo.squeezer.Util;
import uk.org.ngo.squeezer.framework.Item;
import uk.org.ngo.squeezer.itemlist.IServiceItemListCallback;
import uk.org.ngo.squeezer.model.Alarm;
import uk.org.ngo.squeezer.model.AlarmPlaylist;
import uk.org.ngo.squeezer.model.Album;
import uk.org.ngo.squeezer.model.Artist;
import uk.org.ngo.squeezer.model.Genre;
import uk.org.ngo.squeezer.model.MusicFolderItem;
import uk.org.ngo.squeezer.model.Player;
import uk.org.ngo.squeezer.model.PlayerState;
import uk.org.ngo.squeezer.model.Playlist;
import uk.org.ngo.squeezer.model.Plugin;
import uk.org.ngo.squeezer.model.PluginItem;
import uk.org.ngo.squeezer.model.Song;
import uk.org.ngo.squeezer.model.Year;
import uk.org.ngo.squeezer.service.event.HandshakeComplete;
import uk.org.ngo.squeezer.service.event.MusicChanged;
import uk.org.ngo.squeezer.service.event.PlayStatusChanged;
import uk.org.ngo.squeezer.service.event.PlayerPrefReceived;
import uk.org.ngo.squeezer.service.event.PlayerStateChanged;
import uk.org.ngo.squeezer.service.event.PlayerVolume;
import uk.org.ngo.squeezer.service.event.PlayersChanged;
import uk.org.ngo.squeezer.service.event.PlaylistCreateFailed;
import uk.org.ngo.squeezer.service.event.PlaylistRenameFailed;
import uk.org.ngo.squeezer.service.event.PlaylistTracksAdded;
import uk.org.ngo.squeezer.service.event.PlaylistTracksDeleted;
import uk.org.ngo.squeezer.service.event.PowerStatusChanged;
import uk.org.ngo.squeezer.service.event.RepeatStatusChanged;
import uk.org.ngo.squeezer.service.event.ShuffleStatusChanged;
import uk.org.ngo.squeezer.service.event.SongTimeChanged;

class CliClient extends BaseClient {

    private static final String TAG = "CliClient";


    /** {@link java.util.regex.Pattern} that splits strings on spaces. */
    private static final Pattern mSpaceSplitPattern = Pattern.compile(" ");

    /**
     * Join multiple strings (skipping nulls) together with newlines.
     */
    private static final Joiner mNewlineJoiner = Joiner.on("\n").skipNulls();

    /** Map Player IDs to the {@link uk.org.ngo.squeezer.model.Player} with that ID. */
    private final Map<String, Player> mPlayers = new HashMap<String, Player>();

    /** The prefix for URLs for downloads and cover art. */
    private String mUrlPrefix;


    /** The types of command handler. */
    @IntDef(flag=true, value={
            HANDLER_LIST_GLOBAL, HANDLER_LIST_PREFIXED, HANDLER_LIST_PLAYER_SPECIFIC,
            HANDLER_LIST_GLOBAL_PLAYER_SPECIFIC, HANDLER_LIST_PREFIXED_PLAYER_SPECIFIC
    })
    @Retention(RetentionPolicy.SOURCE)
    public @interface HandlerListType {}
    public static final int HANDLER_LIST_GLOBAL = 1;
    public static final int HANDLER_LIST_PREFIXED = 1 << 1;
    public static final int HANDLER_LIST_PLAYER_SPECIFIC = 1 << 2;
    public static final int HANDLER_LIST_GLOBAL_PLAYER_SPECIFIC = 1 << 3;
    public static final int HANDLER_LIST_PREFIXED_PLAYER_SPECIFIC = 1 << 4;

    /**
     * Represents a command that can be sent to the server using the extended query format.
     * <p>
     * Extended queries have the following structure:
     * <p>
     * <code>[&lt;playerid>] &lt;command> &lt;start> &lt;itemsPerResponse> &lt;tagged-params> ...</code>
     * <ul>
     *     <li><code>&lt;playerid></code> - unique player identifier</li>
     *     <li><code>&lt;command></code> - command to send</li>
     *     <li><code>&lt;start></code> - 0-based index of the first item to return</li>
     *     <li><code>&lt;itemsPerResponse></code> - number of items to return per chunk</li>
     *     <li><code>&lt;tagged-params></code> - one or more <code>tag:value</code> pairs</li>
     * </ul>
     */
    static class ExtendedQueryFormatCmd {
        private static final int PLAYER_SPECIFIC_HANDLER_LISTS =
                HANDLER_LIST_PLAYER_SPECIFIC | HANDLER_LIST_GLOBAL_PLAYER_SPECIFIC | HANDLER_LIST_PREFIXED_PLAYER_SPECIFIC;

        private static final int PREFIXED_HANDLER_LISTS =
                HANDLER_LIST_PREFIXED | HANDLER_LIST_PREFIXED_PLAYER_SPECIFIC;

        @HandlerListType
        final int handlerList;

        /** True if this is a player-specific command (i.e., the command should send a player ID). */
        final private boolean playerSpecific;


        final private boolean prefixed;

        final String cmd;

        final private Set<String> taggedParameters;

        final private SqueezeParserInfo[] parserInfos;

        /**
         * A command sent to the server.
         *
         * @param handlerList The command's type.
         * @param cmd The command to send.
         * @param taggedParameters Tagged parameters to send
         * @param parserInfos ?
         */
        public ExtendedQueryFormatCmd(@HandlerListType int handlerList, String cmd,
                                      Set<String> taggedParameters, SqueezeParserInfo... parserInfos) {
            this.handlerList = handlerList;
            playerSpecific = (PLAYER_SPECIFIC_HANDLER_LISTS & handlerList) != 0;
            prefixed = (PREFIXED_HANDLER_LISTS & handlerList) != 0;
            this.cmd = cmd;
            this.taggedParameters = taggedParameters;
            this.parserInfos = parserInfos;
        }

        /**
         * A global command to the server where items in the response have a delimiter other than "id:".
         *
         * @param cmd The command to send to the server.
         * @param taggedParameters The keys for any tagged parameters to send.
         * @param itemDelimiter The identifier of the tagged parameter that marks the start of
         *    a new block of information.
         * @param handler The handler used to construct new model objects from the response.
         */
        public ExtendedQueryFormatCmd(String cmd, Set<String> taggedParameters,
                                      ListHandler<? extends Item> handler, String... columns) {
            this(HANDLER_LIST_GLOBAL, cmd, taggedParameters, new SqueezeParserInfo(handler, columns));
        }

        public ExtendedQueryFormatCmd(String cmd, Set<String> taggedParameters,
                                      String itemDelimiter, ListHandler<? extends Item> handler) {
            this(HANDLER_LIST_GLOBAL, cmd, taggedParameters, new SqueezeParserInfo(itemDelimiter, handler));
        }

        /**
         * A command to the server where items in the response are delimited by id: tags.
         *
         * @param cmd The command to send to the server.
         * @param taggedParameters The keys for any tagged parameters to send.
         * @param handler The handler used to construct new model objects from the response.
         */
        public ExtendedQueryFormatCmd(String cmd, Set<String> taggedParameters,
                ListHandler<? extends Item> handler) {
            this(HANDLER_LIST_GLOBAL, cmd, taggedParameters, new SqueezeParserInfo(handler));
        }

        public String toString() {
            return "{ cmd:'" + cmd + "', list:" + handlerList + ", player specific:" + playerSpecific + ", prefixed:" + prefixed + " }";
        }

    }

    final ExtendedQueryFormatCmd[] extQueryFormatCmds = initializeExtQueryFormatCmds();

    final Map<String, ExtendedQueryFormatCmd> extQueryFormatCmdMap
            = initializeExtQueryFormatCmdMap();

    private ExtendedQueryFormatCmd[] initializeExtQueryFormatCmds() {
        List<ExtendedQueryFormatCmd> list = new ArrayList<ExtendedQueryFormatCmd>();

        list.add(
                new ExtendedQueryFormatCmd(
                        "players",
                        new HashSet<String>(Arrays.asList("playerprefs", "charset")),
                        "playerindex",
                        new BaseListHandler<Player>() {}
                )
        );
        list.add(
                new ExtendedQueryFormatCmd(
                        HANDLER_LIST_GLOBAL_PLAYER_SPECIFIC,
                        "alarms",
                        new HashSet<String>(Arrays.asList("filter", "dow")),
                        new SqueezeParserInfo(new BaseListHandler<Alarm>(){})
                )
        );
        list.add(
                new ExtendedQueryFormatCmd(
                        "artists",
                        new HashSet<String>(
                                Arrays.asList("search", "genre_id", "album_id", "tags", "charset")),
                        new ArtistListHandler()
                )
        );
        list.add(
                new ExtendedQueryFormatCmd(
                        "albums",
                        new HashSet<String>(
                                Arrays.asList("search", "genre_id", "artist_id", "track_id", "year",
                                        "compilation", "sort", "tags", "charset")),
                        new AlbumListHandler()
                )
        );
        list.add(
                new ExtendedQueryFormatCmd(
                        "years",
                        new HashSet<String>(Arrays.asList("charset")),
                        "year",
                        new BaseListHandler<Year>(){}
                )
        );
        list.add(
                new ExtendedQueryFormatCmd(
                        "genres",
                        new HashSet<String>(
                                Arrays.asList("search", "artist_id", "album_id", "track_id", "year",
                                        "tags", "charset")),
                        new GenreListHandler()
                )
        );
        list.add(
                new ExtendedQueryFormatCmd(
                        "musicfolder",
                        new HashSet<String>(Arrays.asList("folder_id", "url", "tags", "charset")),
                        new MusicFolderListHandler()
                )
        );
        list.add(
                new ExtendedQueryFormatCmd(
                        "songs",
                        new HashSet<String>(
                                Arrays.asList("genre_id", "artist_id", "album_id", "year", "search",
                                        "tags", "sort", "charset")),
                        new SongListHandler()
                )
        );
        list.add(
                new ExtendedQueryFormatCmd(
                        "playlists",
                        new HashSet<String>(Arrays.asList("search", "tags", "charset")),
                        new BaseListHandler<Playlist>(){})
        );
        list.add(
                new ExtendedQueryFormatCmd(
                        "playlists tracks",
                        new HashSet<String>(Arrays.asList("playlist_id", "tags", "charset")),
                        "playlist index",
                        new SongListHandler())
        );
        list.add(
                new ExtendedQueryFormatCmd(
                        "alarm playlists",
                        new HashSet<String>(),
                        "category",
                        new BaseListHandler<AlarmPlaylist>(){})
        );
        list.add(
                new ExtendedQueryFormatCmd(
                        HANDLER_LIST_GLOBAL,
                        "search",
                        new HashSet<String>(Arrays.asList("term", "charset")),
                        new SqueezeParserInfo("genres_count", new GenreListHandler(), "genre_id"),
                        new SqueezeParserInfo("albums_count", new AlbumListHandler(), "album_id"),
                        new SqueezeParserInfo("contributors_count", new ArtistListHandler()
                                , "contributor_id"),
                        new SqueezeParserInfo("tracks_count", new SongListHandler(), "track_id")
                )
        );
        list.add(
                new ExtendedQueryFormatCmd(
                        HANDLER_LIST_PLAYER_SPECIFIC,
                        "status",
                        new HashSet<String>(Arrays.asList("tags", "charset", "subscribe")),
                        new SqueezeParserInfo("playlist_tracks", new SongListHandler(),
                                "playlist index")
                )
        );
        list.add(
                new ExtendedQueryFormatCmd(
                        "radios",
                        new HashSet<String>(Arrays.asList("sort", "charset")),
                        new PluginListHandler(),
                        "cmd", "name", "type", "icon", "weight"
                )

        );
        list.add(
                new ExtendedQueryFormatCmd(
                        "apps",
                        new HashSet<String>(Arrays.asList("sort", "charset")),
                        new PluginListHandler(),
                        "cmd", "name", "type", "icon", "weight"
                )
        );
        list.add(
                new ExtendedQueryFormatCmd(
                        HANDLER_LIST_PREFIXED_PLAYER_SPECIFIC,
                        "items",
                        new HashSet<String>(
                                Arrays.asList("item_id", "search", "want_url", "charset")),
                        new SqueezeParserInfo(new PluginItemListHandler()))
        );

        return list.toArray(new ExtendedQueryFormatCmd[list.size()]);
    }

    private Map<String, ExtendedQueryFormatCmd> initializeExtQueryFormatCmdMap() {
        Map<String, ExtendedQueryFormatCmd> map = new HashMap<String, ExtendedQueryFormatCmd>();
        for (ExtendedQueryFormatCmd cmd : extQueryFormatCmds) {
            map.put(cmd.cmd, cmd);
        }
        return map;
    }

    CliClient(@NonNull EventBus eventBus) {
        super(eventBus);
    }

    // Call through to mConnectionState implementation for the moment.
    public void disconnect(boolean loginFailed) {
        mConnectionState.disconnect(mEventBus, loginFailed);
        mPlayers.clear();
    }

    // All requests are tagged with a correlation id, which can be used when
    // asynchronous responses are received.
    private int mCorrelationId = 0;

    public synchronized void sendCommandImmediately(String... commands) {
        if (commands.length == 0) {
            return;
        }
        PrintWriter writer = mConnectionState.getSocketWriter();
        if (writer == null) {
            return;
        }

        String formattedCommands = mNewlineJoiner.join(commands);
        Log.v(TAG, "SEND: " + formattedCommands);

        // Make sure that username/password do not make it to Crashlytics.
        if (commands[0].startsWith("login ")) {
            Util.crashlyticsSetString("lastCommands", "login [username] [password]");
        } else {
            Util.crashlyticsSetString("lastCommands", formattedCommands);
        }

        writer.println(formattedCommands);
        writer.flush();
    }

    public void sendCommand(final String... commands) {
        if (Looper.getMainLooper() != Looper.myLooper()) {
            sendCommandImmediately(commands);
        } else {
            mExecutor.execute(new Runnable() {
                @Override
                public void run() {
                    sendCommandImmediately(commands);
                }
            });
        }
    }

    public void sendPlayerCommand(final Player player, final String command) {
        sendCommand(Util.encode(player.getId()) + " " + command);
    }

    /**
     * Keeps track of asynchronous request waiting for a reply
     * <p>
     * When a request is made, the callback is put this list, along with a
     * unique correlation id.
     * <p>
     * When the reply comes the callback is called, and the request is removed from this list.
     * <p>
     * When the client hosting callbacks goes away, all requests with callbacks hosted by it, is
     * removed from this list.
     * <p>
     * If a reply with with matching entry is this list comes in, it is discarded.
     */
    private final Map<Integer, IServiceItemListCallback> mPendingRequests
            = new ConcurrentHashMap<Integer, IServiceItemListCallback>();

    public void cancelClientRequests(Object client) {
        for (Map.Entry<Integer, IServiceItemListCallback> entry : mPendingRequests.entrySet()) {
            if (entry.getValue().getClient() == client) {
                Log.i(TAG, "cancel request: [" + entry.getKey() + ";" + entry.getValue() +"]");
                mPendingRequests.remove(entry.getKey());
            }
        }
    }

    /**
     * Send an asynchronous request to the SqueezeboxServer for the specified items.
     * <p>
     * Items are returned to the caller via the specified callback.
     * <p>
     * See {@link #parseSqueezerList(CliClient.ExtendedQueryFormatCmd, List)} for details.
     *
     * @param playerId Id of the current player or null
     * @param cmd Identifies the type of items
     * @param start First item to return
     * @param pageSize No of items to return
     * @param parameters Item specific parameters for the request
     * @see #parseSqueezerList(CliClient.ExtendedQueryFormatCmd, List)
     */
    private void internalRequestItems(String playerId, String cmd, int start, int pageSize, List<String> parameters, IServiceItemListCallback callback) {
        mPendingRequests.put(mCorrelationId, callback);
        final StringBuilder sb = new StringBuilder(cmd + " " + start + " " + pageSize);
        if (playerId != null) {
            sb.insert(0, Util.encode(playerId) + " ");
        }
        if (parameters != null) {
            for (String parameter : parameters) {
                sb.append(" ").append(Util.encode(parameter));
            }
        }
        sb.append(" correlationid:");
        sb.append(mCorrelationId++);
        sendCommand(sb.toString());
    }

    /**
     * Send an asynchronous request to the SqueezeboxServer for the specified items.
     * <p>
     * Items are requested in chunks of <code>R.integer.PageSize</code>, and returned
     * to the caller via the specified callback.
     * <p>
     * If start is zero, this will order one item, to quickly learn the number of items
     * from the server. When the server response with this item it is transferred to the
     * caller. The remaining items in the first page are then ordered, and transferred
     * to the caller when they arrive.
     * <p>
     * If start is < 0, it means the caller wants the entire list. They are ordered in
     * pages, and transferred to the caller as they arrive.
     * <p>
     * Otherwise request a page of items starting from start.
     * <p>
     * See {@link #parseSqueezerList(CliClient.ExtendedQueryFormatCmd, List)} for details.
     *
     * @param playerId Id of the current player or null
     * @param cmd Identifies the type of items
     * @param start First item to return
     * @param parameters Item specific parameters for the request
     * @see #parseSqueezerList(CliClient.ExtendedQueryFormatCmd, List)
     */
    private void internalRequestItems(String playerId, String cmd, int start, List<String> parameters, IServiceItemListCallback callback) {
        boolean full_list = (start < 0);

        if (full_list) {
            if (parameters == null)
                parameters = new ArrayList<String>();
            parameters.add("full_list:1");
        }

        internalRequestItems(playerId, cmd, (full_list ? 0 : start), (start == 0 ? 1 : mPageSize), parameters, callback);
    }

    void requestItems(Player player, String cmd, int start, List<String> parameters, IServiceItemListCallback callback) {
        internalRequestItems(player.getId(), cmd, start, parameters, callback);
    }

    public void requestItems(String cmd, int start, List<String> parameters, IServiceItemListCallback callback) {
        internalRequestItems(null, cmd, start, parameters, callback);
    }

    public void requestItems(String cmd, int start, IServiceItemListCallback callback) {
        requestItems(cmd, start, null, callback);
    }

    void requestItems(String cmd, int start, int pageSize, List<String> parameters, IServiceItemListCallback callback) {
        internalRequestItems(null, cmd, start, pageSize, parameters, callback);
    }

    public void requestItems(String cmd, int start, int pageSize, IServiceItemListCallback callback) {
        requestItems(cmd, start, pageSize, null, callback);
    }

    public void requestPlayerItems(@Nullable Player player, String cmd, int start, List<String> parameters, IServiceItemListCallback callback) {
        if (player == null) {
            return;
        }
        requestItems(player, cmd, start, parameters, callback);
    }

    /**
     * Data for {@link CliClient#parseSqueezerList(CliClient.ExtendedQueryFormatCmd, List)}
     *
     * @author kaa
     */
    private static class SqueezeParserInfo {

        private final Set<String> columns;

        private final String count_id;

        private final ListHandler<? extends Item> handler;

        /**
         * @param countId The label for the tag which contains the total number of results, normally
         * "count".
         * @param handler Callback to receive the parsed data.
         * @param columns If one column is specified, it is the item delimiter as defined for each
         *                extended query format command in the SqueezeServer CLI documentation.
         *                Multiple columns is supported to workaround of a bug in recent server
         *                versions.
         */
        public SqueezeParserInfo(String countId, ListHandler<? extends Item> handler, String... columns) {
            count_id = countId;
            this.columns = new HashSet<String>(Arrays.asList(columns));
            this.handler = handler;
        }

        public SqueezeParserInfo(String itemDelimiter, ListHandler<? extends Item> handler) {
            this("count", handler, itemDelimiter);
        }

        public SqueezeParserInfo(ListHandler<? extends Item> handler, String... columns) {
            this("count", handler, columns);
        }

        public SqueezeParserInfo(ListHandler<? extends Item> handler) {
            this("id", handler);
        }

        public boolean isComplete(Map<String, String> record) {
            for (String column : columns) {
                if (!record.containsKey(column)) return false;
            }
            return true;
        }
    }

    /**
     * Generic method to parse replies for queries in extended query format
     * <p>
     * This is the control center for asynchronous and paging receiving of data from SqueezeServer.
     * <p>
     * Transfer of each data type are started by an asynchronous request by one of the public method
     * in this module. This method will forward the data using the supplied {@link ListHandler}, and
     * and order the next page if necessary, repeating the current query parameters.
     * <p>
     * Activities should just initiate the request, and supply a callback to receive a page of
     * data.
     *
     * @param cmd Describes of the CLI command
     * @param tokens List of tokens with value or key:value.
     */
    void parseSqueezerList(ExtendedQueryFormatCmd cmd, List<String> tokens) {
        Log.v(TAG, "Parsing list, cmd: " +cmd + ", tokens: " + tokens);

        final int ofs = mSpaceSplitPattern.split(cmd.cmd).length + (cmd.playerSpecific ? 1 : 0) + (cmd.prefixed ? 1 : 0);
        int actionsCount = 0;
        final String playerid = (cmd.playerSpecific ? tokens.get(0) + " " : "");
        final String prefix = (cmd.prefixed ? tokens.get(cmd.playerSpecific ? 1 : 0) + " " : "");
        final int start = Util.parseDecimalIntOrZero(tokens.get(ofs));
        final int itemsPerResponse = Util.parseDecimalIntOrZero(tokens.get(ofs + 1));

        int correlationId = 0;
        boolean rescan = false;
        boolean full_list = false;
        final Map<String, String> taggedParameters = new HashMap<String, String>();
        final Map<String, String> parameters = new HashMap<String, String>();
        final Set<String> countIdSet = new HashSet<String>();
        final Map<String, SqueezeParserInfo> itemDelimeterMap = new HashMap<String, SqueezeParserInfo>();
        final Map<String, Integer> counts = new HashMap<String, Integer>();
        final Map<String, String> record = new HashMap<String, String>();

        for (SqueezeParserInfo parserInfo : cmd.parserInfos) {
            parserInfo.handler.clear();
            countIdSet.add(parserInfo.count_id);
            for (String column : parserInfo.columns) itemDelimeterMap.put(column, parserInfo);
        }

        SqueezeParserInfo parserInfo = null;
        for (int idx = ofs + 2; idx < tokens.size(); idx++) {
            String token = tokens.get(idx);
            int colonPos = token.indexOf("%3A");
            if (colonPos == -1) {
                Log.e(TAG, "Expected colon in list token. '" + token + "'");
                return;
            }
            String key = Util.decode(token.substring(0, colonPos));
            String value = Util.decode(token.substring(colonPos + 3));
            Log.v(TAG, "key=" + key + ", value: " + value);

            if ("rescan".equals(key)) {
                rescan = (Util.parseDecimalIntOrZero(value) == 1);
            } else if ("full_list".equals(key)) {
                full_list = (Util.parseDecimalIntOrZero(value) == 1);
                taggedParameters.put(key, token);
            } else if ("correlationid".equals(key)) {
                correlationId = Util.parseDecimalIntOrZero(value);
                taggedParameters.put(key, token);
            } else if ("actions".equals(key)) {
                // Apparently squeezer returns some commands which are
                // included in the count of the current request
                actionsCount++;
            }
            if (countIdSet.contains(key)) {
                counts.put(key, Util.parseDecimalIntOrZero(value));
            } else {
                SqueezeParserInfo newParserInfo = itemDelimeterMap.get(key);
                if (newParserInfo != null && parserInfo != null && parserInfo.isComplete(record)) {
                    parserInfo.handler.add(record);
                    Log.v(TAG, "record=" + record);
                    record.clear();
                }
                if (newParserInfo != null) parserInfo = newParserInfo;
                if (parserInfo != null) {
                    record.put(key, value);
                } else if (cmd.taggedParameters.contains(key)) {
                    taggedParameters.put(key, token);
                } else {
                    parameters.put(key, value);
                }
            }
        }

        if (parserInfo != null && !record.isEmpty()) {
            parserInfo.handler.add(record);
            Log.v(TAG, "record=" + record);
        }

        // Process the lists for all the registered handlers
        int end = start + itemsPerResponse;
        int max = 0;
        IServiceItemListCallback callback = mPendingRequests.get(correlationId);
        for (SqueezeParserInfo parser : cmd.parserInfos) {
            Integer count = counts.get(parser.count_id);
            int countValue = (count == null ? 0 : count);
            if (count != null || start == 0) {
                if (callback != null) {
                    callback.onItemsReceived(countValue - actionsCount, start, parameters, parser.handler.getItems(), parser.handler.getDataType());
                }
                if (countValue > max) {
                    max = countValue;
                }
            }
        }

        // If the client is still around check if we need to order more items,
        // otherwise were done, so remove the callback
        if (callback != null) {
            if ((full_list || end % mPageSize != 0) && end < max) {
                int count = (end + mPageSize > max ? max - end : full_list ? mPageSize : mPageSize - itemsPerResponse);
                StringBuilder cmdline = new StringBuilder();
                cmdline.append(playerid);
                cmdline.append(prefix);
                cmdline.append(cmd.cmd);
                cmdline.append(" ");
                cmdline.append(end);
                cmdline.append(" ");
                cmdline.append(count);
                for (String parameter : taggedParameters.values()) {
                    cmdline.append(" ").append(parameter);
                }
                sendCommandImmediately(cmdline.toString());
            } else
                mPendingRequests.remove(correlationId);
        }
    }

    private class GenreListHandler extends BaseListHandler<Genre> {}

    private class ArtistListHandler extends BaseListHandler<Artist> {}

    /**
     * Handler that adds <code>artwork_url</code> tags to items.
     */
    private class AlbumListHandler extends BaseListHandler<Album> {
        @Override
        public void add(Map<String, String> record) {
            addArtworkUrlTag(record);
            super.add(record);
        }
    }

    /**
     * Handler that adds <code>download_url</code> tags to items.
     */
    private class MusicFolderListHandler extends BaseListHandler<MusicFolderItem> {
        @Override
        public void add(Map<String, String> record) {
            addDownloadUrlTag(record);
            super.add(record);
        }
    }

    /**
     * Handler that adds <code>artwork_url</code> and <code>download_url</code> tags to items.
     */
    private class SongListHandler extends BaseListHandler<Song> {
        @Override
        public void add(Map<String, String> record) {
            addArtworkUrlTag(record);
            addDownloadUrlTag(record);
            super.add(record);
        }
    }

    private class PluginListHandler extends BaseListHandler<Plugin> {
        @Override
        public void add(Map<String, String> record) {
            fixImageTag("icon", record);
            super.add(record);
        }
    }

    private class PluginItemListHandler extends BaseListHandler<PluginItem> {
        @Override
        public void add(Map<String, String> record) {
            fixImageTag("image", record);
            super.add(record);
        }
    }

    /**
     * Adds a <code>artwork_url</code> entry for the item passed in.
     * <p>
     * If an <code>artwork_url</code> entry already exists and is absolute it is preserved.
     * If it exists but is relative it is canonicalised.  Otherwise it is synthesised from
     * the <code>artwork_track_id</code> tag (if it exists) otherwise the item's <code>id</code>.
     *
     * @param record The record to modify.
     */
    private void addArtworkUrlTag(Map<String, String> record) {
        String artworkUrl = record.get("artwork_url");

        // Nothing to do if the artwork_url tag already exists and is absolute.
        if (artworkUrl != null && artworkUrl.startsWith("http")) {
            return;
        }

        // If artworkUrl is non-null it must be relative. Canonicalise it and return.
        if (artworkUrl != null) {
            record.put("artwork_url", mUrlPrefix + "/" + artworkUrl);
            return;
        }

        // Need to generate an artwork_url value.

        // Prefer using the artwork_track_id entry to generate the URL
        String artworkTrackId = record.get("artwork_track_id");

        if (artworkTrackId != null) {
            record.put("artwork_url", mUrlPrefix + "/music/" + artworkTrackId + "/cover.jpg");
            return;
        }

        // If coverart exists but artwork_track_id is missing then use the item's ID.
        if ("1".equals(record.get("coverart"))) {
            record.put("artwork_url", mUrlPrefix + "/music/" + record.get("id") + "/cover.jpg");
            return;
        }
    }

    /**
     * Adds a <code>download_url</code> entry for the item passed in.
     *
     * @param record The record to modify.
     */
    private void addDownloadUrlTag(Map<String, String> record) {
        record.put("download_url", mUrlPrefix + "/music/" + record.get("id") + "/download");
    }

    /**
     * Make sure the icon/image tag is an absolute URL.
     *
     * @param record The record to modify.
     */
    private void fixImageTag(String imageTag, Map<String, String> record) {
        String image = record.get(imageTag);
        if (image == null) {
            return;
        }

        if (Uri.parse(image).isAbsolute()) {
            return;
        }

        record.put(imageTag, mUrlPrefix + (image.startsWith("/") ? image : "/" + image));
    }

    // Shims around ConnectionState methods.

    public void startConnect(final SqueezeService service, String hostPort, final String userName,
                             final String password) {
        mConnectionState.startConnect(service, mEventBus, mExecutor, this, hostPort, userName, password);

    }

    private interface CmdHandler {
        void handle(List<String> tokens);
    }

    private final Map<String, CmdHandler> globalHandlers = initializeGlobalHandlers();

    private final Map<String, CmdHandler> prefixedHandlers = initializePrefixedHandlers();

    /**
     * Command handlers that are specific to a given player. The first token passed to any
     * handler is always the player ID.
     */
    private final Map<String, CmdHandler> playerSpecificHandlers
            = initializePlayerSpecificHandlers();

    private final Map<String, CmdHandler> globalPlayerSpecificHandlers
            = initializeGlobalPlayerSpecificHandlers();

    private final Map<String, CmdHandler> prefixedPlayerSpecificHandlers
            = initializePrefixedPlayerSpecificHandlers();

    private Map<String, CmdHandler> initializeGlobalHandlers() {
        Map<String, CmdHandler> handlers = new HashMap<String, CmdHandler>();

        for (final CliClient.ExtendedQueryFormatCmd cmd : extQueryFormatCmds) {
            if (cmd.handlerList == CliClient.HANDLER_LIST_GLOBAL) {
                handlers.put(cmd.cmd, new CmdHandler() {
                    @Override
                    public void handle(List<String> tokens) {
                        parseSqueezerList(cmd, tokens);
                    }
                });
            }
        }
        handlers.put("playlists", new CmdHandler() {
            @Override
            public void handle(List<String> tokens) {
                if ("delete".equals(tokens.get(1))) {
                    ;
                } else if ("edit".equals(tokens.get(1))) {
                    ;
                } else if ("new".equals(tokens.get(1))) {
                    HashMap<String, String> tokenMap = parseTokens(tokens);
                    if (tokenMap.get("overwritten_playlist_id") != null) {
                        mEventBus.post(new PlaylistCreateFailed(Squeezer.getContext().getString(R.string.PLAYLIST_EXISTS_MESSAGE,
                                tokenMap.get("name"))));
                    }
                } else if ("rename".equals(tokens.get(1))) {
                    HashMap<String, String> tokenMap = parseTokens(tokens);
                    if (tokenMap.get("dry_run") != null) {
                        if (tokenMap.get("overwritten_playlist_id") != null) {
                            mEventBus.post(new PlaylistRenameFailed(Squeezer.getContext().getString(R.string.PLAYLIST_EXISTS_MESSAGE,
                                    tokenMap.get("newname"))));
                        } else {
                            sendCommandImmediately(
                                    "playlists rename playlist_id:" + tokenMap.get("playlist_id")
                                            + " newname:" + Util.encode(tokenMap.get("newname")));
                        }
                    }
                } else if ("tracks".equals(tokens.get(1))) {
                    parseSqueezerList(extQueryFormatCmdMap.get("playlists tracks"), tokens);
                } else {
                    parseSqueezerList(extQueryFormatCmdMap.get("playlists"), tokens);
                }
            }
        });
        handlers.put("alarm", new CmdHandler() {
            @Override
            public void handle(List<String> tokens) {
                if ("playlists".equals(tokens.get(1))) {
                    parseSqueezerList(extQueryFormatCmdMap.get("alarm playlists"), tokens);
                }
            }
        });
        handlers.put("login", new CmdHandler() {
            @Override
            public void handle(List<String> tokens) {
                Log.i(TAG, "Authenticated: " + tokens);
                onAuthenticated();
            }
        });
        handlers.put("pref", new CmdHandler() {
            @Override
            public void handle(List<String> tokens) {
                Log.i(TAG, "Preference received: " + tokens);
                if ("httpport".equals(tokens.get(1)) && tokens.size() >= 3) {
                    mConnectionState.setHttpPort(Integer.parseInt(tokens.get(2)));
                }
                if ("jivealbumsort".equals(tokens.get(1)) && tokens.size() >= 3) {
                    mConnectionState.setPreferedAlbumSort(tokens.get(2));
                }
                if ("mediadirs".equals(tokens.get(1)) && tokens.size() >= 3) {
                    mConnectionState.setMediaDirs(Util.decode(tokens.get(2)));
                }
            }
        });
        handlers.put("can", new CmdHandler() {
            @Override
            public void handle(List<String> tokens) {
                Log.i(TAG, "Capability received: " + tokens);
                if ("favorites".equals(tokens.get(1)) && tokens.size() >= 4) {
                    mConnectionState.setCanFavorites(Util.parseDecimalIntOrZero(tokens.get(3)) == 1);
                }
                if ("musicfolder".equals(tokens.get(1)) && tokens.size() >= 3) {
                    mConnectionState
                            .setCanMusicfolder(Util.parseDecimalIntOrZero(tokens.get(2)) == 1);
                }
                if ("myapps".equals(tokens.get(1)) && tokens.size() >= 4) {
                    mConnectionState.setCanMyApps(Util.parseDecimalIntOrZero(tokens.get(3)) == 1);
                }
                if ("randomplay".equals(tokens.get(1)) && tokens.size() >= 3) {
                    mConnectionState
                            .setCanRandomplay(Util.parseDecimalIntOrZero(tokens.get(2)) == 1);
                }
            }
        });
        handlers.put("getstring", new CmdHandler() {
            @Override
            public void handle(List<String> tokens) {
                int maxOrdinal = 0;
                Map<String, String> tokenMap = parseTokens(tokens);
                for (Map.Entry<String, String> entry : tokenMap.entrySet()) {
                    if (entry.getValue() != null) {
                        ServerString serverString = ServerString.valueOf(entry.getKey());
                        serverString.setLocalizedString(entry.getValue());
                        if (serverString.ordinal() > maxOrdinal) {
                            maxOrdinal = serverString.ordinal();
                        }
                    }
                }

                // Fetch the next strings until the list is completely translated
                if (maxOrdinal < ServerString.values().length - 1) {
                    sendCommandImmediately(
                            "getstring " + ServerString.values()[maxOrdinal + 1].name());
                }
            }
        });
        handlers.put("version", new CmdHandler() {
            /**
             * Seeing the <code>version</code> result indicates that the
             * handshake has completed (see
             * {@link SqueezeService#onCliPortConnectionEstablished(String, String)}),
             * post a {@link HandshakeComplete} event.
             */
            @Override
            public void handle(List<String> tokens) {
                Log.i(TAG, "Version received: " + tokens);
                mUrlPrefix = "http://" + getCurrentHost() + ":" + getHttpPort();
                String version = tokens.get(1);
<<<<<<< HEAD
                mConnectionState.setServerVersion(version);
                Crashlytics.setString("server_version", version);
=======
                connectionState.setServerVersion(version);
                Util.crashlyticsSetString("server_version", version);
>>>>>>> f13cebea

                mEventBus.postSticky(new HandshakeComplete(
                        mConnectionState.canFavorites(), mConnectionState.canMusicfolder(),
                        mConnectionState.canMyApps(), mConnectionState.canRandomplay(),
                        version));
            }
        });

        return handlers;
    }

    private Map<String, CmdHandler> initializePrefixedHandlers() {
        Map<String, CmdHandler> handlers = new HashMap<String, CmdHandler>();

        for (final CliClient.ExtendedQueryFormatCmd cmd : extQueryFormatCmds) {
            if (cmd.handlerList == CliClient.HANDLER_LIST_PREFIXED) {
                handlers.put(cmd.cmd, new CmdHandler() {
                    @Override
                    public void handle(List<String> tokens) {
                        parseSqueezerList(cmd, tokens);
                    }
                });
            }
        }

        return handlers;
    }

    /**
     * Initialise handlers for player-specific commands.
     * <p>
     * All commands processed by these handlers start with the player ID.
     *
     * @return
     */
    private Map<String, CmdHandler> initializePlayerSpecificHandlers() {
        Map<String, CmdHandler> handlers = new HashMap<String, CmdHandler>();

        for (final CliClient.ExtendedQueryFormatCmd cmd : extQueryFormatCmds) {
            if (cmd.handlerList == CliClient.HANDLER_LIST_PLAYER_SPECIFIC) {
                handlers.put(cmd.cmd, new CmdHandler() {
                    @Override
                    public void handle(List<String> tokens) {
                        parseSqueezerList(cmd, tokens);
                    }
                });
            }
        }
        handlers.put("play", new CmdHandler() {
            @Override
            public void handle(List<String> tokens) {
                Log.v(TAG, "play registered");
                updatePlayStatus(Util.decode(tokens.get(0)), PlayerState.PLAY_STATE_PLAY);
            }
        });
        handlers.put("stop", new CmdHandler() {
            @Override
            public void handle(List<String> tokens) {
                Log.v(TAG, "stop registered");
                updatePlayStatus(Util.decode(tokens.get(0)), PlayerState.PLAY_STATE_STOP);
            }
        });
        handlers.put("pause", new CmdHandler() {
            /**
             * <code>&lt;playerid> pause &lt;0|1|></code>
             * @param tokens
             */
            @Override
            public void handle(List<String> tokens) {
                Log.v(TAG, "pause registered: " + tokens);
                updatePlayStatus(Util.decode(tokens.get(0)), parsePause(tokens.size() >= 3 ? tokens.get(2) : null));
            }
        });
        handlers.put("playlist", new CmdHandler() {
            @Override
            public void handle(List<String> tokens) {
                parsePlaylistNotification(tokens);
            }
        });
        handlers.put("playerpref", new CmdHandler() {
            @Override
            public void handle(List<String> tokens) {
                Log.i(TAG, "Player preference received: " + tokens);
                if (tokens.size() == 4) {
                    Player player = mPlayers.get(Util.decode(tokens.get(0)));
                    if (player == null) {
                        return;
                    }

                    String pref = Util.decode(tokens.get(2));
                    if (Player.Pref.VALID_PLAYER_PREFS.contains(pref)) {
                        mEventBus.post(new PlayerPrefReceived(player, pref,
                                Util.decode(tokens.get(3))));
                    }
                }
            }
        });

        return handlers;
    }

    private Map<String, CmdHandler> initializeGlobalPlayerSpecificHandlers() {
        Map<String, CmdHandler> handlers = new HashMap<String, CmdHandler>();

        for (final CliClient.ExtendedQueryFormatCmd cmd : extQueryFormatCmds) {
            if (cmd.handlerList == HANDLER_LIST_GLOBAL_PLAYER_SPECIFIC) {
                handlers.put(cmd.cmd, new CmdHandler() {
                    @Override
                    public void handle(List<String> tokens) {
                        parseSqueezerList(cmd, tokens);
                    }
                });
            }
        }

        // &lt;playerid> client &lt;new|disconnect|reconnect>
        handlers.put("client", new CmdHandler() {
            @Override
            public void handle(List<String> tokens) {
                Log.i(TAG, "client received: " + tokens);
                // Something has happened to the player list, we just fetch the full list again.
                //
                // Reasons to do this:
                //
                // Issuing a "<playerid> status" request will not return the same information that
                // "players" does, missing "model", "displaytype", "isplayer", "displaytype", and
                // "canpoweroff" information.

                fetchPlayers();
            }
        });
        handlers.put("status", new CmdHandler() {
            @Override
            public void handle(List<String> tokens) {
                if (tokens.size() >= 3 && "-".equals(tokens.get(2))) {
                    Player player = mPlayers.get(Util.decode(tokens.get(0)));

                    // XXX: Can we ever see a status for a player we don't know about?
                    // XXX: Maybe the better thing to do is to add it.
                    if (player == null)
                        return;

                    PlayerState playerState = player.getPlayerState();

                    HashMap<String, String> tokenMap = parseTokens(tokens);
                    addArtworkUrlTag(tokenMap);
                    addDownloadUrlTag(tokenMap);

                    boolean unknownRepeatStatus = playerState.getRepeatStatus() == null;
                    boolean unknownShuffleStatus = playerState.getShuffleStatus() == null;

                    boolean changedPower = playerState.setPoweredOn(Util.parseDecimalIntOrZero(tokenMap.get("power")) == 1);
                    boolean changedShuffleStatus = playerState.setShuffleStatus(tokenMap.get("playlist shuffle"));
                    boolean changedRepeatStatus = playerState.setRepeatStatus(tokenMap.get("playlist repeat"));
                    boolean changedCurrentPlaylistIndex = playerState.setCurrentPlaylistIndex(Util.parseDecimalIntOrZero(tokenMap.get("playlist_cur_index")));
                    boolean changedCurrentPlaylist = playerState.setCurrentPlaylist(tokenMap.get("playlist_name"));
                    boolean changedSleep = playerState.setSleep(Util.parseDecimalIntOrZero(tokenMap.get("will_sleep_in")));
                    boolean changedSleepDuration = playerState.setSleepDuration(Util.parseDecimalIntOrZero(tokenMap.get("sleep")));
                    boolean changedSong = playerState.setCurrentSong(new Song(tokenMap));
                    boolean changedSongDuration = playerState.setCurrentSongDuration(Util.parseDecimalIntOrZero(tokenMap.get("duration")));
                    boolean changedSongTime = playerState.setCurrentTimeSecond(Util.parseDecimalIntOrZero(tokenMap.get("time")));
                    boolean changedVolume = playerState.setCurrentVolume(Util.parseDecimalIntOrZero(tokenMap.get("mixer volume")));
                    boolean changedSyncMaster = playerState.setSyncMaster(tokenMap.get("sync_master"));
                    boolean changedSyncSlaves = playerState.setSyncSlaves(Splitter.on(",").omitEmptyStrings().splitToList(Strings.nullToEmpty(tokenMap.get("sync_slaves"))));
                    boolean changedSubscription = playerState.setSubscriptionType(tokenMap.get("subscribe"));

                    player.setPlayerState(playerState);

                    // Kept as its own method because other methods call it, unlike the explicit
                    // calls to the callbacks below.
                    updatePlayStatus(player.getId(), tokenMap.get("mode"));

                    // XXX: Handled by onEvent(PlayStatusChanged) in the service.
                    //updatePlayerSubscription(player, calculateSubscriptionTypeFor(player));

                    // Note to self: The problem here is that with second-to-second updates enabled
                    // the playerlistactivity callback will be called every second.  Thinking that
                    // a better approach would be for clients to register a single callback and a
                    // bitmask of events they're interested in based on the change* variables.
                    // Each callback would be called a maximum of once, with the new player and a
                    // bitmask that corresponds to which changes happened (so the client can
                    // distinguish between the types of changes).

                    // Might also be worth investigating Otto as an event bus instead.

                    // Quick and dirty fix -- only call onPlayerStateReceived for changes to the
                    // player state (ignore changes to Song, SongDuration, SongTime).

                    if (changedPower || changedSleep || changedSleepDuration || changedVolume
                            || changedSong || changedSyncMaster || changedSyncSlaves) {
                        mEventBus.post(new PlayerStateChanged(player, playerState));
                    }

                    // Power status
                    if (changedPower) {
                        mEventBus.post(new PowerStatusChanged(
                                player,
                                !player.getPlayerState().isPoweredOn(),
                                !player.getPlayerState().isPoweredOn()));
                    }

                    // Current song
                    if (changedSong) {
                        mEventBus.postSticky(new MusicChanged(player, playerState));
                    }

                    // Shuffle status.
                    if (changedShuffleStatus) {
                        mEventBus.post(new ShuffleStatusChanged(player,
                                unknownShuffleStatus, playerState.getShuffleStatus()));
                    }

                    // Repeat status.
                    if (changedRepeatStatus) {
                        mEventBus.post(new RepeatStatusChanged(player,
                                unknownRepeatStatus, playerState.getRepeatStatus()));
                    }

                    // Position in song
                    if (changedSongDuration || changedSongTime) {
                        mEventBus.post(new SongTimeChanged(player,
                                playerState.getCurrentTimeSecond(),
                                playerState.getCurrentSongDuration()));
                    }
                } else {
                    parseSqueezerList(extQueryFormatCmdMap.get("status"), tokens);
                }
            }
        });
        handlers.put("prefset", new CmdHandler() {
            @Override
            public void handle(List<String> tokens) {
                Log.v(TAG, "Prefset received: " + tokens);
                if (tokens.size() == 5 && tokens.get(2).equals("server")) {
                    String playerId = Util.decode(tokens.get(0));
                    Player player = mPlayers.get(playerId);
                    if (player == null) {
                        return;
                    }

                    if (tokens.get(3).equals("volume")) {
                        updatePlayerVolume(playerId, Util.parseDecimalIntOrZero(tokens.get(4)));
                    }

                    @Player.Pref.Name String pref = tokens.get(3);
                    if (Player.Pref.VALID_PLAYER_PREFS.contains(pref)) {
                        mEventBus.post(new PlayerPrefReceived(player, pref, Util.decode(tokens.get(4))));
                    }
                }
            }
        });

        return handlers;
    }

    private Map<String, CmdHandler> initializePrefixedPlayerSpecificHandlers() {
        Map<String, CmdHandler> handlers = new HashMap<String, CmdHandler>();

        for (final CliClient.ExtendedQueryFormatCmd cmd : extQueryFormatCmds) {
            if (cmd.handlerList == CliClient.HANDLER_LIST_PREFIXED_PLAYER_SPECIFIC) {
                handlers.put(cmd.cmd, new CmdHandler() {
                    @Override
                    public void handle(List<String> tokens) {
                        parseSqueezerList(cmd, tokens);
                    }
                });
            }
        }

        return handlers;
    }

    public void onLineReceived(String serverLine) {
        Log.v(TAG, "RECV: " + serverLine);

        // Make sure that username/password do not make it to Crashlytics.
        if (serverLine.startsWith("login ")) {
            Util.crashlyticsSetString("lastReceivedLine", "login [username] [password]");
        } else {
            Util.crashlyticsSetString("lastReceivedLine", serverLine);
        }

        List<String> tokens = Arrays.asList(mSpaceSplitPattern.split(serverLine));
        if (tokens.size() < 2) {
            return;
        }

        CmdHandler handler;
        if ((handler = globalHandlers.get(tokens.get(0))) != null) {
            handler.handle(tokens);
            return;
        }
        if ((handler = prefixedHandlers.get(tokens.get(1))) != null) {
            handler.handle(tokens);
            return;
        }
        if ((handler = globalPlayerSpecificHandlers.get(tokens.get(1))) != null) {
            handler.handle(tokens);
            return;
        }

        // Player-specific commands
        if ((handler = playerSpecificHandlers.get(tokens.get(1))) != null) {
            handler.handle(tokens);
            return;
        }
        if (tokens.size() > 2
                && (handler = prefixedPlayerSpecificHandlers.get(tokens.get(2))) != null) {
            handler.handle(tokens);
        }
    }

    private HashMap<String, String> parseTokens(List<String> tokens) {
        HashMap<String, String> tokenMap = new HashMap<String, String>();
        String[] kv;
        for (String token : tokens) {
            kv = parseToken(token);
            if (kv.length == 0)
                continue;

            tokenMap.put(kv[0], kv[1]);
        }
        return tokenMap;
    }

    /**
     * Parse a token in to a key-value pair.  The value is optional.
     * <p>
     * The token is assumed to be URL encoded, with the key and value separated by ':' (encoded
     * as '%3A').
     *
     * @param token The string to decode.
     * @return An array -- empty if token is null or empty, otherwise with two elements. The first
     * is the key, the second, which may be null, is the value. The elements are decoded.
     */
    private String[] parseToken(@Nullable String token) {
        String key, value;

        if (token == null || token.length() == 0) {
            return new String[]{};
        }

        int colonPos = token.indexOf("%3A");
        if (colonPos == -1) {
            key = Util.decode(token);
            value = null;
        } else {
            key = Util.decode(token.substring(0, colonPos));
            value = Util.decode(token.substring(colonPos + 3));
        }

        return new String[]{key, value};
    }

    private @PlayerState.PlayState String parsePause(String explicitPause) {
        if ("0".equals(explicitPause)) {
            return PlayerState.PLAY_STATE_PLAY;
            //updatePlayStatus(PlayerState.PlayStatus.play);
        } else if ("1".equals(explicitPause)) {
            return PlayerState.PLAY_STATE_PAUSE;
            //updatePlayStatus(PlayerState.PlayStatus.pause);
        }
        //updateAllPlayerSubscriptionStates();

        // XXX: This is probably not correct. Log and return something else?
        return PlayerState.PLAY_STATE_PAUSE;
    }

    private void parsePlaylistNotification(List<String> tokens) {
        Log.v(TAG, "Playlist notification received: " + tokens);
        String notification = tokens.get(2);
        if ("newsong".equals(notification)) {
            sendCommand(tokens.get(0), "status - 1 tags:" + SqueezeService.SONGTAGS);
        } else if ("addtracks".equals(notification)) {
            mEventBus.postSticky(new PlaylistTracksAdded());
        } else if ("delete".equals(notification)) {
            mEventBus.postSticky(new PlaylistTracksDeleted());
        }

        // Ignore "play", "stop", "pause" playlist notifications that come through here,
        // as they come through every time a track changes, causing the notification to
        // briefly disappear and re-appear. The top level "play", "stop", and "pause"
        // messages don't have this problem.
    }

    private void updatePlayerVolume(String playerId, int newVolume) {
        Player player = mPlayers.get(playerId);
        if (player == null) {
            return;
        }
        player.getPlayerState().setCurrentVolume(newVolume);
        mEventBus.post(new PlayerVolume(newVolume, player));
    }

    private void updatePlayStatus(@NonNull String playerId, String playStatus) {
        Player player = mPlayers.get(playerId);

        if (player == null) {
            return;
        }

        // Handle unknown states.
        if (!playStatus.equals(PlayerState.PLAY_STATE_PLAY) &&
                !playStatus.equals(PlayerState.PLAY_STATE_PAUSE) &&
                !playStatus.equals(PlayerState.PLAY_STATE_STOP)) {
            return;
        }

        PlayerState playerState = player.getPlayerState();

        if (playerState.setPlayStatus(playStatus)) {
            mEventBus.post(new PlayStatusChanged(playStatus, player));
        }
    }

    /**
     * Handshake with the SqueezeServer, learn some of its supported features, and start listening
     * for asynchronous updates of server state.
     *
     * Note: Authentication may not actually have completed at this point. The server has
     * responded to the "login" request, but if the username/password pair was incorrect it
     * has (probably) not yet disconnected the socket. See
     * {@link uk.org.ngo.squeezer.service.ConnectionState.ListeningThread#run()} for the code
     * that determines whether authentication succeeded.
     */
    private void onAuthenticated() {
        fetchPlayers();
        sendCommandImmediately(
                "listen 1", // subscribe to all server notifications
                "can musicfolder ?", // learn music folder browsing support
                "can randomplay ?", // learn random play function functionality
                "can favorites items ?", // learn support for "Favorites" plugin
                "can myapps items ?", // learn support for "MyApps" plugin
                "pref httpport ?", // learn the HTTP port (needed for images)
                "pref jivealbumsort ?", // learn the preferred album sort order
                "pref mediadirs ?", // learn the base path(s) of the server music library

                // Fetch the version number. This must be the last thing
                // fetched, as seeing the result triggers the
                // "handshake is complete" logic elsewhere.
                "version ?"
        );
    }

    /**
     * Queries for all players known by the server.
     * </p>
     * Posts a PlayersChanged message if the list of players has changed.
     */
    private void fetchPlayers() {
        requestItems("players", -1, new IServiceItemListCallback<Player>() {
            private final HashMap<String, Player> players = new HashMap<String, Player>();

            @Override
            public void onItemsReceived(int count, int start, Map<String, String> parameters,
                                        List<Player> items, Class<Player> dataType) {
                for (Player player : items) {
                    players.put(player.getId(), player);
                }

                // If all players have been received then determine the new active player.
                if (start + items.size() >= count) {
                    if (players.equals(mPlayers)) {
                        return;
                    }

                    mPlayers.clear();
                    mPlayers.putAll(players);

                    // XXX: postSticky?
                    mEventBus.postSticky(new PlayersChanged(mPlayers));
                }
            }

            @Override
            public Object getClient() {
                return CliClient.this;
            }
        });
    }

    public boolean isConnected() {
        return mConnectionState.isConnected();
    }

    public boolean isConnectInProgress() {
        return mConnectionState.isConnectInProgress();
    }

    int getHttpPort() {
        return mConnectionState.getHttpPort();
    }

    String getCurrentHost() {
        return mConnectionState.getCurrentHost();
    }

    public String[] getMediaDirs() {
        return mConnectionState.getMediaDirs();
    }

    public String getPreferredAlbumSort() {
        return mConnectionState.getPreferredAlbumSort();
    }

}<|MERGE_RESOLUTION|>--- conflicted
+++ resolved
@@ -980,13 +980,8 @@
                 Log.i(TAG, "Version received: " + tokens);
                 mUrlPrefix = "http://" + getCurrentHost() + ":" + getHttpPort();
                 String version = tokens.get(1);
-<<<<<<< HEAD
                 mConnectionState.setServerVersion(version);
-                Crashlytics.setString("server_version", version);
-=======
-                connectionState.setServerVersion(version);
                 Util.crashlyticsSetString("server_version", version);
->>>>>>> f13cebea
 
                 mEventBus.postSticky(new HandshakeComplete(
                         mConnectionState.canFavorites(), mConnectionState.canMusicfolder(),
