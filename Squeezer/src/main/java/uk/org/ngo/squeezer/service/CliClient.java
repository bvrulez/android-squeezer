/*
 * Copyright (c) 2011 Kurt Aaholst <kaaholst@gmail.com>
 *
 * Licensed under the Apache License, Version 2.0 (the "License");
 * you may not use this file except in compliance with the License.
 * You may obtain a copy of the License at
 *
 *      http://www.apache.org/licenses/LICENSE-2.0
 *
 * Unless required by applicable law or agreed to in writing, software
 * distributed under the License is distributed on an "AS IS" BASIS,
 * WITHOUT WARRANTIES OR CONDITIONS OF ANY KIND, either express or implied.
 * See the License for the specific language governing permissions and
 * limitations under the License.
 */

package uk.org.ngo.squeezer.service;

import android.net.Uri;
import android.os.Looper;
import android.support.annotation.IntDef;
import android.support.annotation.NonNull;
import android.support.annotation.Nullable;
import android.util.Log;

import com.crashlytics.android.Crashlytics;
import com.google.common.base.Joiner;
import com.google.common.base.Splitter;
import com.google.common.base.Strings;

import java.io.PrintWriter;
import java.lang.annotation.Retention;
import java.lang.annotation.RetentionPolicy;
import java.util.ArrayList;
import java.util.Arrays;
import java.util.HashMap;
import java.util.HashSet;
import java.util.List;
import java.util.Map;
import java.util.Set;
import java.util.concurrent.ConcurrentHashMap;
import java.util.regex.Pattern;

import de.greenrobot.event.EventBus;
import uk.org.ngo.squeezer.R;
import uk.org.ngo.squeezer.Squeezer;
import uk.org.ngo.squeezer.Util;
import uk.org.ngo.squeezer.framework.Item;
import uk.org.ngo.squeezer.itemlist.IServiceItemListCallback;
import uk.org.ngo.squeezer.model.Alarm;
import uk.org.ngo.squeezer.model.AlarmPlaylist;
import uk.org.ngo.squeezer.model.Album;
import uk.org.ngo.squeezer.model.Artist;
import uk.org.ngo.squeezer.model.Genre;
import uk.org.ngo.squeezer.model.MusicFolderItem;
import uk.org.ngo.squeezer.model.Player;
import uk.org.ngo.squeezer.model.PlayerState;
import uk.org.ngo.squeezer.model.Playlist;
import uk.org.ngo.squeezer.model.Plugin;
import uk.org.ngo.squeezer.model.PluginItem;
import uk.org.ngo.squeezer.model.Song;
import uk.org.ngo.squeezer.model.Year;
import uk.org.ngo.squeezer.service.event.HandshakeComplete;
import uk.org.ngo.squeezer.service.event.MusicChanged;
import uk.org.ngo.squeezer.service.event.PlayStatusChanged;
import uk.org.ngo.squeezer.service.event.PlayerPrefReceived;
import uk.org.ngo.squeezer.service.event.PlayerStateChanged;
import uk.org.ngo.squeezer.service.event.PlayerVolume;
import uk.org.ngo.squeezer.service.event.PlayersChanged;
import uk.org.ngo.squeezer.service.event.PlaylistCreateFailed;
import uk.org.ngo.squeezer.service.event.PlaylistRenameFailed;
import uk.org.ngo.squeezer.service.event.PlaylistTracksAdded;
import uk.org.ngo.squeezer.service.event.PlaylistTracksDeleted;
import uk.org.ngo.squeezer.service.event.PowerStatusChanged;
import uk.org.ngo.squeezer.service.event.RepeatStatusChanged;
import uk.org.ngo.squeezer.service.event.ShuffleStatusChanged;
import uk.org.ngo.squeezer.service.event.SongTimeChanged;

class CliClient extends BaseClient {

    private static final String TAG = "CliClient";


    /** {@link java.util.regex.Pattern} that splits strings on spaces. */
    private static final Pattern mSpaceSplitPattern = Pattern.compile(" ");

    /**
     * Join multiple strings (skipping nulls) together with newlines.
     */
    private static final Joiner mNewlineJoiner = Joiner.on("\n").skipNulls();

    /** Map Player IDs to the {@link uk.org.ngo.squeezer.model.Player} with that ID. */
    private final Map<String, Player> mPlayers = new HashMap<String, Player>();

    /** The prefix for URLs for downloads and cover art. */
    private String mUrlPrefix;


    /** The types of command handler. */
    @IntDef(flag=true, value={
            HANDLER_LIST_GLOBAL, HANDLER_LIST_PREFIXED, HANDLER_LIST_PLAYER_SPECIFIC,
            HANDLER_LIST_GLOBAL_PLAYER_SPECIFIC, HANDLER_LIST_PREFIXED_PLAYER_SPECIFIC
    })
    @Retention(RetentionPolicy.SOURCE)
    public @interface HandlerListType {}
    public static final int HANDLER_LIST_GLOBAL = 1;
    public static final int HANDLER_LIST_PREFIXED = 1 << 1;
    public static final int HANDLER_LIST_PLAYER_SPECIFIC = 1 << 2;
    public static final int HANDLER_LIST_GLOBAL_PLAYER_SPECIFIC = 1 << 3;
    public static final int HANDLER_LIST_PREFIXED_PLAYER_SPECIFIC = 1 << 4;

    /**
     * Represents a command that can be sent to the server using the extended query format.
     * <p>
     * Extended queries have the following structure:
     * <p>
     * <code>[&lt;playerid>] &lt;command> &lt;start> &lt;itemsPerResponse> &lt;tagged-params> ...</code>
     * <ul>
     *     <li><code>&lt;playerid></code> - unique player identifier</li>
     *     <li><code>&lt;command></code> - command to send</li>
     *     <li><code>&lt;start></code> - 0-based index of the first item to return</li>
     *     <li><code>&lt;itemsPerResponse></code> - number of items to return per chunk</li>
     *     <li><code>&lt;tagged-params></code> - one or more <code>tag:value</code> pairs</li>
     * </ul>
     */
    static class ExtendedQueryFormatCmd {
        private static final int PLAYER_SPECIFIC_HANDLER_LISTS =
                HANDLER_LIST_PLAYER_SPECIFIC | HANDLER_LIST_GLOBAL_PLAYER_SPECIFIC | HANDLER_LIST_PREFIXED_PLAYER_SPECIFIC;

        private static final int PREFIXED_HANDLER_LISTS =
                HANDLER_LIST_PREFIXED | HANDLER_LIST_PREFIXED_PLAYER_SPECIFIC;

        @HandlerListType
        final int handlerList;

        /** True if this is a player-specific command (i.e., the command should send a player ID). */
        final private boolean playerSpecific;


        final private boolean prefixed;

        final String cmd;

        final private Set<String> taggedParameters;

        final private SqueezeParserInfo[] parserInfos;

        /**
         * A command sent to the server.
         *
         * @param handlerList The command's type.
         * @param cmd The command to send.
         * @param taggedParameters Tagged parameters to send
         * @param parserInfos ?
         */
        public ExtendedQueryFormatCmd(@HandlerListType int handlerList, String cmd,
                                      Set<String> taggedParameters, SqueezeParserInfo... parserInfos) {
            this.handlerList = handlerList;
            playerSpecific = (PLAYER_SPECIFIC_HANDLER_LISTS & handlerList) != 0;
            prefixed = (PREFIXED_HANDLER_LISTS & handlerList) != 0;
            this.cmd = cmd;
            this.taggedParameters = taggedParameters;
            this.parserInfos = parserInfos;
        }

        /**
         * A global command to the server where items in the response have a delimiter other than "id:".
         *
         * @param cmd The command to send to the server.
         * @param taggedParameters The keys for any tagged parameters to send.
         * @param itemDelimiter The identifier of the tagged parameter that marks the start of
         *    a new block of information.
         * @param handler The handler used to construct new model objects from the response.
         */
        public ExtendedQueryFormatCmd(String cmd, Set<String> taggedParameters,
                                      ListHandler<? extends Item> handler, String... columns) {
            this(HANDLER_LIST_GLOBAL, cmd, taggedParameters, new SqueezeParserInfo(handler, columns));
        }

        public ExtendedQueryFormatCmd(String cmd, Set<String> taggedParameters,
                                      String itemDelimiter, ListHandler<? extends Item> handler) {
            this(HANDLER_LIST_GLOBAL, cmd, taggedParameters, new SqueezeParserInfo(itemDelimiter, handler));
        }

        /**
         * A command to the server where items in the response are delimited by id: tags.
         *
         * @param cmd The command to send to the server.
         * @param taggedParameters The keys for any tagged parameters to send.
         * @param handler The handler used to construct new model objects from the response.
         */
        public ExtendedQueryFormatCmd(String cmd, Set<String> taggedParameters,
                ListHandler<? extends Item> handler) {
            this(HANDLER_LIST_GLOBAL, cmd, taggedParameters, new SqueezeParserInfo(handler));
        }

        public String toString() {
            return "{ cmd:'" + cmd + "', list:" + handlerList + ", player specific:" + playerSpecific + ", prefixed:" + prefixed + " }";
        }

    }

    final ExtendedQueryFormatCmd[] extQueryFormatCmds = initializeExtQueryFormatCmds();

    final Map<String, ExtendedQueryFormatCmd> extQueryFormatCmdMap
            = initializeExtQueryFormatCmdMap();

    private ExtendedQueryFormatCmd[] initializeExtQueryFormatCmds() {
        List<ExtendedQueryFormatCmd> list = new ArrayList<ExtendedQueryFormatCmd>();

        list.add(
                new ExtendedQueryFormatCmd(
                        "players",
                        new HashSet<String>(Arrays.asList("playerprefs", "charset")),
                        "playerindex",
                        new BaseListHandler<Player>() {}
                )
        );
        list.add(
                new ExtendedQueryFormatCmd(
                        HANDLER_LIST_GLOBAL_PLAYER_SPECIFIC,
                        "alarms",
                        new HashSet<String>(Arrays.asList("filter", "dow")),
                        new SqueezeParserInfo(new BaseListHandler<Alarm>(){})
                )
        );
        list.add(
                new ExtendedQueryFormatCmd(
                        "artists",
                        new HashSet<String>(
                                Arrays.asList("search", "genre_id", "album_id", "tags", "charset")),
                        new ArtistListHandler()
                )
        );
        list.add(
                new ExtendedQueryFormatCmd(
                        "albums",
                        new HashSet<String>(
                                Arrays.asList("search", "genre_id", "artist_id", "track_id", "year",
                                        "compilation", "sort", "tags", "charset")),
                        new AlbumListHandler()
                )
        );
        list.add(
                new ExtendedQueryFormatCmd(
                        "years",
                        new HashSet<String>(Arrays.asList("charset")),
                        "year",
                        new BaseListHandler<Year>(){}
                )
        );
        list.add(
                new ExtendedQueryFormatCmd(
                        "genres",
                        new HashSet<String>(
                                Arrays.asList("search", "artist_id", "album_id", "track_id", "year",
                                        "tags", "charset")),
                        new GenreListHandler()
                )
        );
        list.add(
                new ExtendedQueryFormatCmd(
                        "musicfolder",
                        new HashSet<String>(Arrays.asList("folder_id", "url", "tags", "charset")),
                        new MusicFolderListHandler()
                )
        );
        list.add(
                new ExtendedQueryFormatCmd(
                        "songs",
                        new HashSet<String>(
                                Arrays.asList("genre_id", "artist_id", "album_id", "year", "search",
                                        "tags", "sort", "charset")),
                        new SongListHandler()
                )
        );
        list.add(
                new ExtendedQueryFormatCmd(
                        "playlists",
                        new HashSet<String>(Arrays.asList("search", "tags", "charset")),
                        new BaseListHandler<Playlist>(){})
        );
        list.add(
                new ExtendedQueryFormatCmd(
                        "playlists tracks",
                        new HashSet<String>(Arrays.asList("playlist_id", "tags", "charset")),
                        "playlist index",
                        new SongListHandler())
        );
        list.add(
                new ExtendedQueryFormatCmd(
                        "alarm playlists",
                        new HashSet<String>(),
                        "category",
                        new BaseListHandler<AlarmPlaylist>(){})
        );
        list.add(
                new ExtendedQueryFormatCmd(
                        HANDLER_LIST_GLOBAL,
                        "search",
                        new HashSet<String>(Arrays.asList("term", "charset")),
                        new SqueezeParserInfo("genres_count", new GenreListHandler(), "genre_id"),
                        new SqueezeParserInfo("albums_count", new AlbumListHandler(), "album_id"),
                        new SqueezeParserInfo("contributors_count", new ArtistListHandler()
                                , "contributor_id"),
                        new SqueezeParserInfo("tracks_count", new SongListHandler(), "track_id")
                )
        );
        list.add(
                new ExtendedQueryFormatCmd(
                        HANDLER_LIST_PLAYER_SPECIFIC,
                        "status",
                        new HashSet<String>(Arrays.asList("tags", "charset", "subscribe")),
                        new SqueezeParserInfo("playlist_tracks", new SongListHandler(),
                                "playlist index")
                )
        );
        list.add(
                new ExtendedQueryFormatCmd(
                        "radios",
                        new HashSet<String>(Arrays.asList("sort", "charset")),
                        new PluginListHandler(),
                        "cmd", "name", "type", "icon", "weight"
                )

        );
        list.add(
                new ExtendedQueryFormatCmd(
                        "apps",
                        new HashSet<String>(Arrays.asList("sort", "charset")),
                        new PluginListHandler(),
                        "cmd", "name", "type", "icon", "weight"
                )
        );
        list.add(
                new ExtendedQueryFormatCmd(
                        HANDLER_LIST_PREFIXED_PLAYER_SPECIFIC,
                        "items",
                        new HashSet<String>(
                                Arrays.asList("item_id", "search", "want_url", "charset")),
                        new SqueezeParserInfo(new PluginItemListHandler()))
        );

        return list.toArray(new ExtendedQueryFormatCmd[list.size()]);
    }

    private Map<String, ExtendedQueryFormatCmd> initializeExtQueryFormatCmdMap() {
        Map<String, ExtendedQueryFormatCmd> map = new HashMap<String, ExtendedQueryFormatCmd>();
        for (ExtendedQueryFormatCmd cmd : extQueryFormatCmds) {
            map.put(cmd.cmd, cmd);
        }
        return map;
    }

    CliClient(@NonNull EventBus eventBus) {
        super(eventBus);
    }

    // Call through to mConnectionState implementation for the moment.
    public void disconnect(boolean loginFailed) {
        mConnectionState.disconnect(mEventBus, loginFailed);
        mPlayers.clear();
    }

    // All requests are tagged with a correlation id, which can be used when
    // asynchronous responses are received.
    private int mCorrelationId = 0;

    public synchronized void sendCommandImmediately(String... commands) {
        if (commands.length == 0) {
            return;
        }
        PrintWriter writer = mConnectionState.getSocketWriter();
        if (writer == null) {
            return;
        }

        String formattedCommands = mNewlineJoiner.join(commands);
        Log.v(TAG, "SEND: " + formattedCommands);

        // Make sure that username/password do not make it to Crashlytics.
        if (commands[0].startsWith("login ")) {
            Crashlytics.setString("lastCommands", "login [username] [password]");
        } else {
            Crashlytics.setString("lastCommands", formattedCommands);
        }

        writer.println(formattedCommands);
        writer.flush();
    }

    public void sendCommand(final String... commands) {
        if (Looper.getMainLooper() != Looper.myLooper()) {
            sendCommandImmediately(commands);
        } else {
            mExecutor.execute(new Runnable() {
                @Override
                public void run() {
                    sendCommandImmediately(commands);
                }
            });
        }
    }

    public void sendPlayerCommand(final Player player, final String command) {
        sendCommand(Util.encode(player.getId()) + " " + command);
    }

    /**
     * Keeps track of asynchronous request waiting for a reply
     * <p>
     * When a request is made, the callback is put this list, along with a
     * unique correlation id.
     * <p>
     * When the reply comes the callback is called, and the request is removed from this list.
     * <p>
     * When the client hosting callbacks goes away, all requests with callbacks hosted by it, is
     * removed from this list.
     * <p>
     * If a reply with with matching entry is this list comes in, it is discarded.
     */
    private final Map<Integer, IServiceItemListCallback> mPendingRequests
            = new ConcurrentHashMap<Integer, IServiceItemListCallback>();

    public void cancelClientRequests(Object client) {
        for (Map.Entry<Integer, IServiceItemListCallback> entry : mPendingRequests.entrySet()) {
            if (entry.getValue().getClient() == client) {
                Log.i(TAG, "cancel request: [" + entry.getKey() + ";" + entry.getValue() +"]");
                mPendingRequests.remove(entry.getKey());
            }
        }
    }

    /**
     * Send an asynchronous request to the SqueezeboxServer for the specified items.
     * <p>
     * Items are returned to the caller via the specified callback.
     * <p>
     * See {@link #parseSqueezerList(CliClient.ExtendedQueryFormatCmd, List)} for details.
     *
     * @param playerId Id of the current player or null
     * @param cmd Identifies the type of items
     * @param start First item to return
     * @param pageSize No of items to return
     * @param parameters Item specific parameters for the request
     * @see #parseSqueezerList(CliClient.ExtendedQueryFormatCmd, List)
     */
    private void internalRequestItems(String playerId, String cmd, int start, int pageSize, List<String> parameters, IServiceItemListCallback callback) {
        mPendingRequests.put(mCorrelationId, callback);
        final StringBuilder sb = new StringBuilder(cmd + " " + start + " " + pageSize);
        if (playerId != null) {
            sb.insert(0, Util.encode(playerId) + " ");
        }
        if (parameters != null) {
            for (String parameter : parameters) {
                sb.append(" ").append(Util.encode(parameter));
            }
        }
        sb.append(" correlationid:");
        sb.append(mCorrelationId++);
        sendCommand(sb.toString());
    }

    /**
     * Send an asynchronous request to the SqueezeboxServer for the specified items.
     * <p>
     * Items are requested in chunks of <code>R.integer.PageSize</code>, and returned
     * to the caller via the specified callback.
     * <p>
     * If start is zero, this will order one item, to quickly learn the number of items
     * from the server. When the server response with this item it is transferred to the
     * caller. The remaining items in the first page are then ordered, and transferred
     * to the caller when they arrive.
     * <p>
     * If start is < 0, it means the caller wants the entire list. They are ordered in
     * pages, and transferred to the caller as they arrive.
     * <p>
     * Otherwise request a page of items starting from start.
     * <p>
     * See {@link #parseSqueezerList(CliClient.ExtendedQueryFormatCmd, List)} for details.
     *
     * @param playerId Id of the current player or null
     * @param cmd Identifies the type of items
     * @param start First item to return
     * @param parameters Item specific parameters for the request
     * @see #parseSqueezerList(CliClient.ExtendedQueryFormatCmd, List)
     */
    private void internalRequestItems(String playerId, String cmd, int start, List<String> parameters, IServiceItemListCallback callback) {
        boolean full_list = (start < 0);

        if (full_list) {
            if (parameters == null)
                parameters = new ArrayList<String>();
            parameters.add("full_list:1");
        }

        internalRequestItems(playerId, cmd, (full_list ? 0 : start), (start == 0 ? 1 : mPageSize), parameters, callback);
    }

    void requestItems(Player player, String cmd, int start, List<String> parameters, IServiceItemListCallback callback) {
        internalRequestItems(player.getId(), cmd, start, parameters, callback);
    }

    public void requestItems(String cmd, int start, List<String> parameters, IServiceItemListCallback callback) {
        internalRequestItems(null, cmd, start, parameters, callback);
    }

    public void requestItems(String cmd, int start, IServiceItemListCallback callback) {
        requestItems(cmd, start, null, callback);
    }

    void requestItems(String cmd, int start, int pageSize, List<String> parameters, IServiceItemListCallback callback) {
        internalRequestItems(null, cmd, start, pageSize, parameters, callback);
    }

    public void requestItems(String cmd, int start, int pageSize, IServiceItemListCallback callback) {
        requestItems(cmd, start, pageSize, null, callback);
    }

    public void requestPlayerItems(@Nullable Player player, String cmd, int start, List<String> parameters, IServiceItemListCallback callback) {
        if (player == null) {
            return;
        }
        requestItems(player, cmd, start, parameters, callback);
    }

    /**
     * Data for {@link CliClient#parseSqueezerList(CliClient.ExtendedQueryFormatCmd, List)}
     *
     * @author kaa
     */
    private static class SqueezeParserInfo {

        private final Set<String> columns;

        private final String count_id;

        private final ListHandler<? extends Item> handler;

        /**
         * @param countId The label for the tag which contains the total number of results, normally
         * "count".
         * @param handler Callback to receive the parsed data.
         * @param columns If one column is specified, it is the item delimiter as defined for each
         *                extended query format command in the SqueezeServer CLI documentation.
         *                Multiple columns is supported to workaround of a bug in recent server
         *                versions.
         */
        public SqueezeParserInfo(String countId, ListHandler<? extends Item> handler, String... columns) {
            count_id = countId;
            this.columns = new HashSet<String>(Arrays.asList(columns));
            this.handler = handler;
        }

        public SqueezeParserInfo(String itemDelimiter, ListHandler<? extends Item> handler) {
            this("count", handler, itemDelimiter);
        }

        public SqueezeParserInfo(ListHandler<? extends Item> handler, String... columns) {
            this("count", handler, columns);
        }

        public SqueezeParserInfo(ListHandler<? extends Item> handler) {
            this("id", handler);
        }

        public boolean isComplete(Map<String, String> record) {
            for (String column : columns) {
                if (!record.containsKey(column)) return false;
            }
            return true;
        }
    }

    /**
     * Generic method to parse replies for queries in extended query format
     * <p>
     * This is the control center for asynchronous and paging receiving of data from SqueezeServer.
     * <p>
     * Transfer of each data type are started by an asynchronous request by one of the public method
     * in this module. This method will forward the data using the supplied {@link ListHandler}, and
     * and order the next page if necessary, repeating the current query parameters.
     * <p>
     * Activities should just initiate the request, and supply a callback to receive a page of
     * data.
     *
     * @param cmd Describes of the CLI command
     * @param tokens List of tokens with value or key:value.
     */
    void parseSqueezerList(ExtendedQueryFormatCmd cmd, List<String> tokens) {
        Log.v(TAG, "Parsing list, cmd: " +cmd + ", tokens: " + tokens);

        final int ofs = mSpaceSplitPattern.split(cmd.cmd).length + (cmd.playerSpecific ? 1 : 0) + (cmd.prefixed ? 1 : 0);
        int actionsCount = 0;
        final String playerid = (cmd.playerSpecific ? tokens.get(0) + " " : "");
        final String prefix = (cmd.prefixed ? tokens.get(cmd.playerSpecific ? 1 : 0) + " " : "");
        final int start = Util.parseDecimalIntOrZero(tokens.get(ofs));
        final int itemsPerResponse = Util.parseDecimalIntOrZero(tokens.get(ofs + 1));

        int correlationId = 0;
        boolean rescan = false;
        boolean full_list = false;
        final Map<String, String> taggedParameters = new HashMap<String, String>();
        final Map<String, String> parameters = new HashMap<String, String>();
        final Set<String> countIdSet = new HashSet<String>();
        final Map<String, SqueezeParserInfo> itemDelimeterMap = new HashMap<String, SqueezeParserInfo>();
        final Map<String, Integer> counts = new HashMap<String, Integer>();
        final Map<String, String> record = new HashMap<String, String>();

        for (SqueezeParserInfo parserInfo : cmd.parserInfos) {
            parserInfo.handler.clear();
            countIdSet.add(parserInfo.count_id);
            for (String column : parserInfo.columns) itemDelimeterMap.put(column, parserInfo);
        }

        SqueezeParserInfo parserInfo = null;
        for (int idx = ofs + 2; idx < tokens.size(); idx++) {
            String token = tokens.get(idx);
            int colonPos = token.indexOf("%3A");
            if (colonPos == -1) {
                Log.e(TAG, "Expected colon in list token. '" + token + "'");
                return;
            }
            String key = Util.decode(token.substring(0, colonPos));
            String value = Util.decode(token.substring(colonPos + 3));
            Log.v(TAG, "key=" + key + ", value: " + value);

            if ("rescan".equals(key)) {
                rescan = (Util.parseDecimalIntOrZero(value) == 1);
            } else if ("full_list".equals(key)) {
                full_list = (Util.parseDecimalIntOrZero(value) == 1);
                taggedParameters.put(key, token);
            } else if ("correlationid".equals(key)) {
                correlationId = Util.parseDecimalIntOrZero(value);
                taggedParameters.put(key, token);
            } else if ("actions".equals(key)) {
                // Apparently squeezer returns some commands which are
                // included in the count of the current request
                actionsCount++;
            }
            if (countIdSet.contains(key)) {
                counts.put(key, Util.parseDecimalIntOrZero(value));
            } else {
                SqueezeParserInfo newParserInfo = itemDelimeterMap.get(key);
                if (newParserInfo != null && parserInfo != null && parserInfo.isComplete(record)) {
                    parserInfo.handler.add(record);
                    Log.v(TAG, "record=" + record);
                    record.clear();
                }
                if (newParserInfo != null) parserInfo = newParserInfo;
                if (parserInfo != null) {
                    record.put(key, value);
                } else if (cmd.taggedParameters.contains(key)) {
                    taggedParameters.put(key, token);
                } else {
                    parameters.put(key, value);
                }
            }
        }

        if (parserInfo != null && !record.isEmpty()) {
            parserInfo.handler.add(record);
            Log.v(TAG, "record=" + record);
        }

        // Process the lists for all the registered handlers
        int end = start + itemsPerResponse;
        int max = 0;
        IServiceItemListCallback callback = mPendingRequests.get(correlationId);
        for (SqueezeParserInfo parser : cmd.parserInfos) {
            Integer count = counts.get(parser.count_id);
            int countValue = (count == null ? 0 : count);
            if (count != null || start == 0) {
                if (callback != null) {
                    callback.onItemsReceived(countValue - actionsCount, start, parameters, parser.handler.getItems(), parser.handler.getDataType());
                }
                if (countValue > max) {
                    max = countValue;
                }
            }
        }

        // If the client is still around check if we need to order more items,
        // otherwise were done, so remove the callback
        if (callback != null) {
            if ((full_list || end % mPageSize != 0) && end < max) {
                int count = (end + mPageSize > max ? max - end : full_list ? mPageSize : mPageSize - itemsPerResponse);
                StringBuilder cmdline = new StringBuilder();
                cmdline.append(playerid);
                cmdline.append(prefix);
                cmdline.append(cmd.cmd);
                cmdline.append(" ");
                cmdline.append(end);
                cmdline.append(" ");
                cmdline.append(count);
                for (String parameter : taggedParameters.values()) {
                    cmdline.append(" ").append(parameter);
                }
                sendCommandImmediately(cmdline.toString());
            } else
                mPendingRequests.remove(correlationId);
        }
    }

    private class GenreListHandler extends BaseListHandler<Genre> {}

    private class ArtistListHandler extends BaseListHandler<Artist> {}

    /**
     * Handler that adds <code>artwork_url</code> tags to items.
     */
    private class AlbumListHandler extends BaseListHandler<Album> {
        @Override
        public void add(Map<String, String> record) {
            addArtworkUrlTag(record);
            super.add(record);
        }
    }

    /**
     * Handler that adds <code>download_url</code> tags to items.
     */
    private class MusicFolderListHandler extends BaseListHandler<MusicFolderItem> {
        @Override
        public void add(Map<String, String> record) {
            addDownloadUrlTag(record);
            super.add(record);
        }
    }

    /**
     * Handler that adds <code>artwork_url</code> and <code>download_url</code> tags to items.
     */
    private class SongListHandler extends BaseListHandler<Song> {
        @Override
        public void add(Map<String, String> record) {
            addArtworkUrlTag(record);
            addDownloadUrlTag(record);
            super.add(record);
        }
    }

    private class PluginListHandler extends BaseListHandler<Plugin> {
        @Override
        public void add(Map<String, String> record) {
            fixImageTag("icon", record);
            super.add(record);
        }
    }

    private class PluginItemListHandler extends BaseListHandler<PluginItem> {
        @Override
        public void add(Map<String, String> record) {
            fixImageTag("image", record);
            super.add(record);
        }
    }

    /**
     * Adds a <code>artwork_url</code> entry for the item passed in.
     * <p>
     * If an <code>artwork_url</code> entry already exists and is absolute it is preserved.
     * If it exists but is relative it is canonicalised.  Otherwise it is synthesised from
     * the <code>artwork_track_id</code> tag (if it exists) otherwise the item's <code>id</code>.
     *
     * @param record The record to modify.
     */
    private void addArtworkUrlTag(Map<String, String> record) {
        String artworkUrl = record.get("artwork_url");

        // Nothing to do if the artwork_url tag already exists and is absolute.
        if (artworkUrl != null && artworkUrl.startsWith("http")) {
            return;
        }

        // If artworkUrl is non-null it must be relative. Canonicalise it and return.
        if (artworkUrl != null) {
            record.put("artwork_url", mUrlPrefix + "/" + artworkUrl);
            return;
        }

        // Need to generate an artwork_url value.

        // Prefer using the artwork_track_id entry to generate the URL
        String artworkTrackId = record.get("artwork_track_id");

        if (artworkTrackId != null) {
            record.put("artwork_url", mUrlPrefix + "/music/" + artworkTrackId + "/cover.jpg");
            return;
        }

        // If coverart exists but artwork_track_id is missing then use the item's ID.
        if ("1".equals(record.get("coverart"))) {
            record.put("artwork_url", mUrlPrefix + "/music/" + record.get("id") + "/cover.jpg");
            return;
        }
    }

    /**
     * Adds a <code>download_url</code> entry for the item passed in.
     *
     * @param record The record to modify.
     */
    private void addDownloadUrlTag(Map<String, String> record) {
        record.put("download_url", mUrlPrefix + "/music/" + record.get("id") + "/download");
    }

    /**
     * Make sure the icon/image tag is an absolute URL.
     *
     * @param record The record to modify.
     */
    private void fixImageTag(String imageTag, Map<String, String> record) {
        String image = record.get(imageTag);
        if (image == null) {
            return;
        }

        if (Uri.parse(image).isAbsolute()) {
            return;
        }

        record.put(imageTag, mUrlPrefix + (image.startsWith("/") ? image : "/" + image));
    }

    // Shims around ConnectionState methods.

    public void startConnect(final SqueezeService service, String hostPort, final String userName,
                             final String password) {
        mConnectionState.startConnect(service, mEventBus, mExecutor, this, hostPort, userName, password);

    }

    private interface CmdHandler {
        void handle(List<String> tokens);
    }

    private final Map<String, CmdHandler> globalHandlers = initializeGlobalHandlers();

    private final Map<String, CmdHandler> prefixedHandlers = initializePrefixedHandlers();

    /**
     * Command handlers that are specific to a given player. The first token passed to any
     * handler is always the player ID.
     */
    private final Map<String, CmdHandler> playerSpecificHandlers
            = initializePlayerSpecificHandlers();

    private final Map<String, CmdHandler> globalPlayerSpecificHandlers
            = initializeGlobalPlayerSpecificHandlers();

    private final Map<String, CmdHandler> prefixedPlayerSpecificHandlers
            = initializePrefixedPlayerSpecificHandlers();

    private Map<String, CmdHandler> initializeGlobalHandlers() {
        Map<String, CmdHandler> handlers = new HashMap<String, CmdHandler>();

        for (final CliClient.ExtendedQueryFormatCmd cmd : extQueryFormatCmds) {
            if (cmd.handlerList == CliClient.HANDLER_LIST_GLOBAL) {
                handlers.put(cmd.cmd, new CmdHandler() {
                    @Override
                    public void handle(List<String> tokens) {
                        parseSqueezerList(cmd, tokens);
                    }
                });
            }
        }
        handlers.put("playlists", new CmdHandler() {
            @Override
            public void handle(List<String> tokens) {
                if ("delete".equals(tokens.get(1))) {
                    ;
                } else if ("edit".equals(tokens.get(1))) {
                    ;
                } else if ("new".equals(tokens.get(1))) {
                    HashMap<String, String> tokenMap = parseTokens(tokens);
                    if (tokenMap.get("overwritten_playlist_id") != null) {
                        mEventBus.post(new PlaylistCreateFailed(Squeezer.getContext().getString(R.string.PLAYLIST_EXISTS_MESSAGE,
                                tokenMap.get("name"))));
                    }
                } else if ("rename".equals(tokens.get(1))) {
                    HashMap<String, String> tokenMap = parseTokens(tokens);
                    if (tokenMap.get("dry_run") != null) {
                        if (tokenMap.get("overwritten_playlist_id") != null) {
                            mEventBus.post(new PlaylistRenameFailed(Squeezer.getContext().getString(R.string.PLAYLIST_EXISTS_MESSAGE,
                                    tokenMap.get("newname"))));
                        } else {
                            sendCommandImmediately(
                                    "playlists rename playlist_id:" + tokenMap.get("playlist_id")
                                            + " newname:" + Util.encode(tokenMap.get("newname")));
                        }
                    }
                } else if ("tracks".equals(tokens.get(1))) {
                    parseSqueezerList(extQueryFormatCmdMap.get("playlists tracks"), tokens);
                } else {
                    parseSqueezerList(extQueryFormatCmdMap.get("playlists"), tokens);
                }
            }
        });
        handlers.put("alarm", new CmdHandler() {
            @Override
            public void handle(List<String> tokens) {
                if ("playlists".equals(tokens.get(1))) {
                    parseSqueezerList(extQueryFormatCmdMap.get("alarm playlists"), tokens);
                }
            }
        });
        handlers.put("login", new CmdHandler() {
            @Override
            public void handle(List<String> tokens) {
                Log.i(TAG, "Authenticated: " + tokens);
                onAuthenticated();
            }
        });
        handlers.put("pref", new CmdHandler() {
            @Override
            public void handle(List<String> tokens) {
                Log.i(TAG, "Preference received: " + tokens);
                if ("httpport".equals(tokens.get(1)) && tokens.size() >= 3) {
                    mConnectionState.setHttpPort(Integer.parseInt(tokens.get(2)));
                }
                if ("jivealbumsort".equals(tokens.get(1)) && tokens.size() >= 3) {
                    mConnectionState.setPreferedAlbumSort(tokens.get(2));
                }
                if ("mediadirs".equals(tokens.get(1)) && tokens.size() >= 3) {
                    mConnectionState.setMediaDirs(Util.decode(tokens.get(2)));
                }
            }
        });
        handlers.put("can", new CmdHandler() {
            @Override
            public void handle(List<String> tokens) {
                Log.i(TAG, "Capability received: " + tokens);
                if ("favorites".equals(tokens.get(1)) && tokens.size() >= 4) {
                    mConnectionState.setCanFavorites(Util.parseDecimalIntOrZero(tokens.get(3)) == 1);
                }
                if ("musicfolder".equals(tokens.get(1)) && tokens.size() >= 3) {
                    mConnectionState
                            .setCanMusicfolder(Util.parseDecimalIntOrZero(tokens.get(2)) == 1);
                }
                if ("myapps".equals(tokens.get(1)) && tokens.size() >= 4) {
                    mConnectionState.setCanMyApps(Util.parseDecimalIntOrZero(tokens.get(3)) == 1);
                }
                if ("randomplay".equals(tokens.get(1)) && tokens.size() >= 3) {
                    mConnectionState
                            .setCanRandomplay(Util.parseDecimalIntOrZero(tokens.get(2)) == 1);
                }
            }
        });
        handlers.put("getstring", new CmdHandler() {
            @Override
            public void handle(List<String> tokens) {
                int maxOrdinal = 0;
                Map<String, String> tokenMap = parseTokens(tokens);
                for (Map.Entry<String, String> entry : tokenMap.entrySet()) {
                    if (entry.getValue() != null) {
                        ServerString serverString = ServerString.valueOf(entry.getKey());
                        serverString.setLocalizedString(entry.getValue());
                        if (serverString.ordinal() > maxOrdinal) {
                            maxOrdinal = serverString.ordinal();
                        }
                    }
                }

                // Fetch the next strings until the list is completely translated
                if (maxOrdinal < ServerString.values().length - 1) {
                    sendCommandImmediately(
                            "getstring " + ServerString.values()[maxOrdinal + 1].name());
                }
            }
        });
        handlers.put("version", new CmdHandler() {
            /**
             * Seeing the <code>version</code> result indicates that the
             * handshake has completed (see
             * {@link SqueezeService#onCliPortConnectionEstablished(String, String)}),
             * post a {@link HandshakeComplete} event.
             */
            @Override
            public void handle(List<String> tokens) {
                Log.i(TAG, "Version received: " + tokens);
                mUrlPrefix = "http://" + getCurrentHost() + ":" + getHttpPort();
                String version = tokens.get(1);
                connectionState.setServerVersion(version);
                Crashlytics.setString("server_version", version);

                mEventBus.postSticky(new HandshakeComplete(
<<<<<<< HEAD
                        mConnectionState.canFavorites(), mConnectionState.canMusicfolder(),
                        mConnectionState.canMyApps(), mConnectionState.canRandomplay()));
=======
                        connectionState.canFavorites(), connectionState.canMusicfolder(),
                        connectionState.canMusicfolder(), connectionState.canRandomplay(),
                        version));
>>>>>>> b8aac231
            }
        });

        return handlers;
    }

    private Map<String, CmdHandler> initializePrefixedHandlers() {
        Map<String, CmdHandler> handlers = new HashMap<String, CmdHandler>();

        for (final CliClient.ExtendedQueryFormatCmd cmd : extQueryFormatCmds) {
            if (cmd.handlerList == CliClient.HANDLER_LIST_PREFIXED) {
                handlers.put(cmd.cmd, new CmdHandler() {
                    @Override
                    public void handle(List<String> tokens) {
                        parseSqueezerList(cmd, tokens);
                    }
                });
            }
        }

        return handlers;
    }

    /**
     * Initialise handlers for player-specific commands.
     * <p>
     * All commands processed by these handlers start with the player ID.
     *
     * @return
     */
    private Map<String, CmdHandler> initializePlayerSpecificHandlers() {
        Map<String, CmdHandler> handlers = new HashMap<String, CmdHandler>();

        for (final CliClient.ExtendedQueryFormatCmd cmd : extQueryFormatCmds) {
            if (cmd.handlerList == CliClient.HANDLER_LIST_PLAYER_SPECIFIC) {
                handlers.put(cmd.cmd, new CmdHandler() {
                    @Override
                    public void handle(List<String> tokens) {
                        parseSqueezerList(cmd, tokens);
                    }
                });
            }
        }
        handlers.put("play", new CmdHandler() {
            @Override
            public void handle(List<String> tokens) {
                Log.v(TAG, "play registered");
                updatePlayStatus(Util.decode(tokens.get(0)), PlayerState.PLAY_STATE_PLAY);
            }
        });
        handlers.put("stop", new CmdHandler() {
            @Override
            public void handle(List<String> tokens) {
                Log.v(TAG, "stop registered");
                updatePlayStatus(Util.decode(tokens.get(0)), PlayerState.PLAY_STATE_STOP);
            }
        });
        handlers.put("pause", new CmdHandler() {
            /**
             * <code>&lt;playerid> pause &lt;0|1|></code>
             * @param tokens
             */
            @Override
            public void handle(List<String> tokens) {
                Log.v(TAG, "pause registered: " + tokens);
                updatePlayStatus(Util.decode(tokens.get(0)), parsePause(tokens.size() >= 3 ? tokens.get(2) : null));
            }
        });
        handlers.put("playlist", new CmdHandler() {
            @Override
            public void handle(List<String> tokens) {
                parsePlaylistNotification(tokens);
            }
        });
        handlers.put("playerpref", new CmdHandler() {
            @Override
            public void handle(List<String> tokens) {
                Log.i(TAG, "Player preference received: " + tokens);
                if (tokens.size() == 4) {
                    Player player = mPlayers.get(Util.decode(tokens.get(0)));
                    if (player == null) {
                        return;
                    }

                    String pref = Util.decode(tokens.get(2));
                    if (Player.Pref.VALID_PLAYER_PREFS.contains(pref)) {
                        mEventBus.post(new PlayerPrefReceived(player, pref,
                                Util.decode(tokens.get(3))));
                    }
                }
            }
        });

        return handlers;
    }

    private Map<String, CmdHandler> initializeGlobalPlayerSpecificHandlers() {
        Map<String, CmdHandler> handlers = new HashMap<String, CmdHandler>();

        for (final CliClient.ExtendedQueryFormatCmd cmd : extQueryFormatCmds) {
            if (cmd.handlerList == HANDLER_LIST_GLOBAL_PLAYER_SPECIFIC) {
                handlers.put(cmd.cmd, new CmdHandler() {
                    @Override
                    public void handle(List<String> tokens) {
                        parseSqueezerList(cmd, tokens);
                    }
                });
            }
        }

        // &lt;playerid> client &lt;new|disconnect|reconnect>
        handlers.put("client", new CmdHandler() {
            @Override
            public void handle(List<String> tokens) {
                Log.i(TAG, "client received: " + tokens);
                // Something has happened to the player list, we just fetch the full list again.
                //
                // Reasons to do this:
                //
                // Issuing a "<playerid> status" request will not return the same information that
                // "players" does, missing "model", "displaytype", "isplayer", "displaytype", and
                // "canpoweroff" information.

                fetchPlayers();
            }
        });
        handlers.put("status", new CmdHandler() {
            @Override
            public void handle(List<String> tokens) {
                if (tokens.size() >= 3 && "-".equals(tokens.get(2))) {
                    Player player = mPlayers.get(Util.decode(tokens.get(0)));

                    // XXX: Can we ever see a status for a player we don't know about?
                    // XXX: Maybe the better thing to do is to add it.
                    if (player == null)
                        return;

                    PlayerState playerState = player.getPlayerState();

                    HashMap<String, String> tokenMap = parseTokens(tokens);
                    addArtworkUrlTag(tokenMap);
                    addDownloadUrlTag(tokenMap);

                    boolean unknownRepeatStatus = playerState.getRepeatStatus() == null;
                    boolean unknownShuffleStatus = playerState.getShuffleStatus() == null;

                    boolean changedPower = playerState.setPoweredOn(Util.parseDecimalIntOrZero(tokenMap.get("power")) == 1);
                    boolean changedShuffleStatus = playerState.setShuffleStatus(tokenMap.get("playlist shuffle"));
                    boolean changedRepeatStatus = playerState.setRepeatStatus(tokenMap.get("playlist repeat"));
                    boolean changedCurrentPlaylistIndex = playerState.setCurrentPlaylistIndex(Util.parseDecimalIntOrZero(tokenMap.get("playlist_cur_index")));
                    boolean changedCurrentPlaylist = playerState.setCurrentPlaylist(tokenMap.get("playlist_name"));
                    boolean changedSleep = playerState.setSleep(Util.parseDecimalIntOrZero(tokenMap.get("will_sleep_in")));
                    boolean changedSleepDuration = playerState.setSleepDuration(Util.parseDecimalIntOrZero(tokenMap.get("sleep")));
                    boolean changedSong = playerState.setCurrentSong(new Song(tokenMap));
                    boolean changedSongDuration = playerState.setCurrentSongDuration(Util.parseDecimalIntOrZero(tokenMap.get("duration")));
                    boolean changedSongTime = playerState.setCurrentTimeSecond(Util.parseDecimalIntOrZero(tokenMap.get("time")));
                    boolean changedVolume = playerState.setCurrentVolume(Util.parseDecimalIntOrZero(tokenMap.get("mixer volume")));
                    boolean changedSyncMaster = playerState.setSyncMaster(tokenMap.get("sync_master"));
                    boolean changedSyncSlaves = playerState.setSyncSlaves(Splitter.on(",").omitEmptyStrings().splitToList(Strings.nullToEmpty(tokenMap.get("sync_slaves"))));
                    boolean changedSubscription = playerState.setSubscriptionType(tokenMap.get("subscribe"));

                    player.setPlayerState(playerState);

                    // Kept as its own method because other methods call it, unlike the explicit
                    // calls to the callbacks below.
                    updatePlayStatus(player.getId(), tokenMap.get("mode"));

                    // XXX: Handled by onEvent(PlayStatusChanged) in the service.
                    //updatePlayerSubscription(player, calculateSubscriptionTypeFor(player));

                    // Note to self: The problem here is that with second-to-second updates enabled
                    // the playerlistactivity callback will be called every second.  Thinking that
                    // a better approach would be for clients to register a single callback and a
                    // bitmask of events they're interested in based on the change* variables.
                    // Each callback would be called a maximum of once, with the new player and a
                    // bitmask that corresponds to which changes happened (so the client can
                    // distinguish between the types of changes).

                    // Might also be worth investigating Otto as an event bus instead.

                    // Quick and dirty fix -- only call onPlayerStateReceived for changes to the
                    // player state (ignore changes to Song, SongDuration, SongTime).

                    if (changedPower || changedSleep || changedSleepDuration || changedVolume
                            || changedSong || changedSyncMaster || changedSyncSlaves) {
                        mEventBus.post(new PlayerStateChanged(player, playerState));
                    }

                    // Power status
                    if (changedPower) {
                        mEventBus.post(new PowerStatusChanged(
                                player,
                                !player.getPlayerState().isPoweredOn(),
                                !player.getPlayerState().isPoweredOn()));
                    }

                    // Current song
                    if (changedSong) {
                        mEventBus.postSticky(new MusicChanged(player, playerState));
                    }

                    // Shuffle status.
                    if (changedShuffleStatus) {
                        mEventBus.post(new ShuffleStatusChanged(player,
                                unknownShuffleStatus, playerState.getShuffleStatus()));
                    }

                    // Repeat status.
                    if (changedRepeatStatus) {
                        mEventBus.post(new RepeatStatusChanged(player,
                                unknownRepeatStatus, playerState.getRepeatStatus()));
                    }

                    // Position in song
                    if (changedSongDuration || changedSongTime) {
                        mEventBus.post(new SongTimeChanged(player,
                                playerState.getCurrentTimeSecond(),
                                playerState.getCurrentSongDuration()));
                    }
                } else {
                    parseSqueezerList(extQueryFormatCmdMap.get("status"), tokens);
                }
            }
        });
        handlers.put("prefset", new CmdHandler() {
            @Override
            public void handle(List<String> tokens) {
                Log.v(TAG, "Prefset received: " + tokens);
                if (tokens.size() == 5 && tokens.get(2).equals("server")) {
                    String playerId = Util.decode(tokens.get(0));
                    Player player = mPlayers.get(playerId);
                    if (player == null) {
                        return;
                    }

                    if (tokens.get(3).equals("volume")) {
                        updatePlayerVolume(playerId, Util.parseDecimalIntOrZero(tokens.get(4)));
                    }

                    @Player.Pref.Name String pref = tokens.get(3);
                    if (Player.Pref.VALID_PLAYER_PREFS.contains(pref)) {
                        String value = Util.decode(tokens.get(4));
                        mEventBus.post(new PlayerPrefReceived(player, pref, Util.decode(tokens.get(4))));
                    }
                }
            }
        });

        return handlers;
    }

    private Map<String, CmdHandler> initializePrefixedPlayerSpecificHandlers() {
        Map<String, CmdHandler> handlers = new HashMap<String, CmdHandler>();

        for (final CliClient.ExtendedQueryFormatCmd cmd : extQueryFormatCmds) {
            if (cmd.handlerList == CliClient.HANDLER_LIST_PREFIXED_PLAYER_SPECIFIC) {
                handlers.put(cmd.cmd, new CmdHandler() {
                    @Override
                    public void handle(List<String> tokens) {
                        parseSqueezerList(cmd, tokens);
                    }
                });
            }
        }

        return handlers;
    }

    public void onLineReceived(String serverLine) {
        Log.v(TAG, "RECV: " + serverLine);

        // Make sure that username/password do not make it to Crashlytics.
        if (serverLine.startsWith("login ")) {
            Crashlytics.setString("lastReceivedLine", "login [username] [password]");
        } else {
            Crashlytics.setString("lastReceivedLine", serverLine);
        }

        List<String> tokens = Arrays.asList(mSpaceSplitPattern.split(serverLine));
        if (tokens.size() < 2) {
            return;
        }

        CmdHandler handler;
        if ((handler = globalHandlers.get(tokens.get(0))) != null) {
            handler.handle(tokens);
            return;
        }
        if ((handler = prefixedHandlers.get(tokens.get(1))) != null) {
            handler.handle(tokens);
            return;
        }
        if ((handler = globalPlayerSpecificHandlers.get(tokens.get(1))) != null) {
            handler.handle(tokens);
            return;
        }

        // Player-specific commands
        if ((handler = playerSpecificHandlers.get(tokens.get(1))) != null) {
            handler.handle(tokens);
            return;
        }
        if (tokens.size() > 2
                && (handler = prefixedPlayerSpecificHandlers.get(tokens.get(2))) != null) {
            handler.handle(tokens);
        }
    }

    private HashMap<String, String> parseTokens(List<String> tokens) {
        HashMap<String, String> tokenMap = new HashMap<String, String>();
        String[] kv;
        for (String token : tokens) {
            kv = parseToken(token);
            if (kv.length == 0)
                continue;

            tokenMap.put(kv[0], kv[1]);
        }
        return tokenMap;
    }

    /**
     * Parse a token in to a key-value pair.  The value is optional.
     * <p>
     * The token is assumed to be URL encoded, with the key and value separated by ':' (encoded
     * as '%3A').
     *
     * @param token The string to decode.
     * @return An array -- empty if token is null or empty, otherwise with two elements. The first
     * is the key, the second, which may be null, is the value. The elements are decoded.
     */
    private String[] parseToken(@Nullable String token) {
        String key, value;

        if (token == null || token.length() == 0) {
            return new String[]{};
        }

        int colonPos = token.indexOf("%3A");
        if (colonPos == -1) {
            key = Util.decode(token);
            value = null;
        } else {
            key = Util.decode(token.substring(0, colonPos));
            value = Util.decode(token.substring(colonPos + 3));
        }

        return new String[]{key, value};
    }

    private @PlayerState.PlayState String parsePause(String explicitPause) {
        if ("0".equals(explicitPause)) {
            return PlayerState.PLAY_STATE_PLAY;
            //updatePlayStatus(PlayerState.PlayStatus.play);
        } else if ("1".equals(explicitPause)) {
            return PlayerState.PLAY_STATE_PAUSE;
            //updatePlayStatus(PlayerState.PlayStatus.pause);
        }
        //updateAllPlayerSubscriptionStates();

        // XXX: This is probably not correct. Log and return something else?
        return PlayerState.PLAY_STATE_PAUSE;
    }

    private void parsePlaylistNotification(List<String> tokens) {
        Log.v(TAG, "Playlist notification received: " + tokens);
        String notification = tokens.get(2);
        if ("newsong".equals(notification)) {
            sendCommand(tokens.get(0), "status - 1 tags:" + SqueezeService.SONGTAGS);
        } else if ("addtracks".equals(notification)) {
            mEventBus.postSticky(new PlaylistTracksAdded());
        } else if ("delete".equals(notification)) {
            mEventBus.postSticky(new PlaylistTracksDeleted());
        }

        // Ignore "play", "stop", "pause" playlist notifications that come through here,
        // as they come through every time a track changes, causing the notification to
        // briefly disappear and re-appear. The top level "play", "stop", and "pause"
        // messages don't have this problem.
    }

    private void updatePlayerVolume(String playerId, int newVolume) {
        Player player = mPlayers.get(playerId);
        if (player == null) {
            return;
        }
        player.getPlayerState().setCurrentVolume(newVolume);
        mEventBus.post(new PlayerVolume(newVolume, player));
    }

    private void updatePlayStatus(@NonNull String playerId, String playStatus) {
        Player player = mPlayers.get(playerId);

        if (player == null) {
            return;
        }

        // Handle unknown states.
        if (!playStatus.equals(PlayerState.PLAY_STATE_PLAY) &&
                !playStatus.equals(PlayerState.PLAY_STATE_PAUSE) &&
                !playStatus.equals(PlayerState.PLAY_STATE_STOP)) {
            return;
        }

        PlayerState playerState = player.getPlayerState();

        if (playerState.setPlayStatus(playStatus)) {
            mEventBus.post(new PlayStatusChanged(playStatus, player));
        }
    }

    /**
     * Handshake with the SqueezeServer, learn some of its supported features, and start listening
     * for asynchronous updates of server state.
     *
     * Note: Authentication may not actually have completed at this point. The server has
     * responded to the "login" request, but if the username/password pair was incorrect it
     * has (probably) not yet disconnected the socket. See
     * {@link uk.org.ngo.squeezer.service.ConnectionState.ListeningThread#run()} for the code
     * that determines whether authentication succeeded.
     */
    private void onAuthenticated() {
        fetchPlayers();
        sendCommandImmediately(
                "listen 1", // subscribe to all server notifications
                "can musicfolder ?", // learn music folder browsing support
                "can randomplay ?", // learn random play function functionality
                "can favorites items ?", // learn support for "Favorites" plugin
                "can myapps items ?", // learn support for "MyApps" plugin
                "pref httpport ?", // learn the HTTP port (needed for images)
                "pref jivealbumsort ?", // learn the preferred album sort order
                "pref mediadirs ?", // learn the base path(s) of the server music library

                // Fetch the version number. This must be the last thing
                // fetched, as seeing the result triggers the
                // "handshake is complete" logic elsewhere.
                "version ?"
        );
    }

    /**
     * Queries for all players known by the server.
     * </p>
     * Posts a PlayersChanged message if the list of players has changed.
     */
    private void fetchPlayers() {
        requestItems("players", -1, new IServiceItemListCallback<Player>() {
            private final HashMap<String, Player> players = new HashMap<String, Player>();

            @Override
            public void onItemsReceived(int count, int start, Map<String, String> parameters,
                                        List<Player> items, Class<Player> dataType) {
                for (Player player : items) {
                    players.put(player.getId(), player);
                }

                // If all players have been received then determine the new active player.
                if (start + items.size() >= count) {
                    if (players.equals(mPlayers)) {
                        return;
                    }

                    mPlayers.clear();
                    mPlayers.putAll(players);

                    // XXX: postSticky?
                    mEventBus.postSticky(new PlayersChanged(mPlayers));
                }
            }

            @Override
            public Object getClient() {
                return CliClient.this;
            }
        });
    }

    public boolean isConnected() {
        return mConnectionState.isConnected();
    }

    public boolean isConnectInProgress() {
        return mConnectionState.isConnectInProgress();
    }

    int getHttpPort() {
        return mConnectionState.getHttpPort();
    }

    String getCurrentHost() {
        return mConnectionState.getCurrentHost();
    }

    public String[] getMediaDirs() {
        return mConnectionState.getMediaDirs();
    }

    public String getServerVersion() {
        return connectionState.getServerVersion();
    }

    public String getPreferredAlbumSort() {
        return mConnectionState.getPreferredAlbumSort();
    }

}<|MERGE_RESOLUTION|>--- conflicted
+++ resolved
@@ -981,18 +981,13 @@
                 Log.i(TAG, "Version received: " + tokens);
                 mUrlPrefix = "http://" + getCurrentHost() + ":" + getHttpPort();
                 String version = tokens.get(1);
-                connectionState.setServerVersion(version);
+                mConnectionState.setServerVersion(version);
                 Crashlytics.setString("server_version", version);
 
                 mEventBus.postSticky(new HandshakeComplete(
-<<<<<<< HEAD
                         mConnectionState.canFavorites(), mConnectionState.canMusicfolder(),
-                        mConnectionState.canMyApps(), mConnectionState.canRandomplay()));
-=======
-                        connectionState.canFavorites(), connectionState.canMusicfolder(),
-                        connectionState.canMusicfolder(), connectionState.canRandomplay(),
+                        mConnectionState.canMyApps(), mConnectionState.canRandomplay(),
                         version));
->>>>>>> b8aac231
             }
         });
 
@@ -1490,10 +1485,6 @@
         return mConnectionState.getMediaDirs();
     }
 
-    public String getServerVersion() {
-        return connectionState.getServerVersion();
-    }
-
     public String getPreferredAlbumSort() {
         return mConnectionState.getPreferredAlbumSort();
     }
