/*
 * Copyright (c) 2009 Google Inc.  All Rights Reserved.
 *
 * Licensed under the Apache License, Version 2.0 (the "License");
 * you may not use this file except in compliance with the License.
 * You may obtain a copy of the License at
 *
 *      http://www.apache.org/licenses/LICENSE-2.0
 *
 * Unless required by applicable law or agreed to in writing, software
 * distributed under the License is distributed on an "AS IS" BASIS,
 * WITHOUT WARRANTIES OR CONDITIONS OF ANY KIND, either express or implied.
 * See the License for the specific language governing permissions and
 * limitations under the License.
 */

package uk.org.ngo.squeezer.service;

import android.support.annotation.IntDef;
import android.support.annotation.NonNull;
import android.util.Log;

import com.google.common.base.Predicate;

import java.io.BufferedReader;
import java.io.IOException;
import java.io.InputStreamReader;
import java.io.PrintWriter;
import java.lang.annotation.Retention;
import java.lang.annotation.RetentionPolicy;
import java.net.Authenticator;
import java.net.InetSocketAddress;
import java.net.PasswordAuthentication;
import java.net.Socket;
import java.net.SocketTimeoutException;
import java.util.concurrent.Executor;
import java.util.concurrent.atomic.AtomicBoolean;
import java.util.concurrent.atomic.AtomicInteger;
import java.util.concurrent.atomic.AtomicReference;
import java.util.regex.Pattern;

import de.greenrobot.event.EventBus;
import uk.org.ngo.squeezer.Util;
import uk.org.ngo.squeezer.service.event.ConnectionChanged;

import static com.google.common.collect.Collections2.filter;

public class ConnectionState {

    private static final String TAG = "ConnectionState";

    /** {@link java.util.regex.Pattern} that splits strings on semi-colons. */
    private static final Pattern mSemicolonSplitPattern = Pattern.compile(";");

    // Incremented once per new connection and given to the Thread
    // that's listening on the socket.  So if it dies and it's not the
    // most recent version, then it's expected.  Else it should notify
    // the server of the disconnection.
    private final AtomicInteger currentConnectionGeneration = new AtomicInteger(0);

    // Connection state machine
    @IntDef({DISCONNECTED, CONNECTION_STARTED, CONNECTION_FAILED, CONNECTION_COMPLETED,
            LOGIN_STARTED, LOGIN_FAILED, LOGIN_COMPLETED})
    @Retention(RetentionPolicy.SOURCE)
    public @interface ConnectionStates {}
    /** Ordinarily disconnected from the server. */
    public static final int DISCONNECTED = 0;
    /** A connection has been started. */
    public static final int CONNECTION_STARTED = 1;
    /** The connection to the server did not complete. */
    public static final int CONNECTION_FAILED = 2;
    /** The connection to the server completed. */
    public static final int CONNECTION_COMPLETED = 3;
    /** The login process has started. */
    public static final int LOGIN_STARTED = 4;
    /** The login process has failed, the server is disconnected. */
    public static final int LOGIN_FAILED = 5;
    /** The login process completed, the handshake can start. */
    public static final int LOGIN_COMPLETED = 6;

    @ConnectionStates
    private volatile int mConnectionState = DISCONNECTED;

    /** Does the server support "favorites items" queries? */
    private final AtomicBoolean mCanFavorites = new AtomicBoolean(false);

    private final AtomicBoolean mCanMusicfolder = new AtomicBoolean(false);

    /** Does the server support "myapps items" queries? */
    private final AtomicBoolean mCanMyApps = new AtomicBoolean(false);

    private final AtomicBoolean canRandomplay = new AtomicBoolean(false);

    private final AtomicReference<String> preferredAlbumSort = new AtomicReference<String>("album");

    private final AtomicReference<Socket> socketRef = new AtomicReference<Socket>();

    private final AtomicReference<PrintWriter> socketWriter = new AtomicReference<PrintWriter>();

    // Where we connected (or are connecting) to:
    private final AtomicReference<String> currentHost = new AtomicReference<String>();

    private final AtomicReference<Integer> httpPort = new AtomicReference<Integer>();

    private final AtomicReference<Integer> cliPort = new AtomicReference<Integer>();

    private final AtomicReference<String> userName = new AtomicReference<String>();

    private final AtomicReference<String> password = new AtomicReference<String>();

    private final AtomicReference<String[]> mediaDirs = new AtomicReference<String[]>();

    void disconnect(EventBus eventBus, boolean loginFailed) {
        Log.v(TAG, "disconnect" + (loginFailed ? ": authentication failure" : ""));
        currentConnectionGeneration.incrementAndGet();
        Socket socket = socketRef.get();
        if (socket != null) {
            try {
                socket.close();
            } catch (IOException e) {
            }
        }
        socketRef.set(null);
        socketWriter.set(null);

        if (loginFailed) {
            setConnectionState(eventBus, LOGIN_FAILED);
        } else {
            setConnectionState(eventBus, DISCONNECTED);
        }
        httpPort.set(null);
        mediaDirs.set(null);
    }

    /**
     * Sets a new connection state, and posts a sticky
     * {@link uk.org.ngo.squeezer.service.event.ConnectionChanged} event with the new state.
     *
     * @param eventBus The eventbus to post the event to.
     * @param connectionState The new connection state.
     */
    void setConnectionState(@NonNull EventBus eventBus,
            @ConnectionStates int connectionState) {
        Log.d(TAG, "Setting connection state to: " + connectionState);
        mConnectionState = connectionState;
<<<<<<< HEAD
        service.mEventBus.postSticky(new ConnectionChanged(mConnectionState));
    }

    @Nullable Player getActivePlayer() {
        return activePlayer.get();
    }

    void setActivePlayer(@Nullable Player player) {
        activePlayer.set(player);
    }

    @Nullable public PlayerState getActivePlayerState() {
        if (activePlayer.get() == null)
            return null;

        return activePlayer.get().getPlayerState();
    }

    @Nullable public PlayerState getPlayerState(String playerId) {
        Player player = mPlayers.get(playerId);

        if (player == null)
            return null;

        return player.getPlayerState();
    }

    /** Filter predicate that matches connected players. */
    private static final Predicate<Player> sPlayerConnectedPredicate = new Predicate<Player>() {
        @Override
        public boolean apply(@javax.annotation.Nullable Player input) {
            return input != null && input.getConnected();
        }
    };

    List<Player> getPlayers() {
        return new ArrayList<Player>(mPlayers.values());  // XXX: Immutable list? Return the map?
    }

    java.util.Collection<Player> getConnectedPlayers() {
        return filter(getPlayers(), sPlayerConnectedPredicate);
    }

    void clearPlayers() {
        mPlayers.clear();
    }

    public void addPlayer(Player player) {
        mPlayers.put(player.getId(), player);
    }

    void addPlayers(List<Player> players) {
        for (Player player : players) {
            mPlayers.put(player.getId(), player);
        }
    }

    @Nullable
    Player getPlayer(String playerId) {
        return mPlayers.get(playerId);
=======
        eventBus.postSticky(new ConnectionChanged(mConnectionState));
>>>>>>> c9919c09
    }

    PrintWriter getSocketWriter() {
        return socketWriter.get();
    }

    void setHttpPort(Integer port) {
        httpPort.set(port);
        Log.v(TAG, "HTTP port is now: " + port);
    }

    public String[] getMediaDirs() {
        String[] dirs = mediaDirs.get();
        return dirs == null ? new String[0] : dirs;
    }

    public void setMediaDirs(String dirs) {
        mediaDirs.set(mSemicolonSplitPattern.split(dirs));
    }

    void setCanFavorites(boolean value) {
        mCanFavorites.set(value);
    }

    boolean canFavorites() {
        return mCanFavorites.get();
    }

    void setCanMusicfolder(boolean value) {
        mCanMusicfolder.set(value);
    }

    boolean canMusicfolder() {
        return mCanMusicfolder.get();
    }

    void setCanMyApps(boolean value) {
        mCanMyApps.set(value);
    }

    boolean canMyApps() {
        return mCanMyApps.get();
    }

    void setCanRandomplay(boolean value) {
        canRandomplay.set(value);
    }

    boolean canRandomplay() {
        return canRandomplay.get();
    }

    public void setPreferedAlbumSort(String value) {
        preferredAlbumSort.set(value);
    }

    public String getPreferredAlbumSort() {
        return preferredAlbumSort.get();
    }

    /**
     * @return True if the socket connection to the server has completed.
     */
    boolean isConnected() {
        switch (mConnectionState) {
            case CONNECTION_COMPLETED:
            case LOGIN_STARTED:
            case LOGIN_COMPLETED:
                return true;

            default:
                return false;
        }
    }

    /**
     * @return True if the socket connection to the server has started, but not yet
     *     completed (successfully or unsuccessfully).
     */
    boolean isConnectInProgress() {
        return mConnectionState == CONNECTION_STARTED;
    }

    void startListeningThread(@NonNull EventBus eventBus, @NonNull Executor executor, CliClient cli) {
        Thread listeningThread = new ListeningThread(eventBus, executor, cli, socketRef.get(),
                currentConnectionGeneration.incrementAndGet());
        listeningThread.start();
    }

    private class ListeningThread extends Thread {

        @NonNull private final EventBus mEventBus;

        @NonNull private final Executor mExecutor;

        private final Socket socket;

        private final CliClient cli;

        private final int generationNumber;

        private ListeningThread(@NonNull EventBus eventBus, @NonNull Executor executor, CliClient cli, Socket socket, int generationNumber) {
            mEventBus = eventBus;
            mExecutor = executor;
            this.cli = cli;
            this.socket = socket;
            this.generationNumber = generationNumber;
        }

        @Override
        public void run() {
            Log.d(TAG, "Listening thread started");
            BufferedReader in;
            try {
                in = new BufferedReader(new InputStreamReader(socket.getInputStream()), 128);
            } catch (IOException e) {
                Log.v(TAG, "IOException while creating BufferedReader: " + e);
                cli.disconnect(false);
                return;
            }
            IOException exception = null;
            while (true) {
                String line;
                try {
                    line = in.readLine();
                } catch (IOException e) {
                    line = null;
                    exception = e;
                }
                if (line == null) {
                    // Socket disconnected.  This is expected
                    // if we're not the main connection generation anymore,
                    // else we should notify about it.
                    if (currentConnectionGeneration.get() == generationNumber) {
                        Log.v(TAG, "Server disconnected; exception=" + exception);
                        cli.disconnect(exception == null);
                    } else {
                        // Who cares.
                        Log.v(TAG, "Old generation connection disconnected, as expected.");
                    }
                    return;
                }
                final String inputLine = line;

                // If a login attempt was in progress and this is a line that does not start
                // with "login " then the login must have been successful (otherwise the
                // server would have disconnected), so update the connection state accordingly.
                if (mConnectionState == LOGIN_STARTED && !inputLine.startsWith("login ")) {
                    setConnectionState(mEventBus, LOGIN_COMPLETED);
                }
                mExecutor.execute(new Runnable() {
                    @Override
                    public void run() {
                        cli.onLineReceived(inputLine);
                    }
                });
            }
        }
    }

    void startConnect(final SqueezeService service, @NonNull final EventBus eventBus,
                      @NonNull final Executor executor,
                      final CliClient cli, String hostPort, final String userName,
                      final String password) {
        Log.v(TAG, "startConnect");
        // Common mistakes, based on crash reports...
        if (hostPort.startsWith("Http://") || hostPort.startsWith("http://")) {
            hostPort = hostPort.substring(7);
        }

        // Ending in whitespace?  From LatinIME, probably?
        while (hostPort.endsWith(" ")) {
            hostPort = hostPort.substring(0, hostPort.length() - 1);
        }

        final int port = Util.parsePort(hostPort);
        final String host = Util.parseHost(hostPort);
        final String cleanHostPort = host + ":" + port;

        currentHost.set(host);
        cliPort.set(port);
        httpPort.set(null);  // not known until later, after connect.
        this.userName.set(userName);
        this.password.set(password);

        // Start the off-thread connect.
        executor.execute(new Runnable() {
            @Override
            public void run() {
                Log.d(TAG, "Ensuring service is disconnected");
                service.disconnect();
                Socket socket = new Socket();
                try {
                    Log.d(TAG, "Connecting to: " + cleanHostPort);
                    setConnectionState(eventBus, CONNECTION_STARTED);
                    socket.connect(new InetSocketAddress(host, port),
                            4000 /* ms timeout */);
                    socketRef.set(socket);
                    Log.d(TAG, "Connected to: " + cleanHostPort);
                    socketWriter.set(new PrintWriter(socket.getOutputStream(), true));
                    setConnectionState(eventBus, CONNECTION_COMPLETED);
                    startListeningThread(eventBus, executor, cli);
                    onCliPortConnectionEstablished(eventBus, cli, userName, password);
                    Authenticator.setDefault(new Authenticator() {
                        @Override
                        public PasswordAuthentication getPasswordAuthentication() {
                            return new PasswordAuthentication(userName, password.toCharArray());
                        }
                    });
                } catch (SocketTimeoutException e) {
                    Log.e(TAG, "Socket timeout connecting to: " + cleanHostPort);
                    setConnectionState(eventBus, CONNECTION_FAILED);
                } catch (IOException e) {
                    Log.e(TAG, "IOException connecting to: " + cleanHostPort);
                    setConnectionState(eventBus, CONNECTION_FAILED);
                }
            }

        });
    }

    /**
     * Authenticate on the SqueezeServer.
     * <p/>
     * The server does
     * <pre>
     * login user wrongpassword
     * login user ******
     * (Connection terminated)
     * </pre>
     * instead of as documented
     * <pre>
     * login user wrongpassword
     * (Connection terminated)
     * </pre>
     * therefore a disconnect when handshake (the next step after authentication) is not completed,
     * is considered an authentication failure.
     */
    void onCliPortConnectionEstablished(final EventBus eventBus, final CliClient cli, final String userName, final String password) {
        setConnectionState(eventBus, ConnectionState.LOGIN_STARTED);
        cli.sendCommandImmediately("login " + Util.encode(userName) + " " + Util.encode(password));
    }


    Integer getHttpPort() {
        return httpPort.get();
    }

    String getUserName() {
        return userName.get();
    }

    String getPassword() {
        return password.get();
    }

    String getCurrentHost() {
        return currentHost.get();
    }

}<|MERGE_RESOLUTION|>--- conflicted
+++ resolved
@@ -143,70 +143,7 @@
             @ConnectionStates int connectionState) {
         Log.d(TAG, "Setting connection state to: " + connectionState);
         mConnectionState = connectionState;
-<<<<<<< HEAD
-        service.mEventBus.postSticky(new ConnectionChanged(mConnectionState));
-    }
-
-    @Nullable Player getActivePlayer() {
-        return activePlayer.get();
-    }
-
-    void setActivePlayer(@Nullable Player player) {
-        activePlayer.set(player);
-    }
-
-    @Nullable public PlayerState getActivePlayerState() {
-        if (activePlayer.get() == null)
-            return null;
-
-        return activePlayer.get().getPlayerState();
-    }
-
-    @Nullable public PlayerState getPlayerState(String playerId) {
-        Player player = mPlayers.get(playerId);
-
-        if (player == null)
-            return null;
-
-        return player.getPlayerState();
-    }
-
-    /** Filter predicate that matches connected players. */
-    private static final Predicate<Player> sPlayerConnectedPredicate = new Predicate<Player>() {
-        @Override
-        public boolean apply(@javax.annotation.Nullable Player input) {
-            return input != null && input.getConnected();
-        }
-    };
-
-    List<Player> getPlayers() {
-        return new ArrayList<Player>(mPlayers.values());  // XXX: Immutable list? Return the map?
-    }
-
-    java.util.Collection<Player> getConnectedPlayers() {
-        return filter(getPlayers(), sPlayerConnectedPredicate);
-    }
-
-    void clearPlayers() {
-        mPlayers.clear();
-    }
-
-    public void addPlayer(Player player) {
-        mPlayers.put(player.getId(), player);
-    }
-
-    void addPlayers(List<Player> players) {
-        for (Player player : players) {
-            mPlayers.put(player.getId(), player);
-        }
-    }
-
-    @Nullable
-    Player getPlayer(String playerId) {
-        return mPlayers.get(playerId);
-=======
         eventBus.postSticky(new ConnectionChanged(mConnectionState));
->>>>>>> c9919c09
     }
 
     PrintWriter getSocketWriter() {
