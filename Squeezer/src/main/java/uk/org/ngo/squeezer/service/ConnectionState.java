--- conflicted
+++ resolved
@@ -120,19 +120,10 @@
         socketWriter.set(null);
 
         if (loginFailed) {
-<<<<<<< HEAD
             setConnectionState(eventBus, LOGIN_FAILED);
-        }
-
-        setConnectionState(eventBus, DISCONNECTED);
-
-=======
-            setConnectionState(service, LOGIN_FAILED);
         } else {
-            setConnectionState(service, DISCONNECTED);
-        }
-
->>>>>>> ecd946d9
+            setConnectionState(eventBus, DISCONNECTED);
+        }
         httpPort.set(null);
         mediaDirs.set(null);
     }
