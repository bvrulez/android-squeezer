/*
 * Copyright (c) 2009 Google Inc.  All Rights Reserved.
 *
 * Licensed under the Apache License, Version 2.0 (the "License");
 * you may not use this file except in compliance with the License.
 * You may obtain a copy of the License at
 *
 *      http://www.apache.org/licenses/LICENSE-2.0
 *
 * Unless required by applicable law or agreed to in writing, software
 * distributed under the License is distributed on an "AS IS" BASIS,
 * WITHOUT WARRANTIES OR CONDITIONS OF ANY KIND, either express or implied.
 * See the License for the specific language governing permissions and
 * limitations under the License.
 */

package uk.org.ngo.squeezer.service;

import android.net.wifi.WifiManager;
import android.support.annotation.IntDef;
import android.support.annotation.NonNull;
import android.support.annotation.Nullable;
import android.util.Log;

import com.google.common.base.Predicate;

import java.io.BufferedReader;
import java.io.IOException;
import java.io.InputStreamReader;
import java.io.PrintWriter;
import java.net.Authenticator;
import java.net.InetSocketAddress;
import java.net.PasswordAuthentication;
import java.net.Socket;
import java.net.SocketTimeoutException;
import java.util.ArrayList;
import java.util.HashMap;
import java.util.List;
import java.util.Map;
import java.util.concurrent.atomic.AtomicBoolean;
import java.util.concurrent.atomic.AtomicInteger;
import java.util.concurrent.atomic.AtomicReference;
import java.util.regex.Pattern;

import uk.org.ngo.squeezer.R;
import uk.org.ngo.squeezer.Squeezer;
import uk.org.ngo.squeezer.Util;
import uk.org.ngo.squeezer.model.Player;
import uk.org.ngo.squeezer.model.PlayerState;
import uk.org.ngo.squeezer.service.event.ConnectionChanged;

<<<<<<< HEAD
import static com.google.common.collect.Collections2.filter;

class ConnectionState {
=======
public class ConnectionState {
>>>>>>> 64583501

    private static final String TAG = "ConnectionState";

    /** {@link java.util.regex.Pattern} that splits strings on semi-colons. */
    private static final Pattern mSemicolonSplitPattern = Pattern.compile(";");

    // Incremented once per new connection and given to the Thread
    // that's listening on the socket.  So if it dies and it's not the
    // most recent version, then it's expected.  Else it should notify
    // the server of the disconnection.
    private final AtomicInteger currentConnectionGeneration = new AtomicInteger(0);

    // Connection state machine
    @IntDef({DISCONNECTED, CONNECTION_STARTED, CONNECTION_FAILED, CONNECTION_COMPLETED,
            LOGIN_STARTED, LOGIN_FAILED, LOGIN_COMPLETED})
    public @interface ConnectionStates {}
    public static final int DISCONNECTED = 0;
    public static final int CONNECTION_STARTED = 1;
    public static final int CONNECTION_FAILED = 2;
    public static final int CONNECTION_COMPLETED = 3;
    public static final int LOGIN_STARTED = 4;
    public static final int LOGIN_FAILED = 5;
    public static final int LOGIN_COMPLETED = 6;

    @ConnectionStates
    private volatile int mConnectionState = DISCONNECTED;

    /** Does the server support "favorites items" queries? */
    private final AtomicBoolean mCanFavorites = new AtomicBoolean(false);

    private final AtomicBoolean mCanMusicfolder = new AtomicBoolean(false);

    /** Does the server support "myapps items" queries? */
    private final AtomicBoolean mCanMyApps = new AtomicBoolean(false);

    private final AtomicBoolean canRandomplay = new AtomicBoolean(false);

    private final AtomicReference<String> preferredAlbumSort = new AtomicReference<String>("album");

    private final AtomicReference<Socket> socketRef = new AtomicReference<Socket>();

    private final AtomicReference<PrintWriter> socketWriter = new AtomicReference<PrintWriter>();

    private final AtomicReference<Player> activePlayer = new AtomicReference<Player>();

    /** Map Player IDs to the {@link uk.org.ngo.squeezer.model.Player} with that ID. */
    private final Map<String, Player> mPlayers = new HashMap<String, Player>();

    // Where we connected (or are connecting) to:
    private final AtomicReference<String> currentHost = new AtomicReference<String>();

    private final AtomicReference<Integer> httpPort = new AtomicReference<Integer>();

    private final AtomicReference<Integer> cliPort = new AtomicReference<Integer>();

    private final AtomicReference<String> userName = new AtomicReference<String>();

    private final AtomicReference<String> password = new AtomicReference<String>();

    private final AtomicReference<String[]> mediaDirs = new AtomicReference<String[]>();

    private WifiManager.WifiLock wifiLock;

    void setWifiLock(WifiManager.WifiLock wifiLock) {
        this.wifiLock = wifiLock;
    }

    void updateWifiLock(boolean state) {
        // TODO: this might be running in the wrong thread.  Is wifiLock thread-safe?
        if (state && !wifiLock.isHeld()) {
            Log.v(TAG, "Locking wifi while playing.");
            wifiLock.acquire();
        }
        if (!state && wifiLock.isHeld()) {
            Log.v(TAG, "Unlocking wifi.");
            try {
                wifiLock.release();
                // Seen a crash here with:
                //
                // Permission Denial: broadcastIntent() requesting a sticky
                // broadcast
                // from pid=29506, uid=10061 requires
                // android.permission.BROADCAST_STICKY
                //
                // Catching the exception (which seems harmless) seems better
                // than requesting an additional permission.

                // Seen a crash here with
                //
                // java.lang.RuntimeException: WifiLock under-locked
                // Squeezer_WifiLock
                //
                // Both crashes occurred when the wifi was disabled, on HTC Hero
                // devices running 2.1-update1.
            } catch (SecurityException e) {
                Log.v(TAG, "Caught odd SecurityException releasing wifilock");
            }
        }
    }

    void disconnect(SqueezeService service, boolean loginFailed) {
        Log.v(TAG, "disconnect" + (loginFailed ? ": authentication failure" : ""));
        currentConnectionGeneration.incrementAndGet();
        Socket socket = socketRef.get();
        if (socket != null) {
            try {
                socket.close();
            } catch (IOException e) {
            }
        }
        socketRef.set(null);
        socketWriter.set(null);

        if (loginFailed) {
            setConnectionState(service, LOGIN_FAILED);
        }

        setConnectionState(service, DISCONNECTED);

        httpPort.set(null);
        activePlayer.set(null);
        mediaDirs.set(null);
    }

    /**
     * Sets a new connection state, and posts a sticky
     * {@link uk.org.ngo.squeezer.service.event.ConnectionChanged} event with the new state.
     *
     * @param service The service that contains the eventbus to post the event to.
     * @param connectionState The new connection state.
     */
    void setConnectionState(@NonNull SqueezeService service,
            @ConnectionStates int connectionState) {
        Log.d(TAG, "Setting connection state to: " + connectionState);
        mConnectionState = connectionState;
        service.mEventBus.postSticky(new ConnectionChanged(mConnectionState));
    }

    @Nullable Player getActivePlayer() {
        return activePlayer.get();
    }

    void setActivePlayer(@Nullable Player player) {
        activePlayer.set(player);
    }

    @Nullable public PlayerState getActivePlayerState() {
        if (activePlayer.get() == null)
            return null;

        return activePlayer.get().getPlayerState();
    }

    @Nullable public PlayerState getPlayerState(String playerId) {
        Player player = mPlayers.get(playerId);

        if (player == null)
            return null;

        return player.getPlayerState();
    }

    /** Filter predicate that matches connected players. */
    private static final Predicate<Player> sPlayerConnectedPredicate = new Predicate<Player>() {
        @Override
        public boolean apply(@javax.annotation.Nullable Player input) {
            return input != null && input.getConnected();
        }
    };

    List<Player> getPlayers() {
        return new ArrayList<Player>(mPlayers.values());  // XXX: Immutable list? Return the map?
    }

    java.util.Collection<Player> getConnectedPlayers() {
        return filter(getPlayers(), sPlayerConnectedPredicate);
    }

    void clearPlayers() {
        mPlayers.clear();
    }

    public void addPlayer(Player player) {
        mPlayers.put(player.getId(), player);
    }

    void addPlayers(List<Player> players) {
        for (Player player : players) {
            mPlayers.put(player.getId(), player);
        }
    }

    @Nullable
    Player getPlayer(String playerId) {
        return mPlayers.get(playerId);
    }

    PrintWriter getSocketWriter() {
        return socketWriter.get();
    }

    void setHttpPort(Integer port) {
        httpPort.set(port);
        Log.v(TAG, "HTTP port is now: " + port);
    }

    public String[] getMediaDirs() {
        String[] dirs = mediaDirs.get();
        return dirs == null ? new String[0] : dirs;
    }

    public void setMediaDirs(String dirs) {
        mediaDirs.set(mSemicolonSplitPattern.split(dirs));
    }

    void setCanFavorites(boolean value) {
        mCanFavorites.set(value);
    }

    boolean canFavorites() {
        return mCanFavorites.get();
    }

    void setCanMusicfolder(boolean value) {
        mCanMusicfolder.set(value);
    }

    boolean canMusicfolder() {
        return mCanMusicfolder.get();
    }

    void setCanMyApps(boolean value) {
        mCanMyApps.set(value);
    }

    boolean canMyApps() {
        return mCanMyApps.get();
    }

    void setCanRandomplay(boolean value) {
        canRandomplay.set(value);
    }

    boolean canRandomplay() {
        return canRandomplay.get();
    }

    public void setPreferedAlbumSort(String value) {
        preferredAlbumSort.set(value);
    }

    public String getPreferredAlbumSort() {
        return preferredAlbumSort.get();
    }

    /**
     * @return True if the socket connection to the server has completed.
     */
    boolean isConnected() {
        switch (mConnectionState) {
            case CONNECTION_COMPLETED:
            case LOGIN_STARTED:
            case LOGIN_COMPLETED:
                return true;

            default:
                return false;
        }
    }

    /**
     * @return True if the socket connection to the server has started, but not yet
     *     completed (successfully or unsuccessfully).
     */
    boolean isConnectInProgress() {
        return mConnectionState == CONNECTION_STARTED;
    }

    void startListeningThread(SqueezeService service) {
        Thread listeningThread = new ListeningThread(service, socketRef.get(),
                currentConnectionGeneration.incrementAndGet());
        listeningThread.start();
    }

    private class ListeningThread extends Thread {

        private final SqueezeService service;

        private final Socket socket;

        private final int generationNumber;

        private ListeningThread(SqueezeService service, Socket socket, int generationNumber) {
            this.service = service;
            this.socket = socket;
            this.generationNumber = generationNumber;
        }

        @Override
        public void run() {
            Log.d(TAG, "Listening thread started");
            BufferedReader in;
            try {
                in = new BufferedReader(new InputStreamReader(socket.getInputStream()), 128);
            } catch (IOException e) {
                Log.v(TAG, "IOException while creating BufferedReader: " + e);
                service.disconnect();
                return;
            }
            IOException exception = null;
            while (true) {
                String line;
                try {
                    line = in.readLine();
                } catch (IOException e) {
                    line = null;
                    exception = e;
                }
                if (line == null) {
                    // Socket disconnected.  This is expected
                    // if we're not the main connection generation anymore,
                    // else we should notify about it.
                    if (currentConnectionGeneration.get() == generationNumber) {
                        Log.v(TAG, "Server disconnected; exception=" + exception);
                        service.disconnect(exception == null);
                    } else {
                        // Who cares.
                        Log.v(TAG, "Old generation connection disconnected, as expected.");
                    }
                    return;
                }
                final String inputLine = line;

                // If a login attempt was in progress and this is a line that does not start
                // with "login " then the login must have been successful (otherwise the
                // server would have disconnected), so update the connection state accordingly.
                if (mConnectionState == LOGIN_STARTED && !inputLine.startsWith("login ")) {
                    setConnectionState(service, LOGIN_COMPLETED);
                }
                service.executor.execute(new Runnable() {
                    @Override
                    public void run() {
                        service.onLineReceived(inputLine);
                    }
                });
            }
        }
    }

    void startConnect(final SqueezeService service, String hostPort, final String userName,
                      final String password) {
        Log.v(TAG, "startConnect");
        // Common mistakes, based on crash reports...
        if (hostPort.startsWith("Http://") || hostPort.startsWith("http://")) {
            hostPort = hostPort.substring(7);
        }

        // Ending in whitespace?  From LatinIME, probably?
        while (hostPort.endsWith(" ")) {
            hostPort = hostPort.substring(0, hostPort.length() - 1);
        }

        final int port = Util.parsePort(hostPort);
        final String host = Util.parseHost(hostPort);
        final String cleanHostPort = host + ":" + port;

        currentHost.set(host);
        cliPort.set(port);
        httpPort.set(null);  // not known until later, after connect.
        this.userName.set(userName);
        this.password.set(password);

        // Start the off-thread connect.
        service.executor.execute(new Runnable() {
            @Override
            public void run() {
                Log.d(TAG, "Ensuring service is disconnected");
                service.disconnect();
                Socket socket = new Socket();
                try {
                    Log.d(TAG, "Connecting to: " + cleanHostPort);
                    setConnectionState(service, CONNECTION_STARTED);
                    socket.connect(new InetSocketAddress(host, port),
                            4000 /* ms timeout */);
                    socketRef.set(socket);
                    Log.d(TAG, "Connected to: " + cleanHostPort);
                    socketWriter.set(new PrintWriter(socket.getOutputStream(), true));
                    setConnectionState(service, CONNECTION_COMPLETED);
                    startListeningThread(service);
                    service.onCliPortConnectionEstablished(userName, password);
                    Authenticator.setDefault(new Authenticator() {
                        @Override
                        public PasswordAuthentication getPasswordAuthentication() {
                            return new PasswordAuthentication(userName, password.toCharArray());
                        }
                    });
                } catch (SocketTimeoutException e) {
                    Log.e(TAG, "Socket timeout connecting to: " + cleanHostPort);
                    setConnectionState(service, CONNECTION_FAILED);
                } catch (IOException e) {
                    Log.e(TAG, "IOException connecting to: " + cleanHostPort);
                    setConnectionState(service, CONNECTION_FAILED);
                }
            }

        });
    }

    Integer getHttpPort() {
        return httpPort.get();
    }

    String getUserName() {
        return userName.get();
    }

    String getPassword() {
        return password.get();
    }

    String getCurrentHost() {
        return currentHost.get();
    }

}<|MERGE_RESOLUTION|>--- conflicted
+++ resolved
@@ -49,13 +49,9 @@
 import uk.org.ngo.squeezer.model.PlayerState;
 import uk.org.ngo.squeezer.service.event.ConnectionChanged;
 
-<<<<<<< HEAD
 import static com.google.common.collect.Collections2.filter;
 
-class ConnectionState {
-=======
 public class ConnectionState {
->>>>>>> 64583501
 
     private static final String TAG = "ConnectionState";
 
