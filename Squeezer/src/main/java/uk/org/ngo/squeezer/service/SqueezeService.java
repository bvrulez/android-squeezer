--- conflicted
+++ resolved
@@ -16,13 +16,10 @@
 
 package uk.org.ngo.squeezer.service;
 
-<<<<<<< HEAD
+import org.acra.ACRA;
+
 import android.annotation.TargetApi;
 import android.app.DownloadManager;
-=======
-import org.acra.ACRA;
-
->>>>>>> 598a4886
 import android.app.Notification;
 import android.app.NotificationManager;
 import android.app.PendingIntent;
@@ -111,15 +108,8 @@
 
     private boolean mHandshakeComplete = false;
 
-<<<<<<< HEAD
     /** Keeps track of all subscriptions, so we can cancel all subscriptions for a client at once */
     final Map<ServiceCallback, ServiceCallbackList> callbacks = new ConcurrentHashMap<ServiceCallback, ServiceCallbackList>();
-=======
-    private int mServiceCallbackCount = 0;
-
-    final RemoteCallbackList<IServiceCallback> mServiceCallbacks
-            = new RemoteCallbackList<IServiceCallback>();
->>>>>>> 598a4886
 
     @Override
     public void addClient(ServiceCallbackList callbackList, ServiceCallback item) {
@@ -207,11 +197,6 @@
     public void onDestroy() {
         super.onDestroy();
         disconnect();
-<<<<<<< HEAD
-=======
-        mServiceCallbacks.kill();
-        mServiceCallbackCount = 0;
->>>>>>> 598a4886
     }
 
     void disconnect() {
@@ -673,11 +658,7 @@
         // Subscribe or unsubscribe to the player's realtime status updates
         // depending on whether we have an Activity or some sort of client
         // that cares about second-to-second updates.
-<<<<<<< HEAD
         if (mServiceCallbacks.count() > 0) {
-=======
-        if (mServiceCallbackCount > 0) {
->>>>>>> 598a4886
             cli.sendPlayerCommand("status - 1 subscribe:1 tags:" + SONGTAGS);
         } else {
             cli.sendPlayerCommand("status - 1 subscribe:-");
@@ -924,7 +905,6 @@
     /** A download request will be passed to the download manager for each song called back to this */
     private final IServiceItemListCallback<Song> songDownloadCallback = new IServiceItemListCallback<Song>() {
         @Override
-<<<<<<< HEAD
         public void onItemsReceived(int count, int start, Map<String, String> parameters, List<Song> items, Class<Song> dataType) {
             for (Song item : items) {
                 downloadSong(item.getId(), item.getName(), item.getUrl());
@@ -934,19 +914,6 @@
         @Override
         public Object getClient() {
             return this;
-=======
-        public void registerCallback(IServiceCallback callback) throws RemoteException {
-            mServiceCallbacks.register(callback);
-            mServiceCallbackCount++;
-            updatePlayerSubscriptionState();
-        }
-
-        @Override
-        public void unregisterCallback(IServiceCallback callback) throws RemoteException {
-            mServiceCallbacks.unregister(callback);
-            mServiceCallbackCount--;
-            updatePlayerSubscriptionState();
->>>>>>> 598a4886
         }
     };
 
@@ -1325,11 +1292,7 @@
         }
 
         @Override
-<<<<<<< HEAD
         public void setActivePlayer(final Player player) {
-=======
-        public void setActivePlayer(final Player player) throws RemoteException {
->>>>>>> 598a4886
             executor.execute(new Runnable() {
                 @Override
                 public void run() {
