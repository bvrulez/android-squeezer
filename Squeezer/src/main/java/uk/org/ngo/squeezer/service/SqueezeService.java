/*
 * Copyright (c) 2009 Google Inc.  All Rights Reserved.
 *
 * Licensed under the Apache License, Version 2.0 (the "License");
 * you may not use this file except in compliance with the License.
 * You may obtain a copy of the License at
 *
 *      http://www.apache.org/licenses/LICENSE-2.0
 *
 * Unless required by applicable law or agreed to in writing, software
 * distributed under the License is distributed on an "AS IS" BASIS,
 * WITHOUT WARRANTIES OR CONDITIONS OF ANY KIND, either express or implied.
 * See the License for the specific language governing permissions and
 * limitations under the License.
 */

package uk.org.ngo.squeezer.service;

import android.annotation.TargetApi;
import android.app.DownloadManager;
import android.app.Notification;
import android.app.NotificationManager;
import android.app.PendingIntent;
import android.app.Service;
import android.content.ContentProvider;
import android.content.ContentValues;
import android.content.Context;
import android.content.Intent;
import android.content.SharedPreferences;
import android.database.Cursor;
import android.graphics.Bitmap;
import android.graphics.BitmapFactory;
import android.media.MediaMetadata;
import android.media.MediaScannerConnection;
import android.media.session.MediaSession;
import android.net.Uri;
import android.net.wifi.WifiManager;
import android.os.Binder;
import android.os.Build;
import android.os.Environment;
import android.os.Handler;
import android.os.IBinder;
import android.os.Looper;
import android.provider.MediaStore;
import android.support.annotation.NonNull;
import android.support.annotation.Nullable;
import android.support.v4.app.NotificationCompat;
import android.support.v4.app.NotificationManagerCompat;
import android.util.Base64;
import android.util.DisplayMetrics;
import android.util.Log;
import android.view.WindowManager;
import android.widget.RemoteViews;

<<<<<<< HEAD
import com.crashlytics.android.Crashlytics;
import com.google.common.io.Files;
=======
>>>>>>> 5b6020b6

import java.io.File;
import java.io.FileNotFoundException;
import java.io.FileOutputStream;
import java.io.IOException;
import java.io.OutputStream;
import java.util.ArrayList;
import java.util.Arrays;
import java.util.Collection;
import java.util.HashMap;
import java.util.List;
import java.util.Map;
import java.util.Map.Entry;
import java.util.UUID;
import java.util.concurrent.ConcurrentHashMap;
import java.util.concurrent.ScheduledThreadPoolExecutor;
import java.util.concurrent.atomic.AtomicReference;
import java.util.regex.Pattern;

import uk.org.ngo.squeezer.NowPlayingActivity;
import uk.org.ngo.squeezer.Preferences;
import uk.org.ngo.squeezer.R;
import uk.org.ngo.squeezer.RandomplayActivity;
import uk.org.ngo.squeezer.Squeezer;
import uk.org.ngo.squeezer.Util;
import uk.org.ngo.squeezer.download.DownloadDatabase;
import uk.org.ngo.squeezer.framework.BaseActivity;
import uk.org.ngo.squeezer.framework.FilterItem;
import uk.org.ngo.squeezer.framework.PlaylistItem;
import uk.org.ngo.squeezer.itemlist.IServiceItemListCallback;
import uk.org.ngo.squeezer.itemlist.PluginItemListActivity;
import uk.org.ngo.squeezer.itemlist.dialog.AlbumViewDialog;
import uk.org.ngo.squeezer.itemlist.dialog.SongViewDialog;
import uk.org.ngo.squeezer.model.Alarm;
import uk.org.ngo.squeezer.model.AlarmPlaylist;
import uk.org.ngo.squeezer.model.Album;
import uk.org.ngo.squeezer.model.Artist;
import uk.org.ngo.squeezer.model.Genre;
import uk.org.ngo.squeezer.model.MusicFolderItem;
import uk.org.ngo.squeezer.model.Player;
import uk.org.ngo.squeezer.model.PlayerState;
import uk.org.ngo.squeezer.model.Playlist;
import uk.org.ngo.squeezer.model.Plugin;
import uk.org.ngo.squeezer.model.PluginItem;
import uk.org.ngo.squeezer.model.Song;
import uk.org.ngo.squeezer.model.Year;
import uk.org.ngo.squeezer.service.event.ConnectionChanged;
import uk.org.ngo.squeezer.service.event.HandshakeComplete;
import uk.org.ngo.squeezer.service.event.MusicChanged;
import uk.org.ngo.squeezer.service.event.PlayStatusChanged;
import uk.org.ngo.squeezer.service.event.PlayerStateChanged;
import uk.org.ngo.squeezer.service.event.PlayersChanged;
import uk.org.ngo.squeezer.service.event.SongTimeChanged;
import uk.org.ngo.squeezer.util.ImageFetcher;
import uk.org.ngo.squeezer.util.ImageWorker;
import uk.org.ngo.squeezer.util.Scrobble;


public class SqueezeService extends Service implements ServiceCallbackList.ServicePublisher {

    private static final String TAG = "SqueezeService";

    private static final int PLAYBACKSERVICE_STATUS = 1;

    /** {@link java.util.regex.Pattern} that splits strings on spaces. */
    private static final Pattern mSpaceSplitPattern = Pattern.compile(" ");

    private static final String ALBUMTAGS = "alyj";

    /**
     * Information that will be requested about songs.
     * <p>
     * a: artist name<br/>
     * C: compilation (1 if true, missing otherwise)<br/>
     * d: duration, in seconds<br/>
     * e: album ID<br/>
     * j: coverart (1 if available, missing otherwise)<br/>
     * J: artwork_track_id (if available, missing otherwise)<br/>
     * K: URL to remote artwork<br/>
     * l: album name<br/>
     * s: artist id<br/>
     * t: tracknum, if known<br/>
     * x: 1, if this is a remote track<br/>
     * y: song year<br/>
     * u: Song file url
     */
    // This should probably be a field in Song.
    public static final String SONGTAGS = "aCdejJKlstxyu";

    /** Service-specific eventbus. All events generated by the service will be sent here. */
    private final EventBus mEventBus = new EventBus();

    /** Executor for off-main-thread work. */
    @NonNull
    private final ScheduledThreadPoolExecutor mExecutor = new ScheduledThreadPoolExecutor(1);

    /** Handler for main-thread work. */
    @NonNull
    private final Handler mMainThreadHandler = new Handler();

    /** True if the handshake with the server has completed, otherwise false. */
    private volatile boolean mHandshakeComplete = false;

    /** Media session to associate with ongoing notifications. */
    private MediaSession mMediaSession;

    /** The player state that the most recent notifcation was for. */
    private PlayerState mNotifiedPlayerState;

    /**
     * Keeps track of all subscriptions, so we can cancel all subscriptions for a client at once
     */
    final Map<ServiceCallback, ServiceCallbackList> callbacks = new ConcurrentHashMap<ServiceCallback, ServiceCallbackList>();

    @Override
    public void addClient(ServiceCallbackList callbackList, ServiceCallback item) {
        callbacks.put(item, callbackList);
    }

    @Override
    public void removeClient(ServiceCallback item) {
        callbacks.remove(item);
    }

    final CliClient cli = new CliClient(mEventBus);

    /**
     * Is scrobbling enabled?
     */
    private boolean scrobblingEnabled;

    /**
     * Was scrobbling enabled?
     */
    private boolean scrobblingPreviouslyEnabled;

    /** User's preferred notification type. */
    @Preferences.NotificationType
    private String mNotificationType = Preferences.NOTIFICATION_TYPE_NONE;

    int mFadeInSecs;

    @Nullable String mUsername;

    @Nullable String mPassword;

    /** Map Player IDs to the {@link uk.org.ngo.squeezer.model.Player} with that ID. */
    private final Map<String, Player> mPlayers = new HashMap<String, Player>();

    /** The active player (the player to which commands are sent by default). */
    private final AtomicReference<Player> mActivePlayer = new AtomicReference<Player>();

    private static final String ACTION_NEXT_TRACK = "uk.org.ngo.squeezer.service.ACTION_NEXT_TRACK";
    private static final String ACTION_PREV_TRACK = "uk.org.ngo.squeezer.service.ACTION_PREV_TRACK";
    private static final String ACTION_PLAY = "uk.org.ngo.squeezer.service.ACTION_PLAY";
    private static final String ACTION_PAUSE = "uk.org.ngo.squeezer.service.ACTION_PAUSE";
    private static final String ACTION_CLOSE = "uk.org.ngo.squeezer.service.ACTION_CLOSE";

    private static final String ACTION_DOWNLOAD_COMPLETE = "uk.org.ngo.squeezer.service.ACTION_DOWNLOAD_COMPLETE";
    private static final String EXTRA_DOWNLOAD_ID = "EXTRA_DOWNLOAD_ID";

    /**
     * Thrown when the service is asked to send a command to the server before the server
     * handshake completes.
     */
    public static class HandshakeNotCompleteException extends IllegalStateException {
        public HandshakeNotCompleteException() { super(); }
        public HandshakeNotCompleteException(String message) { super(message); }
        public HandshakeNotCompleteException(String message, Throwable cause) { super(message, cause); }
        public HandshakeNotCompleteException(Throwable cause) { super(cause); }
    }

    public static void onDownloadComplete(Context context, long downloadId) {
        context.startService(new Intent(context, SqueezeService.class)
                .setAction(ACTION_DOWNLOAD_COMPLETE)
                .putExtra(EXTRA_DOWNLOAD_ID, downloadId));
    }

    @Override
    public void onCreate() {
        super.onCreate();

        // Clear leftover notification in case this service previously got killed while playing
        NotificationManager nm = (NotificationManager) getSystemService(
                Context.NOTIFICATION_SERVICE);
        nm.cancel(PLAYBACKSERVICE_STATUS);

        cachePreferences();

        setWifiLock(((WifiManager) getSystemService(Context.WIFI_SERVICE)).createWifiLock(
                WifiManager.WIFI_MODE_FULL, "Squeezer_WifiLock"));

        mEventBus.register(this, 1);  // Get events before other subscribers
        cli.initialize();
    }

    @Override
    public int onStartCommand(Intent intent, int flags, int startId) {
        try{
            if(intent != null && intent.getAction()!= null ) {
                if (intent.getAction().equals(ACTION_NEXT_TRACK)) {
                    squeezeService.nextTrack();
                } else if (intent.getAction().equals(ACTION_PREV_TRACK)) {
                    squeezeService.previousTrack();
                } else if (intent.getAction().equals(ACTION_PLAY)) {
                    squeezeService.play();
                } else if (intent.getAction().equals(ACTION_PAUSE)) {
                    squeezeService.pause();
                } else if (intent.getAction().equals(ACTION_CLOSE)) {
                    squeezeService.disconnect();
                } else if (intent.getAction().equals(ACTION_DOWNLOAD_COMPLETE)) {
                    handleDownloadComplete(intent.getLongExtra(EXTRA_DOWNLOAD_ID, -1));
                }
            }
        } catch(Exception e) {

        }
        return START_STICKY;
    }

    /**
     * Cache the value of various preferences.
     */
    private void cachePreferences() {
        final SharedPreferences preferences = getSharedPreferences(Preferences.NAME, MODE_PRIVATE);
        scrobblingEnabled = preferences.getBoolean(Preferences.KEY_SCROBBLE_ENABLED, false);
        mFadeInSecs = preferences.getInt(Preferences.KEY_FADE_IN_SECS, 0);
        //noinspection ResourceType
        mNotificationType = preferences.getString(Preferences.KEY_NOTIFICATION_TYPE,
                Preferences.NOTIFICATION_TYPE_PLAYING);
    }

    @Override
    public IBinder onBind(Intent intent) {
        if (Build.VERSION.SDK_INT >= Build.VERSION_CODES.LOLLIPOP) {
            mMediaSession = new MediaSession(getApplicationContext(), "squeezer");
        }
        return (IBinder) squeezeService;
    }

    @Override
    public boolean onUnbind(Intent intent) {
        if (Build.VERSION.SDK_INT >= Build.VERSION_CODES.LOLLIPOP) {
            if (mMediaSession != null) {
                mMediaSession.release();
            }
        }
        return super.onUnbind(intent);
    }

    @Override
    public void onDestroy() {
        super.onDestroy();
        disconnect();
        mEventBus.unregister(this);
    }

    void disconnect() {
        disconnect(false);
    }

    void disconnect(boolean isServerDisconnect) {
        cli.disconnect(isServerDisconnect && !mHandshakeComplete);
    }

    private String getActivePlayerId() {
        return (mActivePlayer.get() != null ? mActivePlayer.get().getId() : null);
    }

    @Nullable
    public PlayerState getPlayerState(String playerId) {
        Player player = mPlayers.get(playerId);

        if (player == null)
            return null;

        return player.getPlayerState();
    }

    /**
     * Send the specified command for the active player to the SqueezeboxServer
     *
     * @param command The command to send
     */
    public void sendActivePlayerCommand(final String command) {
        Player player = mActivePlayer.get();
        if (player == null) {
            return;
        }
        cli.sendPlayerCommand(player, command);
    }

    @Nullable public PlayerState getActivePlayerState() {
        if (mActivePlayer.get() == null)
            return null;

        return mActivePlayer.get().getPlayerState();
    }

    /**
     * The player state change might warrant a new subscription type (e.g., if the
     * player didn't have a sleep duration set, and now does).
     * @param event
     */
    public void onEvent(PlayerStateChanged event) {
        updatePlayerSubscription(event.player, calculateSubscriptionTypeFor(event.player));
    }

    /**
     * Updates the playing status of the current player.
     * <p>
     * Updates the Wi-Fi lock and ongoing status notification as necessary.
     */
    public void onEvent(PlayStatusChanged event) {
        if (event.player.equals(mActivePlayer.get())) {
            updateWifiLock(event.player.getPlayerState().isPlaying());
            updateOngoingNotification();
        }

        updatePlayerSubscription(event.player, calculateSubscriptionTypeFor(event.player));
    }

    /**
     * Change the player that is controlled by Squeezer (the "active" player).
     *
     * @param newActivePlayer The new active player. May be null, in which case no players
     *     are controlled.
     */
    void changeActivePlayer(@Nullable final Player newActivePlayer) {
        Player prevActivePlayer = mActivePlayer.get();

        // Do nothing if they player hasn't actually changed.
        if (prevActivePlayer == newActivePlayer) {
            return;
        }

        mActivePlayer.set(newActivePlayer);
        updateAllPlayerSubscriptionStates();

        Log.i(TAG, "Active player now: " + newActivePlayer);

        // If this is a new player then start an async fetch of its status.
        if (newActivePlayer != null) {
            cli.sendPlayerCommand(newActivePlayer, "status - 1 tags:" + SqueezeService.SONGTAGS);
        }

        // NOTE: this involves a write and can block (sqlite lookup via binder call), so
        // should be done off-thread, so we can process service requests & send our callback
        // as quickly as possible.
        mExecutor.execute(new Runnable() {
            @Override
            public void run() {
                final SharedPreferences preferences = Squeezer.getContext().getSharedPreferences(Preferences.NAME,
                        Squeezer.MODE_PRIVATE);
                SharedPreferences.Editor editor = preferences.edit();

                if (newActivePlayer == null) {
                    Log.v(TAG, "Clearing " + Preferences.KEY_LAST_PLAYER);
                    editor.remove(Preferences.KEY_LAST_PLAYER);
                } else {
                    Log.v(TAG, "Saving " + Preferences.KEY_LAST_PLAYER + "=" + newActivePlayer.getId());
                    editor.putString(Preferences.KEY_LAST_PLAYER, newActivePlayer.getId());
                }

                editor.commit();
            }
        });
    }

    /**
     * Adjusts the subscription to players' status updates.
     */
    private void updateAllPlayerSubscriptionStates() {
        // mPlayers might be modified by another thread, so copy the values.
        Collection<Player> players = mPlayers.values();
        for (Player player : players) {
            updatePlayerSubscription(player, calculateSubscriptionTypeFor(player));
        }
    }

    /**
     * Determine the correct status subscription type for the given player, based on
     * how frequently we need to know its status.
     */
    private @PlayerState.PlayerSubscriptionType String calculateSubscriptionTypeFor(Player player) {
        Player activePlayer = this.mActivePlayer.get();

        if (mEventBus.hasSubscriberForEvent(PlayerStateChanged.class) ||
                (mEventBus.hasSubscriberForEvent(SongTimeChanged.class) && player.equals(activePlayer))) {
            if (player.equals(activePlayer)) {
                // If it's the active player then get second-to-second updates.
                return PlayerState.NOTIFY_REAL_TIME;
            } else {
                // For other players get updates only when the player status changes...
                // ... unless the player has a sleep duration set. In that case we need
                // real_time updates, as on_change events are not fired as the will_sleep_in
                // timer counts down.
                if (player.getPlayerState().getSleep() > 0) {
                    return PlayerState.NOTIFY_REAL_TIME;
                } else {
                    return PlayerState.NOTIFY_ON_CHANGE;
                }
            }
        } else {
            // Disable subscription for this player's status updates.
            return PlayerState.NOTIFY_NONE;
        }
    }

    /**
     * Manage subscription to a player's status updates.
     *
     * @param player player to manage.
     * @param playerSubscriptionType the new subscription type
     */
    private void updatePlayerSubscription(
            Player player,
            @NonNull @PlayerState.PlayerSubscriptionType String playerSubscriptionType) {
        PlayerState playerState = player.getPlayerState();

        // Do nothing if the player subscription type hasn't changed. This prevents sending a
        // subscription update "status" message which will be echoed back by the server and
        // trigger processing of the status message by the service.
        if (playerState != null) {
            if (playerState.getSubscriptionType().equals(playerSubscriptionType)) {
                return;
            }
        }

        cli.sendPlayerCommand(player, "status - 1 subscribe:" + playerSubscriptionType + " tags:" + SONGTAGS);
    }

    /**
     * Manages the state of any ongoing notification based on the player and connection state.
     */
    @TargetApi(21)
    private void updateOngoingNotification() {
        Player activePlayer = this.mActivePlayer.get();
        PlayerState activePlayerState = getActivePlayerState();

        // Update scrobble state, if either we're currently scrobbling, or we
        // were (to catch the case where we started scrobbling a song, and the
        // user went in to settings to disable scrobbling).
        if (scrobblingEnabled || scrobblingPreviouslyEnabled) {
            scrobblingPreviouslyEnabled = scrobblingEnabled;
            Scrobble.scrobbleFromPlayerState(this, activePlayerState);
        }

        // If there's no active player then kill the notification and get out.
        // TODO: Have a "There are no connected players" notification text.
        if (activePlayer == null || activePlayerState == null) {
            clearOngoingNotification();
            return;
        }

        // If the user doesn't want notifications then kill it and get out.
        if (Preferences.NOTIFICATION_TYPE_NONE.equals(mNotificationType)) {
            clearOngoingNotification();
            return;
        }

        boolean playing = activePlayerState.isPlaying();

        // If the song is not playing and the user wants notifications only when playing then
        // kill the notification and get out.
        if (!playing && Preferences.NOTIFICATION_TYPE_PLAYING.equals(mNotificationType)) {
            clearOngoingNotification();
            return;
        }

        // If there's no current song then kill the notification and get out.
        // TODO: Have a "There's nothing playing" notification text.
        final Song currentSong = activePlayerState.getCurrentSong();
        if (currentSong == null) {
            clearOngoingNotification();
            return;
        }

        // Compare the current state with the state when the notification was last updated.
        // If there are no changes (same song, same playing state) then there's nothing to do.
        String songName = currentSong.getName();
        String albumName = currentSong.getAlbumName();
        String artistName = currentSong.getArtist();
        Uri url = currentSong.getArtworkUrl();
        String playerName = activePlayer.getName();

        if (mNotifiedPlayerState == null) {
            mNotifiedPlayerState = new PlayerState();
        } else {
            boolean lastPlaying = mNotifiedPlayerState.isPlaying();
            Song lastNotifiedSong = mNotifiedPlayerState.getCurrentSong();

            // No change in state
            if (playing == lastPlaying && currentSong.equals(lastNotifiedSong)) {
                return;
            }
        }

        mNotifiedPlayerState.setCurrentSong(currentSong);
        mNotifiedPlayerState.setPlayStatus(activePlayerState.getPlayStatus());
        final NotificationManagerCompat nm = NotificationManagerCompat.from(this);

        PendingIntent nextPendingIntent = getPendingIntent(ACTION_NEXT_TRACK);
        PendingIntent prevPendingIntent = getPendingIntent(ACTION_PREV_TRACK);
        PendingIntent playPendingIntent = getPendingIntent(ACTION_PLAY);
        PendingIntent pausePendingIntent = getPendingIntent(ACTION_PAUSE);
        PendingIntent closePendingIntent = getPendingIntent(ACTION_CLOSE);

        Intent showNowPlaying = new Intent(this, NowPlayingActivity.class)
                .setFlags(Intent.FLAG_ACTIVITY_SINGLE_TOP | Intent.FLAG_ACTIVITY_REORDER_TO_FRONT);
        PendingIntent pIntent = PendingIntent.getActivity(this, 0, showNowPlaying, 0);
        Notification notification;

        if (Build.VERSION.SDK_INT >= Build.VERSION_CODES.LOLLIPOP) {
            final Notification.Builder builder = new Notification.Builder(this);
            builder.setContentIntent(pIntent);
            builder.setSmallIcon(R.drawable.squeezer_notification);
            builder.setVisibility(Notification.VISIBILITY_PUBLIC);
            builder.setShowWhen(false);
            builder.setContentTitle(songName);
            builder.setContentText(albumName);
            builder.setSubText(playerName);
            builder.setStyle(new Notification.MediaStyle()
                    .setShowActionsInCompactView(1, 2)
                    .setMediaSession(mMediaSession.getSessionToken()));

            final MediaMetadata.Builder metaBuilder = new MediaMetadata.Builder();
            metaBuilder.putString(MediaMetadata.METADATA_KEY_ARTIST, artistName);
            metaBuilder.putString(MediaMetadata.METADATA_KEY_ALBUM, albumName);
            metaBuilder.putString(MediaMetadata.METADATA_KEY_TITLE, songName);
            mMediaSession.setMetadata(metaBuilder.build());

            // Don't set an ongoing notification, otherwise wearable's won't show it.
            builder.setOngoing(false);

            builder.setDeleteIntent(closePendingIntent);
            if (playing) {
                builder.addAction(new Notification.Action(R.drawable.ic_action_previous, "Previous", prevPendingIntent))
                        .addAction(new Notification.Action(R.drawable.ic_action_pause, "Pause", pausePendingIntent))
                        .addAction(new Notification.Action(R.drawable.ic_action_next, "Next", nextPendingIntent));
            } else {
                builder.addAction(new Notification.Action(R.drawable.ic_action_previous, "Previous", prevPendingIntent))
                        .addAction(new Notification.Action(R.drawable.ic_action_play, "Play", playPendingIntent))
                        .addAction(new Notification.Action(R.drawable.ic_action_next, "Next", nextPendingIntent));
            }

            ImageFetcher.getInstance(this).loadImage(url,
                    getResources().getDimensionPixelSize(android.R.dimen.notification_large_icon_width),
                    getResources().getDimensionPixelSize(android.R.dimen.notification_large_icon_height),
                    new ImageWorker.ImageWorkerCallback() {
                        @Override
                        @TargetApi(Build.VERSION_CODES.LOLLIPOP)
                        public void process(Object data, @Nullable Bitmap bitmap) {
                            if (bitmap == null) {
                                bitmap = BitmapFactory.decodeResource(getResources(), R.drawable.icon_album_noart);
                            }

                            metaBuilder.putBitmap(MediaMetadata.METADATA_KEY_ALBUM_ART, bitmap);
                            metaBuilder.putBitmap(MediaMetadata.METADATA_KEY_ART, bitmap);
                            mMediaSession.setMetadata(metaBuilder.build());
                            builder.setLargeIcon(bitmap);
                            nm.notify(PLAYBACKSERVICE_STATUS, builder.build());
                        }
                    });
        } else {
            NotificationCompat.Builder builder = new NotificationCompat.Builder(this);

            builder.setOngoing(true);
            builder.setCategory(NotificationCompat.CATEGORY_SERVICE);
            builder.setSmallIcon(R.drawable.squeezer_notification);

            RemoteViews normalView = new RemoteViews(this.getPackageName(), R.layout.notification_player_normal);
            RemoteViews expandedView = new RemoteViews(this.getPackageName(), R.layout.notification_player_expanded);

            normalView.setOnClickPendingIntent(R.id.next, nextPendingIntent);

            expandedView.setOnClickPendingIntent(R.id.previous, prevPendingIntent);
            expandedView.setOnClickPendingIntent(R.id.next, nextPendingIntent);

            builder.setContent(normalView);

            normalView.setTextViewText(R.id.trackname, songName);
            normalView.setTextViewText(R.id.albumname, albumName);

            expandedView.setTextViewText(R.id.trackname, songName);
            expandedView.setTextViewText(R.id.albumname, albumName);
            expandedView.setTextViewText(R.id.player_name, playerName);

            if (playing) {
                normalView.setImageViewResource(R.id.pause, R.drawable.ic_action_pause);
                normalView.setOnClickPendingIntent(R.id.pause, pausePendingIntent);

                expandedView.setImageViewResource(R.id.pause, R.drawable.ic_action_pause);
                expandedView.setOnClickPendingIntent(R.id.pause, pausePendingIntent);
            } else {
                normalView.setImageViewResource(R.id.pause, R.drawable.ic_action_play);
                normalView.setOnClickPendingIntent(R.id.pause, playPendingIntent);

                expandedView.setImageViewResource(R.id.pause, R.drawable.ic_action_play);
                expandedView.setOnClickPendingIntent(R.id.pause, playPendingIntent);
            }

            builder.setContentTitle(songName);
            builder.setContentText(getString(R.string.notification_playing_text, playerName));
            builder.setContentIntent(pIntent);

            notification = builder.build();
            if (Build.VERSION.SDK_INT >= Build.VERSION_CODES.JELLY_BEAN) {
                notification.bigContentView = expandedView;
            }

            nm.notify(PLAYBACKSERVICE_STATUS, notification);

            ImageFetcher.getInstance(this).loadImage(this, url, normalView, R.id.album,
                    getResources().getDimensionPixelSize(R.dimen.album_art_icon_normal_notification_width),
                    getResources().getDimensionPixelSize(R.dimen.album_art_icon_normal_notification_height),
                    nm, PLAYBACKSERVICE_STATUS, notification);
            ImageFetcher.getInstance(this).loadImage(this, url, expandedView, R.id.album,
                    getResources().getDimensionPixelSize(R.dimen.album_art_icon_expanded_notification_width),
                    getResources().getDimensionPixelSize(R.dimen.album_art_icon_expanded_notification_height),
                    nm, PLAYBACKSERVICE_STATUS, notification);
        }
    }

    /**
     * @param action The action to be performed.
     * @return A new {@link PendingIntent} for {@literal action} that will update any existing
     *     intents that use the same action.
     */
    @NonNull
    private PendingIntent getPendingIntent(@NonNull String action){
        Intent intent = new Intent(this, SqueezeService.class);
        intent.setAction(action);
        return PendingIntent.getService(this, 0, intent, PendingIntent.FLAG_UPDATE_CURRENT);
    }

    private void clearOngoingNotification() {
        NotificationManagerCompat nm = NotificationManagerCompat.from(this);
        nm.cancel(PLAYBACKSERVICE_STATUS);
        mNotifiedPlayerState = null;
    }

    public void onEvent(ConnectionChanged event) {
        if (event.connectionState == ConnectionState.DISCONNECTED) {
            mPlayers.clear();
            mEventBus.removeAllStickyEvents();
            mActivePlayer.set(null);
            mHandshakeComplete = false;
            clearOngoingNotification();
        }
    }

    public void onEvent(HandshakeComplete event) {
        mHandshakeComplete = true;
        strings();
    }

    public void onEvent(MusicChanged event) {
        if (event.player.equals(mActivePlayer.get())) {
            updateOngoingNotification();
        }
    }

    public void onEvent(PlayersChanged event) {
        mPlayers.clear();
        mPlayers.putAll(event.players);

        // Figure out the new active player, let everyone know.
        changeActivePlayer(getPreferredPlayer());
    }

    /**
     * @return The player that should be chosen as the (new) active player. This is either the
     *     last active player (if known), the first player the server knows about if there are
     *     connected players, or null if there are no connected players.
     */
    private @Nullable Player getPreferredPlayer() {
        final SharedPreferences preferences = Squeezer.getContext().getSharedPreferences(Preferences.NAME,
                Context.MODE_PRIVATE);
        final String lastConnectedPlayer = preferences.getString(Preferences.KEY_LAST_PLAYER,
                null);
        Log.i(TAG, "lastConnectedPlayer was: " + lastConnectedPlayer);

        Collection<Player> players = mPlayers.values();
        Log.i(TAG, "mPlayers empty?: " + mPlayers.isEmpty());
        for (Player player : players) {
            if (player.getId().equals(lastConnectedPlayer)) {
                return player;
            }
        }
        return !players.isEmpty() ? players.iterator().next() : null;
    }

    /* Start an asynchronous fetch of the squeezeservers localized strings */
    private void strings() {
        cli.sendCommandImmediately("getstring " + ServerString.values()[0].name());
    }

    /** A download request will be passed to the download manager for each song called back to this */
    private final IServiceItemListCallback<Song> songDownloadCallback = new IServiceItemListCallback<Song>() {
        @Override
        public void onItemsReceived(int count, int start, Map<String, String> parameters, List<Song> items, Class<Song> dataType) {
            for (Song item : items) {
                downloadSong(item);
            }
        }

        @Override
        public Object getClient() {
            return this;
        }
    };

    /**
     * For each item called to this:
     * If it is a folder: recursive lookup items in the folder
     * If is is a track: Enqueue a download request to the download manager
     */
    private final IServiceItemListCallback<MusicFolderItem> musicFolderDownloadCallback = new IServiceItemListCallback<MusicFolderItem>() {
        @Override
        public void onItemsReceived(int count, int start, Map<String, String> parameters, List<MusicFolderItem> items, Class<MusicFolderItem> dataType) {
            for (MusicFolderItem item : items) {
                squeezeService.downloadItem(item);
            }
        }

        @Override
        public Object getClient() {
            return this;
        }
    };

    private void downloadSong(Song song) {
        final Preferences preferences = new Preferences(this);
        if (preferences.isDownloadUseServerPath()) {
            downloadSong(song.getDownloadUrl(), song.getName(), song.getUrl(), song.getArtworkUrl());
        } else {
            final String lastPathSegment = song.getUrl().getLastPathSegment();
            final String fileExtension = Files.getFileExtension(lastPathSegment);
            final String localPath = song.getLocalPath(preferences.getDownloadPathStructure(), preferences.getDownloadFilenameStructure());
            downloadSong(song.getDownloadUrl(), song.getName(), localPath+"."+fileExtension, song.getArtworkUrl());
        }
    }

    private void downloadSong(@NonNull Uri url, String title, @NonNull Uri serverUrl, @NonNull Uri albumArtUrl) {
        downloadSong(url, title, getLocalFile(serverUrl), albumArtUrl);
    }

    @TargetApi(Build.VERSION_CODES.GINGERBREAD)
    private void downloadSong(@NonNull Uri url, String title, String localPath, @NonNull Uri albumArtUrl) {
        if (url.equals(Uri.EMPTY)) {
            return;
        }

        // Convert VFAT-unfriendly characters to "_".
        localPath =  localPath.replaceAll("[?<>\\\\:*|\"]", "_");

        // If running on Gingerbread or greater use the Download Manager
        if (Build.VERSION.SDK_INT >= Build.VERSION_CODES.GINGERBREAD) {
            DownloadManager downloadManager = (DownloadManager) getSystemService(DOWNLOAD_SERVICE);
            DownloadDatabase downloadDatabase = new DownloadDatabase(this);
            String tempFile = UUID.randomUUID().toString();
            String credentials = mUsername + ":" + mPassword;
            String base64EncodedCredentials = Base64.encodeToString(credentials.getBytes(), Base64.NO_WRAP);
            DownloadManager.Request request = new DownloadManager.Request(url)
                    .setTitle(title)
                    .setDestinationInExternalFilesDir(this, Environment.DIRECTORY_MUSIC, tempFile)
                    .setVisibleInDownloadsUi(false)
                    .addRequestHeader("Authorization", "Basic " + base64EncodedCredentials);
            long downloadId = downloadManager.enqueue(request);

            Util.crashlyticsLog("Registering new download");
            Util.crashlyticsLog("downloadId: " + downloadId);
            Util.crashlyticsLog("tempFile: " + tempFile);
            Util.crashlyticsLog("localPath: " + localPath);

<<<<<<< HEAD
            if (!downloadDatabase.registerDownload(downloadId, tempFile, localPath, albumArtUrl)) {
                Crashlytics.log(Log.WARN, TAG, "Could not register download entry for: " + downloadId);
=======
            if (!downloadDatabase.registerDownload(downloadId, tempFile, localPath)) {
                Util.crashlyticsLog(Log.WARN, TAG, "Could not register download entry for: " + downloadId);
>>>>>>> 5b6020b6
                downloadManager.remove(downloadId);
            }
        }
    }

    @TargetApi(Build.VERSION_CODES.GINGERBREAD)
    private void handleDownloadComplete(long id) {
        final DownloadDatabase downloadDatabase = new DownloadDatabase(this);
        final DownloadManager downloadManager = (DownloadManager) getSystemService(DOWNLOAD_SERVICE);
        final DownloadManager.Query query = new DownloadManager.Query().setFilterById(id);
        final Cursor cursor = downloadManager.query(query);
        try {
            if (cursor.moveToNext()) {
                int downloadId = cursor.getInt(cursor.getColumnIndex(DownloadManager.COLUMN_ID));
                int status = cursor.getInt(cursor.getColumnIndex(DownloadManager.COLUMN_STATUS));
                int reason = cursor.getInt(cursor.getColumnIndex(DownloadManager.COLUMN_REASON));
                String title = cursor.getString(cursor.getColumnIndex(DownloadManager.COLUMN_TITLE));
                String url = cursor.getString(cursor.getColumnIndex(DownloadManager.COLUMN_URI));
                String local_url = cursor.getString(cursor.getColumnIndex(DownloadManager.COLUMN_LOCAL_URI));

                final DownloadDatabase.DownloadEntry downloadEntry = downloadDatabase.popDownloadEntry(downloadId);
                if (downloadEntry != null) {
                    switch (status) {
                        case DownloadManager.STATUS_SUCCESSFUL:
                            File tempFile = new File(getExternalFilesDir(Environment.DIRECTORY_MUSIC), downloadEntry.tempName);
                            File localFile = new File(Environment.getExternalStoragePublicDirectory(Environment.DIRECTORY_MUSIC), downloadEntry.fileName);
                            File localFolder = localFile.getParentFile();
                            if (!localFolder.exists())
                                localFolder.mkdirs();
                            if (tempFile.renameTo(localFile)) {
                                MediaScannerConnection.scanFile(
                                        getApplicationContext(),
                                        new String[]{localFile.getAbsolutePath()},
                                        null,
                                        new MediaScannerConnection.OnScanCompletedListener() {
                                            @Override
                                            public void onScanCompleted(String path, final Uri uri) {
                                                if (!Uri.EMPTY.equals(downloadEntry.albumArtUrl)) {
                                                    // It seems that onScanCompleted is called off thread
                                                    // (though I can find no dokumentation for it)
                                                    // so we make this run on the main thread, as the ImageFetcher
                                                    // may need it (if it creates a new cache)
                                                    mMainThreadHandler.post(new Runnable() {
                                                        @Override
                                                        public void run() {
                                                            downloadAlbumArt(uri, downloadEntry.albumArtUrl);
                                                        }
                                                    });
                                                }
                                            }
                                        }
                                );
                            } else {
                                Crashlytics.log(Log.ERROR, TAG, "Could not rename [" + tempFile + "] to [" + localFile + "]");
                            }
                            break;
                        default:
                            Crashlytics.log(Log.ERROR, TAG, "Unsuccessful download " + format(status, reason, title, url, local_url));
                            break;
                    }
                } else {
                    Crashlytics.log(Log.ERROR, TAG, "Download database does not have an entry for " + format(status, reason, title, url, local_url));
                }
                //} else {
                // Download complete events may still come in, even after DownloadManager.remove is
                // called, so don't log this
                //Logger.logError(TAG, "Download manager does not have an entry for " + id);
            }
        } finally {
            cursor.close();
        }
    }

    // TODO hack
    // This is a hack, as it relies on internals of the AOSP MediaProvider class, and the below
    // non-public URI.
    // We mimic the behavior of the media provider when it creates an album thumb, so a media player
    // will receive the location of our downloaded album art when queriyng
    // MediaStore.Audio.Albums.ALBUM_ART.
    private static final Uri sArtworkUri = Uri.parse("content://media/external/audio/albumart");
    private void downloadAlbumArt(Uri songUri, Uri albumArtUrl) {
        final Cursor songCursor = getContentResolver().query(songUri, new String[] { MediaStore.Audio.Media.ALBUM_ID }, null, null, null);
        if (songCursor != null) {
            try {
                if (songCursor.moveToNext()) {
                    final int albumId = songCursor.getInt(songCursor.getColumnIndex(MediaStore.Audio.Media.ALBUM_ID));
                    final Uri albumUri = MediaStore.Audio.Albums.EXTERNAL_CONTENT_URI.buildUpon().appendPath(String.valueOf(albumId)).build();

                    WindowManager wm = (WindowManager) getApplicationContext().getSystemService(Context.WINDOW_SERVICE);
                    DisplayMetrics displayMetrics = new DisplayMetrics();
                    wm.getDefaultDisplay().getMetrics(displayMetrics);
                    final int imageSize = Math.min(displayMetrics.widthPixels, displayMetrics.heightPixels);

                    ImageFetcher.getInstance(this).loadImage(albumArtUrl,
                            imageSize,
                            imageSize,
                            new ImageWorker.ImageWorkerCallback() {
                                @Override
                                @TargetApi(Build.VERSION_CODES.LOLLIPOP)
                                public void process(Object data, @Nullable final Bitmap bitmap) {
                                    if (bitmap != null) {
                                        mExecutor.execute(new Runnable() {
                                            @Override
                                            public void run() {
                                                final File folder = new File(Environment.getExternalStorageDirectory(),"albumthumbs");
                                                final File file = new File(folder, String.valueOf(albumId) + ".jpg");
                                                if (!folder.exists())
                                                    folder.mkdirs();
                                                try {
                                                    OutputStream outputStream = new FileOutputStream(file);
                                                    boolean success = bitmap.compress(Bitmap.CompressFormat.JPEG, 75, outputStream);
                                                    outputStream.close();
                                                    if (success) {
                                                        ContentValues values = new ContentValues();
                                                        values.put(MediaStore.Audio.Albums.ALBUM_ID, albumId);
                                                        values.put(MediaStore.Audio.Media.DATA, file.getPath());
                                                        getContentResolver().insert(sArtworkUri, values);
                                                    }
                                                } catch (FileNotFoundException e) {
                                                    Log.e(TAG, "Error creating thumbs bitmap file: ", e);
                                                } catch (IOException e) {
                                                    Log.e(TAG, "Error creating thumbs bitmap file: ", e);
                                                }
                                            }
                                        });
                                    }
                                }
                            });
                }
            } finally {
                songCursor.close();
            }
        }

    }

    private String format(int status, int reason, String title, String url, String local_url) {
        return "{status:" + status + ", reason:" + reason + ", title:'" + title + "', url:'" + url + "', local url:'" + local_url + "'}";
    }

    /**
     * Tries to get the path relative to the server music library.
     * <p>
     * If this is not possible resort to the last path segment of the server path.
     */
    private String getLocalFile(@NonNull Uri serverUrl) {
        String serverPath = serverUrl.getPath();
        String mediaDir = null;
        String path = null;
        for (String dir : cli.getMediaDirs()) {
            if (serverPath.startsWith(dir)) {
                mediaDir = dir;
                break;
            }
        }
        if (mediaDir != null)
            path = serverPath.substring(mediaDir.length(), serverPath.length());
        else
            path = serverUrl.getLastPathSegment();

        return path;
    }

    private WifiManager.WifiLock wifiLock;

    void setWifiLock(WifiManager.WifiLock wifiLock) {
        this.wifiLock = wifiLock;
    }

    void updateWifiLock(boolean state) {
        // TODO: this might be running in the wrong thread.  Is wifiLock thread-safe?
        if (state && !wifiLock.isHeld()) {
            Log.v(TAG, "Locking wifi while playing.");
            wifiLock.acquire();
        }
        if (!state && wifiLock.isHeld()) {
            Log.v(TAG, "Unlocking wifi.");
            try {
                wifiLock.release();
                // Seen a crash here with:
                //
                // Permission Denial: broadcastIntent() requesting a sticky
                // broadcast
                // from pid=29506, uid=10061 requires
                // android.permission.BROADCAST_STICKY
                //
                // Catching the exception (which seems harmless) seems better
                // than requesting an additional permission.

                // Seen a crash here with
                //
                // java.lang.RuntimeException: WifiLock under-locked
                // Squeezer_WifiLock
                //
                // Both crashes occurred when the wifi was disabled, on HTC Hero
                // devices running 2.1-update1.
            } catch (SecurityException e) {
                Log.v(TAG, "Caught odd SecurityException releasing wifilock");
            }
        }
    }

    private final ISqueezeService squeezeService = new SqueezeServiceBinder();
    private class SqueezeServiceBinder extends Binder implements ISqueezeService {

        @Override
        @NonNull
        public EventBus getEventBus() {
            return mEventBus;
        }

        @Override
        public void adjustVolumeTo(Player player, int newVolume) {
            cli.sendPlayerCommand(player, "mixer volume " + Math.min(100, Math.max(0, newVolume)));
        }

        @Override
        public void adjustVolumeTo(int newVolume) {
            sendActivePlayerCommand("mixer volume " + Math.min(100, Math.max(0, newVolume)));
        }

        @Override
        public void adjustVolumeBy(int delta) {
            if (delta > 0) {
                sendActivePlayerCommand("mixer volume %2B" + delta);
            } else if (delta < 0) {
                sendActivePlayerCommand("mixer volume " + delta);
            }
        }

        @Override
        public boolean isConnected() {
            return cli.isConnected();
        }

        @Override
        public boolean isConnectInProgress() {
            return cli.isConnectInProgress();
        }

        @Override
        public void startConnect(String hostPort, String userName, String password) {
            mUsername = userName;
            mPassword = password;
            cli.startConnect(SqueezeService.this, hostPort, userName, password);
        }

        @Override
        public void disconnect() {
            if (!isConnected()) {
                return;
            }
            SqueezeService.this.disconnect();
        }

        @Override
        public void powerOn() {
            sendActivePlayerCommand("power 1");
        }

        @Override
        public void powerOff() {
            sendActivePlayerCommand("power 0");
        }

        @Override
        public void togglePower(Player player) {
            cli.sendPlayerCommand(player, "power");
        }

        @Override
        public void playerRename(Player player, String newName) {
            cli.sendPlayerCommand(player, "name " + Util.encode(newName));
        }

        @Override
        public void sleep(Player player, int duration) {
            cli.sendPlayerCommand(player, "sleep " + duration);
        }

        @Override
        public void syncPlayerToPlayer(@NonNull Player slave, @NonNull String masterId) {
            Player master = mPlayers.get(masterId);
            cli.sendPlayerCommand(master, "sync " + Util.encode(slave.getId()));
        }

        @Override
        public void unsyncPlayer(@NonNull Player player) {
            cli.sendPlayerCommand(player, "sync -");
        }


        @Override
        @Nullable
        public PlayerState getActivePlayerState() {
            if (mActivePlayer == null) {
                return null;
            }
            Player activePlayer = mActivePlayer.get();
            if (activePlayer == null) {
                return null;
            }

            return activePlayer.getPlayerState();
        }

        @Override
        @Nullable
        public PlayerState getPlayerState(String playerId) {
            Player player = mPlayers.get(playerId);
            if (player == null) {
                return null;
            }

            return player.getPlayerState();
        }

        /**
         * Issues a query for given player preference.
         *
         * @param playerPref
         */
        @Override
        public void playerPref(@Player.Pref.Name String playerPref) {
            playerPref(playerPref, "?");
        }

        @Override
        public void playerPref(@Player.Pref.Name String playerPref, String value) {
            sendActivePlayerCommand("playerpref " + playerPref + " " + value);
        }

        @Override
        public boolean canPowerOn() {
            Player activePlayer = getActivePlayer();

            if (activePlayer == null) {
                return false;
            } else {
                PlayerState playerState = activePlayer.getPlayerState();
                return canPower() && activePlayer.getConnected() && playerState != null
                        && !playerState.isPoweredOn();
            }
        }

        @Override
        public boolean canPowerOff() {
            Player activePlayer = getActivePlayer();

            if (activePlayer == null) {
                return false;
            } else {
                PlayerState playerState = activePlayer.getPlayerState();
                return canPower() && activePlayer.getConnected() && playerState != null
                        && playerState.isPoweredOn();
            }
        }

        private boolean canPower() {
            Player player = mActivePlayer.get();
            return cli.isConnected() && player != null && player.isCanpoweroff();
        }

        @Override
        public String getServerVersion() throws HandshakeNotCompleteException {
            if (!mHandshakeComplete) {
                throw new HandshakeNotCompleteException("Handshake with server has not completed.");
            }
            return cli.getServerVersion();
        }

        @Override
        public String preferredAlbumSort() throws HandshakeNotCompleteException {
            if (!mHandshakeComplete) {
                throw new HandshakeNotCompleteException("Handshake with server has not completed.");
            }
            return cli.getPreferredAlbumSort();
        }

        @Override
        public void setPreferredAlbumSort(String preferredAlbumSort) {
            if (isConnected()) {
                cli.sendCommand("pref jivealbumsort " + Util.encode(preferredAlbumSort));
            }
        }

        private String fadeInSecs() {
            return mFadeInSecs > 0 ? " " + mFadeInSecs : "";
        }

        @Override
        public boolean togglePausePlay() {
            if (!isConnected()) {
                return false;
            }

            PlayerState activePlayerState = getActivePlayerState();

            // May be null (e.g., connected to a server with no connected
            // players. TODO: Handle this better, since it's not obvious in the
            // UI.
            if (activePlayerState == null)
                return false;

            @PlayerState.PlayState String playStatus = activePlayerState.getPlayStatus();

            // May be null -- race condition when connecting to a server that
            // has a player. Squeezer knows the player exists, but has not yet
            // determined its state.
            if (playStatus == null)
                return false;

            if (playStatus.equals(PlayerState.PLAY_STATE_PLAY)) {
                // NOTE: we never send ambiguous "pause" toggle commands (without the '1')
                // because then we'd get confused when they came back in to us, not being
                // able to differentiate ours coming back on the listen channel vs. those
                // of those idiots at the dinner party messing around.
                sendActivePlayerCommand("pause 1");
                return true;
            }

            if (playStatus.equals(PlayerState.PLAY_STATE_STOP)) {
                sendActivePlayerCommand("play" + fadeInSecs());
                return true;
            }

            if (playStatus.equals(PlayerState.PLAY_STATE_PAUSE)) {
                sendActivePlayerCommand("pause 0" + fadeInSecs());
                return true;
            }

            return true;
        }

        @Override
        public boolean play() {
            if (!isConnected()) {
                return false;
            }
            sendActivePlayerCommand("play" + fadeInSecs());
            return true;
        }

        @Override
        public boolean pause() {
            if(!isConnected()) {
                return false;
            }
            sendActivePlayerCommand("pause 1" + fadeInSecs());
            return true;
        }

        @Override
        public boolean stop() {
            if (!isConnected()) {
                return false;
            }
            sendActivePlayerCommand("stop");
            return true;
        }

        @Override
        public boolean nextTrack() {
            if (!isConnected() || !isPlaying()) {
                return false;
            }
            sendActivePlayerCommand("button jump_fwd");
            return true;
        }

        @Override
        public boolean previousTrack() {
            if (!isConnected() || !isPlaying()) {
                return false;
            }
            sendActivePlayerCommand("button jump_rew");
            return true;
        }

        @Override
        public boolean toggleShuffle() {
            if (!isConnected()) {
                return false;
            }
            sendActivePlayerCommand("playlist shuffle");
            return true;
        }

        @Override
        public boolean toggleRepeat() {
            if (!isConnected()) {
                return false;
            }
            sendActivePlayerCommand("playlist repeat");
            return true;
        }

        @Override
        public boolean playlistControl(@BaseActivity.PlaylistControlCmd String cmd, PlaylistItem playlistItem, int index) {
            if (!isConnected()) {
                return false;
            }

            sendActivePlayerCommand(
                    "playlistcontrol cmd:" + cmd + " " + playlistItem.getPlaylistParameter() + " play_index:" + index);
            return true;
        }

        @Override
        public boolean randomPlay(@RandomplayActivity.RandomplayType String type) throws HandshakeNotCompleteException {
            if (!mHandshakeComplete) {
                throw new HandshakeNotCompleteException("Handshake with server has not completed.");
            }
            sendActivePlayerCommand("randomplay " + type);
            return true;
        }

        /**
         * Start playing the song in the current playlist at the given index.
         *
         * @param index the index to jump to
         */
        @Override
        public boolean playlistIndex(int index) {
            if (!isConnected()) {
                return false;
            }
            sendActivePlayerCommand("playlist index " + index + fadeInSecs());
            return true;
        }

        @Override
        public boolean playlistRemove(int index) {
            if (!isConnected()) {
                return false;
            }
            sendActivePlayerCommand("playlist delete " + index);
            return true;
        }

        @Override
        public boolean playlistMove(int fromIndex, int toIndex) {
            if (!isConnected()) {
                return false;
            }
            sendActivePlayerCommand("playlist move " + fromIndex + " " + toIndex);
            return true;
        }

        @Override
        public boolean playlistClear() {
            if (!isConnected()) {
                return false;
            }
            sendActivePlayerCommand("playlist clear");
            return true;
        }

        @Override
        public boolean playlistSave(String name) {
            if (!isConnected()) {
                return false;
            }
            sendActivePlayerCommand("playlist save " + Util.encode(name));
            return true;
        }

        @Override
        public boolean pluginPlaylistControl(
                Plugin plugin, @PluginItemListActivity.PluginPlaylistControlCmd String cmd,
                String itemId) {
            if (!isConnected()) {
                return false;
            }
            sendActivePlayerCommand(plugin.getId() + " playlist " + cmd + " item_id:" + itemId);
            return true;

        }

        private boolean isPlaying() {
            PlayerState playerState = getActivePlayerState();
            return playerState != null && playerState.isPlaying();
        }

        /**
         * Change the player that is controlled by Squeezer (the "active" player).
         *
         * @param newActivePlayer May be null, in which case no players are controlled.
         */
        @Override
        public void setActivePlayer(@Nullable final Player newActivePlayer) {
            changeActivePlayer(newActivePlayer);
        }

        @Override
        @Nullable
        public Player getActivePlayer() {
            return mActivePlayer.get();
        }

        @Override
        public List<Player> getPlayers() {
            // TODO: Return a Collection, instead of casting? Or return an ImmutableList?
            return (List<Player>) new ArrayList<Player>(mPlayers.values());
        }

        @Override
        public java.util.Collection<Player> getConnectedPlayers() {
            return mPlayers.values();
        }

        @Override
        public PlayerState getPlayerState() {
            return getActivePlayerState();
        }

        /**
         * @return null if there is no active player, otherwise the name of the current playlist,
         *     which may be the empty string.
         */
        @Override
        @Nullable
        public String getCurrentPlaylist() {
            PlayerState playerState = getActivePlayerState();

            if (playerState == null)
                return null;

            return playerState.getCurrentPlaylist();
        }

        @Override
        public boolean setSecondsElapsed(int seconds) {
            if (!isConnected()) {
                return false;
            }
            if (seconds < 0) {
                return false;
            }

            sendActivePlayerCommand("time " + seconds);

            return true;
        }

        @Override
        public void preferenceChanged(String key) {
            Log.i(TAG, "Preference changed: " + key);
            cachePreferences();

            if (Preferences.KEY_NOTIFICATION_TYPE.equals(key)) {
                updateOngoingNotification();
                return;
            }

            // If the server address changed then disconnect.
            if (key.startsWith(Preferences.KEY_SERVER_ADDRESS)) {
                disconnect();
                return;
            }
        }


        @Override
        public void cancelItemListRequests(Object client) {
            cli.cancelClientRequests(client);
        }

        @Override
        public void cancelSubscriptions(Object client) {
            for (Entry<ServiceCallback, ServiceCallbackList> entry : callbacks.entrySet()) {
                if (entry.getKey().getClient() == client) {
                    entry.getValue().unregister(entry.getKey());
                }
            }
            updateAllPlayerSubscriptionStates();
        }

        // XXX: Is this method needed? What calls it?
        @Override
        public void players() throws HandshakeNotCompleteException {
            if (!mHandshakeComplete) {
                throw new HandshakeNotCompleteException("Handshake with server has not completed.");
            }
            //fetchPlayers();
        }

        @Override
        public void alarms(int start, IServiceItemListCallback<Alarm> callback) {
            if (!isConnected()) {
                return;
            }
            List<String> parameters = new ArrayList<String>();
            parameters.add("filter:all");
            cli.requestPlayerItems(mActivePlayer.get(), "alarms", start, parameters, callback);
        }

        @Override
        public void alarmPlaylists(IServiceItemListCallback<AlarmPlaylist> callback) {
            if (!isConnected()) {
                return;
            }
            // The LMS documentation states that
            // The "alarm playlists" returns all the playlists, sounds, favorites etc. available to alarms.
            // This will however return only one playlist: the current playlist.
            // Inspection of the LMS code reveals that the "alarm playlists" command takes the
            // customary <start> and <itemsPerResponse> parameters, but these are interpreted as
            // categories (eg. Favorites, Natural Sounds etc.), but the returned list is flattened,
            // i.e. contains all items of the requested categories.
            // So we order all playlists like below, hoping there are no more than 99 categories.
            cli.requestItems("alarm playlists", 0, 99, callback);
        }

        @Override
        public void alarmAdd(int time) {
            if (!isConnected()) {
                return;
            }
            sendActivePlayerCommand("alarm add time:" + time);
        }

        @Override
        public void alarmDelete(String id) {
            if (!isConnected()) {
                return;
            }
            sendActivePlayerCommand("alarm delete id:" + Util.encode(id));
        }

        @Override
        public void alarmSetTime(String id, int time) {
            if (!isConnected()) {
                return;
            }
            sendActivePlayerCommand("alarm update id:" + Util.encode(id) + " time:" + time);
        }

        @Override
        public void alarmAddDay(String id, int day) {
            sendActivePlayerCommand("alarm update id:" + Util.encode(id) + " dowAdd:" + day);
        }

        @Override
        public void alarmRemoveDay(String id, int day) {
            sendActivePlayerCommand("alarm update id:" + Util.encode(id) + " dowDel:" + day);
        }

        @Override
        public void alarmEnable(String id, boolean enabled) {
            sendActivePlayerCommand("alarm update id:" + Util.encode(id) + " enabled:" + (enabled ? "1" : "0"));
        }

        @Override
        public void alarmRepeat(String id, boolean repeat) {
            sendActivePlayerCommand("alarm update id:" + Util.encode(id) + " repeat:" + (repeat ? "1" : "0"));
        }

        @Override
        public void alarmSetPlaylist(String id, AlarmPlaylist playlist) {
            String url = "".equals(playlist.getId()) ? "0" : playlist.getId();
            sendActivePlayerCommand("alarm update id:" + Util.encode(id) + " url:" + Util.encode(url));
        }

        /* Start an async fetch of the SqueezeboxServer's albums, which are matching the given parameters */
        @Override
        public void albums(IServiceItemListCallback<Album> callback, int start, String sortOrder, String searchString, FilterItem... filters) throws HandshakeNotCompleteException {
            if (!mHandshakeComplete) {
                throw new HandshakeNotCompleteException("Handshake with server has not completed.");
            }
            List<String> parameters = new ArrayList<String>();
            parameters.add("tags:" + ALBUMTAGS);
            parameters.add("sort:" + sortOrder);
            if (searchString != null && searchString.length() > 0) {
                parameters.add("search:" + searchString);
            }
            for (FilterItem filter : filters)
                if (filter != null)
                    parameters.add(filter.getFilterParameter());
            cli.requestItems("albums", start, parameters, callback);
        }


        /* Start an async fetch of the SqueezeboxServer's artists */
        @Override
        public void artists(IServiceItemListCallback<Artist> callback, int start, String searchString, FilterItem... filters) throws HandshakeNotCompleteException {
            if (!mHandshakeComplete) {
                throw new HandshakeNotCompleteException("Handshake with server has not completed.");
            }
            List<String> parameters = new ArrayList<String>();
            if (searchString != null && searchString.length() > 0) {
                parameters.add("search:" + searchString);
            }
            for (FilterItem filter : filters)
                if (filter != null)
                    parameters.add(filter.getFilterParameter());
            cli.requestItems("artists", start, parameters, callback);
        }

        /* Start an async fetch of the SqueezeboxServer's years */
        @Override
        public void years(int start, IServiceItemListCallback<Year> callback) throws HandshakeNotCompleteException {
            if (!mHandshakeComplete) {
                throw new HandshakeNotCompleteException("Handshake with server has not completed.");
            }
            cli.requestItems("years", start, callback);
        }

        /* Start an async fetch of the SqueezeboxServer's genres */
        @Override
        public void genres(int start, String searchString, IServiceItemListCallback<Genre> callback) throws HandshakeNotCompleteException {
            if (!mHandshakeComplete) {
                throw new HandshakeNotCompleteException("Handshake with server has not completed.");
            }
            List<String> parameters = new ArrayList<String>();
            if (searchString != null && searchString.length() > 0) {
                parameters.add("search:" + searchString);
            }
            cli.requestItems("genres", start, parameters, callback);
        }

        /**
         * Starts an async fetch of the contents of a SqueezerboxServer's music
         * folders in the given folderId.
         * <p>
         * folderId may be null, in which case the contents of the root music
         * folder are returned.
         * <p>
         * Results are returned through the given callback.
         *
         * @param start Where in the list of folders to start.
         * @param musicFolderItem The folder to view.
         * @param callback Results will be returned through this
         */
        @Override
        public void musicFolders(int start, MusicFolderItem musicFolderItem, IServiceItemListCallback<MusicFolderItem> callback) throws HandshakeNotCompleteException {
            if (!mHandshakeComplete) {
                throw new HandshakeNotCompleteException("Handshake with server has not completed.");
            }

            List<String> parameters = new ArrayList<String>();

            parameters.add("tags:u");//TODO only available from version 7.6 so instead keep track of path
            if (musicFolderItem != null) {
                parameters.add(musicFolderItem.getFilterParameter());
            }

            cli.requestItems("musicfolder", start, parameters, callback);
        }

        /* Start an async fetch of the SqueezeboxServer's songs */
        @Override
        public void songs(IServiceItemListCallback<Song> callback, int start, String sortOrder, String searchString, FilterItem... filters) throws HandshakeNotCompleteException {
            if (!mHandshakeComplete) {
                throw new HandshakeNotCompleteException("Handshake with server has not completed.");
            }
            List<String> parameters = new ArrayList<String>();
            parameters.add("tags:" + SONGTAGS);
            parameters.add("sort:" + sortOrder);
            if (searchString != null && searchString.length() > 0) {
                parameters.add("search:" + searchString);
            }
            for (FilterItem filter : filters)
                if (filter != null)
                    parameters.add(filter.getFilterParameter());
            cli.requestItems("songs", start, parameters, callback);
        }

        /* Start an async fetch of the SqueezeboxServer's current playlist */
        @Override
        public void currentPlaylist(int start, IServiceItemListCallback<Song> callback) throws HandshakeNotCompleteException {
            if (!mHandshakeComplete) {
                throw new HandshakeNotCompleteException("Handshake with server has not completed.");
            }
            cli.requestPlayerItems(mActivePlayer.get(), "status", start, Arrays.asList("tags:" + SONGTAGS), callback);
        }

        /* Start an async fetch of the songs of the supplied playlist */
        @Override
        public void playlistSongs(int start, Playlist playlist, IServiceItemListCallback<Song> callback) throws HandshakeNotCompleteException {
            if (!mHandshakeComplete) {
                throw new HandshakeNotCompleteException("Handshake with server has not completed.");
            }
            cli.requestItems("playlists tracks", start,
                    Arrays.asList(playlist.getFilterParameter(), "tags:" + SONGTAGS), callback);
        }

        /* Start an async fetch of the SqueezeboxServer's playlists */
        @Override
        public void playlists(int start, IServiceItemListCallback<Playlist> callback) throws HandshakeNotCompleteException {
            if (!mHandshakeComplete) {
                throw new HandshakeNotCompleteException("Handshake with server has not completed.");
            }
            cli.requestItems("playlists", start, callback);
        }

        @Override
        public boolean playlistsDelete(Playlist playlist) {
            if (!isConnected()) {
                return false;
            }
            cli.sendCommand("playlists delete " + playlist.getFilterParameter());
            return true;
        }

        @Override
        public boolean playlistsMove(Playlist playlist, int index, int toindex) {
            if (!isConnected()) {
                return false;
            }
            cli.sendCommand("playlists edit cmd:move " + playlist.getFilterParameter()
                    + " index:" + index + " toindex:" + toindex);
            return true;
        }

        @Override
        public boolean playlistsNew(String name) {
            if (!isConnected()) {
                return false;
            }
            cli.sendCommand("playlists new name:" + Util.encode(name));
            return true;
        }

        @Override
        public boolean playlistsRemove(Playlist playlist, int index) {
            if (!isConnected()) {
                return false;
            }
            cli.sendCommand("playlists edit cmd:delete " + playlist.getFilterParameter() + " index:"
                    + index);
            return true;
        }

        @Override
        public boolean playlistsRename(Playlist playlist, String newname) {
            if (!isConnected()) {
                return false;
            }
            cli.sendCommand(
                    "playlists rename " + playlist.getFilterParameter() + " dry_run:1 newname:"
                            + Util.encode(newname));
            return true;
        }

        /* Start an asynchronous search of the SqueezeboxServer's library */
        @Override
        public void search(int start, String searchString, IServiceItemListCallback itemListCallback) throws HandshakeNotCompleteException {
            if (!mHandshakeComplete) {
                throw new HandshakeNotCompleteException("Handshake with server has not completed.");
            }

            AlbumViewDialog.AlbumsSortOrder albumSortOrder = AlbumViewDialog.AlbumsSortOrder
                    .valueOf(
                            preferredAlbumSort());

            artists(itemListCallback, start, searchString);
            albums(itemListCallback, start, albumSortOrder.name().replace("__", ""), searchString);
            genres(start, searchString, itemListCallback);
            songs(itemListCallback, start, SongViewDialog.SongsSortOrder.title.name(), searchString);
        }

        /* Start an asynchronous fetch of the squeezeservers radio type plugins */
        @Override
        public void radios(int start, IServiceItemListCallback<Plugin> callback) throws HandshakeNotCompleteException {
            if (!mHandshakeComplete) {
                throw new HandshakeNotCompleteException("Handshake with server has not completed.");
            }
            cli.requestItems("radios", start, callback);
        }

        /* Start an asynchronous fetch of the squeezeservers radio application plugins */
        @Override
        public void apps(int start, IServiceItemListCallback<Plugin> callback) throws HandshakeNotCompleteException {
            if (!mHandshakeComplete) {
                throw new HandshakeNotCompleteException("Handshake with server has not completed.");
            }
            cli.requestItems("apps", start, callback);
        }


        /* Start an asynchronous fetch of the squeezeservers items of the given type */
        @Override
        public void pluginItems(int start, Plugin plugin, PluginItem parent, String search, IServiceItemListCallback<PluginItem> callback) throws HandshakeNotCompleteException {
            if (!mHandshakeComplete) {
                throw new HandshakeNotCompleteException("Handshake with server has not completed.");
            }
            List<String> parameters = new ArrayList<String>();
            if (parent != null) {
                parameters.add("item_id:" + parent.getId());
            }
            if (search != null && search.length() > 0) {
                parameters.add("search:" + search);
            }
            cli.requestPlayerItems(mActivePlayer.get(), plugin.getId() + " items", start, parameters, callback);
        }

        @Override
        public void downloadItem(FilterItem item) throws HandshakeNotCompleteException {
            if (item instanceof Song) {
                Song song = (Song) item;
                if (!song.isRemote()) {
                    downloadSong(song);
                }
            } else if (item instanceof Playlist) {
                playlistSongs(-1, (Playlist) item, songDownloadCallback);
            } else if (item instanceof MusicFolderItem) {
                MusicFolderItem musicFolderItem = (MusicFolderItem) item;
                if ("track".equals(musicFolderItem.getType())) {
                    Uri url = musicFolderItem.getUrl();
                    if (! url.equals(Uri.EMPTY)) {
                        downloadSong(musicFolderItem.getDownloadUrl(), musicFolderItem.getName(), url, Uri.EMPTY);
                    }
                } else if ("folder".equals(musicFolderItem.getType())) {
                    musicFolders(-1, musicFolderItem, musicFolderDownloadCallback);
                }
            } else if (item != null) {
                songs(songDownloadCallback, -1, SongViewDialog.SongsSortOrder.title.name(), null, item);
            }
        }
    }

    /**
     * Calculate and set player subscription states every time a client of the bus
     * un/registers.
     * <p>
     * For example, this ensures that if a new client subscribes and needs real
     * time updates, the player subscription states will be updated accordingly.
     */
    class EventBus extends de.greenrobot.event.EventBus {

        @Override
        public void register(Object subscriber) {
            super.register(subscriber);
            updateAllPlayerSubscriptionStates();
        }

        @Override
        public void register(Object subscriber, int priority) {
            super.register(subscriber, priority);
            updateAllPlayerSubscriptionStates();
        }

        @Override
        public void post(Object event) {
            Log.v("EventBus", "post() " + event.getClass().getSimpleName() + ": " + event);
            super.post(event);
        }

        @Override
        public void postSticky(Object event) {
            Log.v("EventBus", "postSticky() " + event.getClass().getSimpleName() + ": " + event);
            super.postSticky(event);
        }

        @Override
        public void registerSticky(Object subscriber) {
            super.registerSticky(subscriber);
            updateAllPlayerSubscriptionStates();
        }

        @Override
        public void registerSticky(Object subscriber, int priority) {
            super.registerSticky(subscriber, priority);
            updateAllPlayerSubscriptionStates();
        }

        @Override
        public synchronized void unregister(Object subscriber) {
            super.unregister(subscriber);
            updateAllPlayerSubscriptionStates();
        }
    }
}<|MERGE_RESOLUTION|>--- conflicted
+++ resolved
@@ -22,7 +22,6 @@
 import android.app.NotificationManager;
 import android.app.PendingIntent;
 import android.app.Service;
-import android.content.ContentProvider;
 import android.content.ContentValues;
 import android.content.Context;
 import android.content.Intent;
@@ -40,7 +39,6 @@
 import android.os.Environment;
 import android.os.Handler;
 import android.os.IBinder;
-import android.os.Looper;
 import android.provider.MediaStore;
 import android.support.annotation.NonNull;
 import android.support.annotation.Nullable;
@@ -52,14 +50,9 @@
 import android.view.WindowManager;
 import android.widget.RemoteViews;
 
-<<<<<<< HEAD
-import com.crashlytics.android.Crashlytics;
 import com.google.common.io.Files;
-=======
->>>>>>> 5b6020b6
 
 import java.io.File;
-import java.io.FileNotFoundException;
 import java.io.FileOutputStream;
 import java.io.IOException;
 import java.io.OutputStream;
@@ -833,13 +826,8 @@
             Util.crashlyticsLog("tempFile: " + tempFile);
             Util.crashlyticsLog("localPath: " + localPath);
 
-<<<<<<< HEAD
             if (!downloadDatabase.registerDownload(downloadId, tempFile, localPath, albumArtUrl)) {
-                Crashlytics.log(Log.WARN, TAG, "Could not register download entry for: " + downloadId);
-=======
-            if (!downloadDatabase.registerDownload(downloadId, tempFile, localPath)) {
                 Util.crashlyticsLog(Log.WARN, TAG, "Could not register download entry for: " + downloadId);
->>>>>>> 5b6020b6
                 downloadManager.remove(downloadId);
             }
         }
@@ -879,7 +867,7 @@
                                             public void onScanCompleted(String path, final Uri uri) {
                                                 if (!Uri.EMPTY.equals(downloadEntry.albumArtUrl)) {
                                                     // It seems that onScanCompleted is called off thread
-                                                    // (though I can find no dokumentation for it)
+                                                    // (though I can find no documentation for it)
                                                     // so we make this run on the main thread, as the ImageFetcher
                                                     // may need it (if it creates a new cache)
                                                     mMainThreadHandler.post(new Runnable() {
@@ -893,15 +881,15 @@
                                         }
                                 );
                             } else {
-                                Crashlytics.log(Log.ERROR, TAG, "Could not rename [" + tempFile + "] to [" + localFile + "]");
+                                Util.crashlyticsLog(Log.ERROR, TAG, "Could not rename [" + tempFile + "] to [" + localFile + "]");
                             }
                             break;
                         default:
-                            Crashlytics.log(Log.ERROR, TAG, "Unsuccessful download " + format(status, reason, title, url, local_url));
+                            Util.crashlyticsLog(Log.ERROR, TAG, "Unsuccessful download " + format(status, reason, title, url, local_url));
                             break;
                     }
                 } else {
-                    Crashlytics.log(Log.ERROR, TAG, "Download database does not have an entry for " + format(status, reason, title, url, local_url));
+                    Util.crashlyticsLog(Log.ERROR, TAG, "Download database does not have an entry for " + format(status, reason, title, url, local_url));
                 }
                 //} else {
                 // Download complete events may still come in, even after DownloadManager.remove is
@@ -958,8 +946,6 @@
                                                         values.put(MediaStore.Audio.Media.DATA, file.getPath());
                                                         getContentResolver().insert(sArtworkUri, values);
                                                     }
-                                                } catch (FileNotFoundException e) {
-                                                    Log.e(TAG, "Error creating thumbs bitmap file: ", e);
                                                 } catch (IOException e) {
                                                     Log.e(TAG, "Error creating thumbs bitmap file: ", e);
                                                 }
