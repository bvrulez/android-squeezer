--- conflicted
+++ resolved
@@ -46,14 +46,11 @@
 import com.google.common.base.Splitter;
 import com.google.common.base.Strings;
 
-<<<<<<< HEAD
 import com.crashlytics.android.Crashlytics;
 
 import java.io.InputStream;
 import java.net.HttpURLConnection;
 import java.net.URL;
-=======
->>>>>>> eaa59455
 import java.util.ArrayList;
 import java.util.Arrays;
 import java.util.HashMap;
@@ -915,17 +912,14 @@
      * Manages the state of any ongoing notification based on the player and connection state.
      */
     private void updateOngoingNotification() {
-<<<<<<< HEAD
-        boolean playing = connectionState.getActivePlayerState().isPlaying();
-        String songName = connectionState.getActivePlayerState().getCurrentSongName();
-        String artistName = connectionState.getActivePlayerState().getCurrentSong().getArtist();
-        String albumName = connectionState.getActivePlayerState().getCurrentSong().getAlbumName();
-        String url = connectionState.getActivePlayerState().getCurrentSong().getArtworkUrl(squeezeService);
-        String playerName = connectionState.getActivePlayer() != null ? connectionState
+        PlayerState activePlayerState = connectionState.getActivePlayerState();
+        boolean playing = (activePlayerState != null && activePlayerState.isPlaying());
+        String songName = activePlayerState.getCurrentSongName();
+        String artistName = activePlayerState.getCurrentSong().getArtist();
+        String albumName = activePlayerState.getCurrentSong().getAlbumName();
+        String url = activePlayerState.getCurrentSong().getArtworkUrl(squeezeService);
+        String playerName = activePlayerState != null ? connectionState
                 .getActivePlayer().getName() : "squeezer";
-=======
-        PlayerState activePlayerState = connectionState.getActivePlayerState();
->>>>>>> eaa59455
 
         // Update scrobble state, if either we're currently scrobbling, or we
         // were (to catch the case where we started scrobbling a song, and the
@@ -936,9 +930,6 @@
         }
 
         Song currentSong = (activePlayerState != null ? activePlayerState.getCurrentSong() : null);
-        boolean playing = (activePlayerState != null && activePlayerState.isPlaying());
-        String playerName = connectionState.getActivePlayer() != null ? connectionState
-                .getActivePlayer().getName() : "squeezer";
 
         if (!playing) {
             if (!mUpdateOngoingNotification) {
@@ -988,8 +979,8 @@
         Intent showNowPlaying = new Intent(this, NowPlayingActivity.class)
                 .setFlags(Intent.FLAG_ACTIVITY_SINGLE_TOP | Intent.FLAG_ACTIVITY_REORDER_TO_FRONT);
         PendingIntent pIntent = PendingIntent.getActivity(this, 0, showNowPlaying, 0);
-<<<<<<< HEAD
-        if (playing) {
+
+        if (playing && currentSong != null) {
             largeView.setViewVisibility(R.id.play, View.GONE);
             largeView.setViewVisibility(R.id.pause, View.VISIBLE);
             smallView.setViewVisibility(R.id.play, View.GONE);
@@ -1005,13 +996,6 @@
             builder.setContentText(songName);
             builder.setContentIntent(pIntent);
             builder.setSmallIcon(R.drawable.squeezer_notification);
-=======
-        if (playing && currentSong != null) {
-            status.setLatestEventInfo(this,
-                    getString(R.string.notification_playing_text, playerName), currentSong.getName(), pIntent);
-            status.flags |= Notification.FLAG_ONGOING_EVENT;
-            status.icon = R.drawable.stat_notify_musicplayer;
->>>>>>> eaa59455
         } else {
             largeView.setViewVisibility(R.id.play, View.VISIBLE);
             largeView.setViewVisibility(R.id.pause, View.GONE);
