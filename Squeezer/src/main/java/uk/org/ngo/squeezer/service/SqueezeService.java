/*
 * Copyright (c) 2009 Google Inc.  All Rights Reserved.
 *
 * Licensed under the Apache License, Version 2.0 (the "License");
 * you may not use this file except in compliance with the License.
 * You may obtain a copy of the License at
 *
 *      http://www.apache.org/licenses/LICENSE-2.0
 *
 * Unless required by applicable law or agreed to in writing, software
 * distributed under the License is distributed on an "AS IS" BASIS,
 * WITHOUT WARRANTIES OR CONDITIONS OF ANY KIND, either express or implied.
 * See the License for the specific language governing permissions and
 * limitations under the License.
 */

package uk.org.ngo.squeezer.service;

import org.acra.ACRA;

import android.annotation.TargetApi;
import android.app.DownloadManager;
import android.app.Notification;
import android.app.NotificationManager;
import android.app.PendingIntent;
import android.app.Service;
import android.content.Context;
import android.content.Intent;
import android.content.SharedPreferences;
import android.net.Uri;
import android.net.wifi.WifiManager;
import android.os.Binder;
import android.os.Build;
import android.os.Environment;
import android.os.IBinder;
import android.util.Base64;
import android.util.Log;

import java.util.ArrayList;
import java.util.Arrays;
import java.util.HashMap;
import java.util.List;
import java.util.Map;
import java.util.Map.Entry;
import java.util.UUID;
import java.util.concurrent.ConcurrentHashMap;
import java.util.concurrent.ScheduledThreadPoolExecutor;

import uk.org.ngo.squeezer.NowPlayingActivity;
import uk.org.ngo.squeezer.Preferences;
import uk.org.ngo.squeezer.R;
import uk.org.ngo.squeezer.Util;
import uk.org.ngo.squeezer.framework.FilterItem;
import uk.org.ngo.squeezer.framework.PlaylistItem;
<<<<<<< HEAD
import uk.org.ngo.squeezer.itemlist.IServiceItemListCallback;
import uk.org.ngo.squeezer.itemlist.IServiceCurrentPlaylistCallback;
=======
import uk.org.ngo.squeezer.itemlist.IServiceCurrentPlaylistCallback;
import uk.org.ngo.squeezer.itemlist.IServiceItemListCallback;
>>>>>>> 8163f84a
import uk.org.ngo.squeezer.itemlist.IServicePlaylistMaintenanceCallback;
import uk.org.ngo.squeezer.itemlist.dialog.AlbumViewDialog;
import uk.org.ngo.squeezer.itemlist.dialog.SongViewDialog;
import uk.org.ngo.squeezer.model.Album;
import uk.org.ngo.squeezer.model.Artist;
import uk.org.ngo.squeezer.model.Genre;
import uk.org.ngo.squeezer.model.MusicFolderItem;
import uk.org.ngo.squeezer.model.Player;
import uk.org.ngo.squeezer.model.PlayerState;
import uk.org.ngo.squeezer.model.PlayerState.PlayStatus;
import uk.org.ngo.squeezer.model.PlayerState.RepeatStatus;
import uk.org.ngo.squeezer.model.PlayerState.ShuffleStatus;
import uk.org.ngo.squeezer.model.Playlist;
import uk.org.ngo.squeezer.model.Plugin;
import uk.org.ngo.squeezer.model.PluginItem;
import uk.org.ngo.squeezer.model.Song;
import uk.org.ngo.squeezer.model.Year;
import uk.org.ngo.squeezer.util.Scrobble;


public class SqueezeService extends Service implements ServiceCallbackList.ServicePublisher {

    private static final String TAG = "SqueezeService";

    private static final int PLAYBACKSERVICE_STATUS = 1;

    private static final String ALBUMTAGS = "alyj";

    /**
     * Information that will be requested about songs.
     * <p/>
     * a: artist name<br/>
     * C: compilation (1 if true, missing otherwise)<br/>
     * d: duration, in seconds<br/>
     * e: album ID<br/>
     * j: coverart (1 if available, missing otherwise)<br/>
     * J: artwork_track_id (if available, missing otherwise)<br/>
     * K: URL to remote artwork<br/>
     * l: album name<br/>
     * s: artist id<br/>
     * t: tracknum, if known<br/>
     * x: 1, if this is a remote track<br/>
     * y: song year<br/>
     * u: Song file url
     */
    // This should probably be a field in Song.
    private static final String SONGTAGS = "aCdejJKlstxyu";

    final ScheduledThreadPoolExecutor executor = new ScheduledThreadPoolExecutor(1);

    Thread mainThread;

    private boolean mHandshakeComplete = false;

    /** Keeps track of all subscriptions, so we can cancel all subscriptions for a client at once */
    final Map<ServiceCallback, ServiceCallbackList> callbacks = new ConcurrentHashMap<ServiceCallback, ServiceCallbackList>();

    @Override
    public void addClient(ServiceCallbackList callbackList, ServiceCallback item) {
        callbacks.put(item, callbackList);
    }

    @Override
    public void removeClient(ServiceCallback item) {
        callbacks.remove(item);
    }

    final ServiceCallbackList<IServiceCallback> mServiceCallbacks
            = new ServiceCallbackList<IServiceCallback>(this);

    final ServiceCallbackList<IServiceConnectionCallback> mConnectionCallbacks
            = new ServiceCallbackList<IServiceConnectionCallback>(this);

    final ServiceCallbackList<IServicePlayersCallback> mPlayersCallbacks
            = new ServiceCallbackList<IServicePlayersCallback>(this);

    final ServiceCallbackList<IServiceVolumeCallback> mVolumeCallbacks
            = new ServiceCallbackList<IServiceVolumeCallback>(this);

    final ServiceCallbackList<IServiceCurrentPlaylistCallback> mCurrentPlaylistCallbacks
            = new ServiceCallbackList<IServiceCurrentPlaylistCallback>(this);

    final ServiceCallbackList<IServiceMusicChangedCallback> mMusicChangedCallbacks
            = new ServiceCallbackList<IServiceMusicChangedCallback>(this);

    final ServiceCallbackList<IServiceHandshakeCallback> mHandshakeCallbacks
            = new ServiceCallbackList<IServiceHandshakeCallback>(this);

    final ServiceCallbackList<IServicePlaylistMaintenanceCallback> playlistMaintenanceCallbacks
            = new ServiceCallbackList<IServicePlaylistMaintenanceCallback>(this);

    final ServiceCallbackList<IServicePlayerStateCallback> mPlayerStateCallbacks
            = new ServiceCallbackList<IServicePlayerStateCallback>(this);


    final ConnectionState connectionState = new ConnectionState();

    PlayerState playerState = new PlayerState();

    final CliClient cli = new CliClient(this);

    /**
     * Is scrobbling enabled?
     */
    private boolean scrobblingEnabled;

    /**
     * Was scrobbling enabled?
     */
    private boolean scrobblingPreviouslyEnabled;

    boolean mUpdateOngoingNotification;

    int mFadeInSecs;

    @Override
    public void onCreate() {
        super.onCreate();

        // Get the main thread
        mainThread = Thread.currentThread();

        // Clear leftover notification in case this service previously got killed while playing
        NotificationManager nm = (NotificationManager) getSystemService(
                Context.NOTIFICATION_SERVICE);
        nm.cancel(PLAYBACKSERVICE_STATUS);
        connectionState
                .setWifiLock(((WifiManager) getSystemService(Context.WIFI_SERVICE)).createWifiLock(
                        WifiManager.WIFI_MODE_FULL, "Squeezer_WifiLock"));

        getPreferences();

        cli.initialize();
    }

    private void getPreferences() {
        final SharedPreferences preferences = getSharedPreferences(Preferences.NAME, MODE_PRIVATE);
        scrobblingEnabled = preferences.getBoolean(Preferences.KEY_SCROBBLE_ENABLED, false);
        mFadeInSecs = preferences.getInt(Preferences.KEY_FADE_IN_SECS, 0);
        mUpdateOngoingNotification = preferences
                .getBoolean(Preferences.KEY_NOTIFY_OF_CONNECTION, false);
    }

    @Override
    public IBinder onBind(Intent intent) {
        return (IBinder) squeezeService;
    }

    @Override
    public void onDestroy() {
        super.onDestroy();
        disconnect();
    }

    void disconnect() {
        disconnect(false);
    }

    void disconnect(boolean isServerDisconnect) {
        connectionState.disconnect(this, isServerDisconnect && !mHandshakeComplete);
        mHandshakeComplete = false;
        clearOngoingNotification();
        playerState = new PlayerState();
    }


    private interface CmdHandler {

        public void handle(List<String> tokens);
    }

    private Map<String, CmdHandler> initializeGlobalHandlers() {
        Map<String, CmdHandler> handlers = new HashMap<String, CmdHandler>();

        for (final CliClient.ExtendedQueryFormatCmd cmd : cli.extQueryFormatCmds) {
            if (cmd.handlerList == CliClient.HandlerList.GLOBAL) {
                handlers.put(cmd.cmd, new CmdHandler() {
                    @Override
                    public void handle(List<String> tokens) {
                        cli.parseSqueezerList(cmd, tokens);
                    }
                });
            }
        }
        handlers.put("playlists", new CmdHandler() {
            @Override
            public void handle(List<String> tokens) {
                if ("delete".equals(tokens.get(1))) {
                    ;
                } else if ("edit".equals(tokens.get(1))) {
                    ;
                } else if ("new".equals(tokens.get(1))) {
                    HashMap<String, String> tokenMap = parseTokens(tokens);
                    if (tokenMap.get("overwritten_playlist_id") != null) {
                        for (IServicePlaylistMaintenanceCallback callback : playlistMaintenanceCallbacks) {
                            callback.onCreateFailed(getString(R.string.PLAYLIST_EXISTS_MESSAGE,
                                    tokenMap.get("name")));
                        }
                    }
                } else if ("rename".equals(tokens.get(1))) {
                    HashMap<String, String> tokenMap = parseTokens(tokens);
                    if (tokenMap.get("dry_run") != null) {
                        if (tokenMap.get("overwritten_playlist_id") != null) {
                            for (IServicePlaylistMaintenanceCallback callback : playlistMaintenanceCallbacks) {
                                callback.onRenameFailed(getString(R.string.PLAYLIST_EXISTS_MESSAGE,
                                                tokenMap.get("newname")));
                            }
                        } else {
                            cli.sendCommandImmediately(
                                    "playlists rename playlist_id:" + tokenMap.get("playlist_id")
                                            + " newname:" + Util.encode(tokenMap.get("newname")));
                        }
                    }
                } else if ("tracks".equals(tokens.get(1))) {
                    cli.parseSqueezerList(cli.extQueryFormatCmdMap.get("playlists tracks"), tokens);
                } else {
                    cli.parseSqueezerList(cli.extQueryFormatCmdMap.get("playlists"), tokens);
                }
            }
        });
        handlers.put("login", new CmdHandler() {
            @Override
            public void handle(List<String> tokens) {
                Log.i(TAG, "Authenticated: " + tokens);
                onAuthenticated();
            }
        });
        handlers.put("pref", new CmdHandler() {
            @Override
            public void handle(List<String> tokens) {
                Log.i(TAG, "Preference received: " + tokens);
                if ("httpport".equals(tokens.get(1)) && tokens.size() >= 3) {
                    connectionState.setHttpPort(Integer.parseInt(tokens.get(2)));
                }
                if ("jivealbumsort".equals(tokens.get(1)) && tokens.size() >= 3) {
                    connectionState.setPreferedAlbumSort(tokens.get(2));
                }
                if ("mediadirs".equals(tokens.get(1)) && tokens.size() >= 3) {
                    connectionState.setMediaDirs(Util.decode(tokens.get(2)));
                }
            }
        });
        handlers.put("can", new CmdHandler() {
            @Override
            public void handle(List<String> tokens) {
                Log.i(TAG, "Capability received: " + tokens);
                if ("favorites".equals(tokens.get(1)) && tokens.size() >= 4) {
                    connectionState.setCanFavorites(Util.parseDecimalIntOrZero(tokens.get(3)) == 1);
                }
                if ("musicfolder".equals(tokens.get(1)) && tokens.size() >= 3) {
                    connectionState
                            .setCanMusicfolder(Util.parseDecimalIntOrZero(tokens.get(2)) == 1);
                }
                if ("myapps".equals(tokens.get(1)) && tokens.size() >= 4) {
                    connectionState.setCanMyApps(Util.parseDecimalIntOrZero(tokens.get(3)) == 1);
                }
                if ("randomplay".equals(tokens.get(1)) && tokens.size() >= 3) {
                    connectionState
                            .setCanRandomplay(Util.parseDecimalIntOrZero(tokens.get(2)) == 1);
                }
            }
        });
        handlers.put("getstring", new CmdHandler() {
            @Override
            public void handle(List<String> tokens) {
                int maxOrdinal = 0;
                Map<String, String> tokenMap = parseTokens(tokens);
                for (Entry<String, String> entry : tokenMap.entrySet()) {
                    if (entry.getValue() != null) {
                        ServerString serverString = ServerString.valueOf(entry.getKey());
                        serverString.setLocalizedString(entry.getValue());
                        if (serverString.ordinal() > maxOrdinal) {
                            maxOrdinal = serverString.ordinal();
                        }
                    }
                }

                // Fetch the next strings until the list is completely translated
                if (maxOrdinal < ServerString.values().length - 1) {
                    cli.sendCommandImmediately(
                            "getstring " + ServerString.values()[maxOrdinal + 1].name());
                }
            }
        });
        handlers.put("version", new CmdHandler() {
            /**
             * Seeing the <code>version</code> result indicates that the
             * handshake has completed (see
             * {@link SqueezeService#onCliPortConnectionEstablished(String, String)}), call any handshake
             * callbacks that have been registered.
             */
            @Override
            public void handle(List<String> tokens) {
                Log.i(TAG, "Version received: " + tokens);
                mHandshakeComplete = true;
                strings();

                for (IServiceHandshakeCallback callback : mHandshakeCallbacks) {
                    callback.onHandshakeCompleted();
                }
            }
        });

        return handlers;
    }

    private Map<String, CmdHandler> initializePrefixedHandlers() {
        Map<String, CmdHandler> handlers = new HashMap<String, CmdHandler>();

        for (final CliClient.ExtendedQueryFormatCmd cmd : cli.extQueryFormatCmds) {
            if (cmd.handlerList == CliClient.HandlerList.PREFIXED) {
                handlers.put(cmd.cmd, new CmdHandler() {
                    @Override
                    public void handle(List<String> tokens) {
                        cli.parseSqueezerList(cmd, tokens);
                    }
                });
            }
        }

        return handlers;
    }

    private Map<String, CmdHandler> initializePlayerSpecificHandlers() {
        Map<String, CmdHandler> handlers = new HashMap<String, CmdHandler>();

        for (final CliClient.ExtendedQueryFormatCmd cmd : cli.extQueryFormatCmds) {
            if (cmd.handlerList == CliClient.HandlerList.PLAYER_SPECIFIC) {
                handlers.put(cmd.cmd, new CmdHandler() {
                    @Override
                    public void handle(List<String> tokens) {
                        cli.parseSqueezerList(cmd, tokens);
                    }
                });
            }
        }
        handlers.put("play", new CmdHandler() {
            @Override
            public void handle(List<String> tokens) {
                Log.v(TAG, "play registered");
                updatePlayStatus(PlayerState.PlayStatus.play);
            }
        });
        handlers.put("stop", new CmdHandler() {
            @Override
            public void handle(List<String> tokens) {
                Log.v(TAG, "stop registered");
                updatePlayStatus(PlayerState.PlayStatus.stop);
            }
        });
        handlers.put("pause", new CmdHandler() {
            @Override
            public void handle(List<String> tokens) {
                Log.v(TAG, "pause registered: " + tokens);
                parsePause(tokens.size() >= 3 ? tokens.get(2) : null);
            }
        });
        handlers.put("playlist", new CmdHandler() {
            @Override
            public void handle(List<String> tokens) {
                parsePlaylistNotification(tokens);
            }
        });

        return handlers;
    }

    private Map<String, CmdHandler> initializeGlobalPlayerSpecificHandlers() {
        Map<String, CmdHandler> handlers = new HashMap<String, CmdHandler>();

        handlers.put("client", new CmdHandler() {
            @Override
            public void handle(List<String> tokens) {
                Log.i(TAG, "client received: " + tokens);
                // Something has happened to the player list, we just fetch the full list again
                // This is simpler and handles any missed client events
                fetchPlayers();
            }
        });
        handlers.put("status", new CmdHandler() {
            @Override
            public void handle(List<String> tokens) {
                if (tokens.size() >= 3 && "-".equals(tokens.get(2))) {
                    PlayerState playerState = parseStatusLine(tokens);
                    for (IServicePlayerStateCallback callback : mPlayerStateCallbacks) {
                        callback.onPlayerStateReceived(playerState);
                    }
                    if (playerState.getPlayerId().equals(getActivePlayerId())) {
                        updateStatus(playerState);
                    }
                } else {
                    cli.parseSqueezerList(cli.extQueryFormatCmdMap.get("status"), tokens);
                }
            }
        });
        handlers.put("prefset", new CmdHandler() {
            @Override
            public void handle(List<String> tokens) {
                Log.v(TAG, "Prefset received: " + tokens);
                if (tokens.size() > 4 && tokens.get(2).equals("server") && tokens.get(3)
                        .equals("volume")) {
                    String playerId = Util.decode(tokens.get(0));
                    int newVolume = Util.parseDecimalIntOrZero(tokens.get(4));
                    updatePlayerVolume(playerId, newVolume);
                }
            }
        });

        return handlers;
    }

    private Map<String, CmdHandler> initializePrefixedPlayerSpecificHandlers() {
        Map<String, CmdHandler> handlers = new HashMap<String, CmdHandler>();

        for (final CliClient.ExtendedQueryFormatCmd cmd : cli.extQueryFormatCmds) {
            if (cmd.handlerList == CliClient.HandlerList.PREFIXED_PLAYER_SPECIFIC) {
                handlers.put(cmd.cmd, new CmdHandler() {
                    @Override
                    public void handle(List<String> tokens) {
                        cli.parseSqueezerList(cmd, tokens);
                    }
                });
            }
        }

        return handlers;
    }

    private final Map<String, CmdHandler> globalHandlers = initializeGlobalHandlers();

    private final Map<String, CmdHandler> prefixedHandlers = initializePrefixedHandlers();

    private final Map<String, CmdHandler> playerSpecificHandlers
            = initializePlayerSpecificHandlers();

    private final Map<String, CmdHandler> globalPlayerSpecificHandlers
            = initializeGlobalPlayerSpecificHandlers();

    private final Map<String, CmdHandler> prefixedPlayerSpecificHandlers
            = initializePrefixedPlayerSpecificHandlers();

    void onLineReceived(String serverLine) {
        Log.v(TAG, "LINE: " + serverLine);
        ACRA.getErrorReporter().putCustomData("lastReceivedLine", serverLine);

        List<String> tokens = Arrays.asList(serverLine.split(" "));
        if (tokens.size() < 2) {
            return;
        }

        CmdHandler handler;
        if ((handler = globalHandlers.get(tokens.get(0))) != null) {
            handler.handle(tokens);
            return;
        }
        if ((handler = prefixedHandlers.get(tokens.get(1))) != null) {
            handler.handle(tokens);
            return;
        }
        if ((handler = globalPlayerSpecificHandlers.get(tokens.get(1))) != null) {
            handler.handle(tokens);
            return;
        }
<<<<<<< HEAD

        // Player-specific commands for our active player.
        if (Util.decode(tokens.get(0)).equals(getActivePlayerId())) {
            if ((handler = playerSpecificHandlers.get(tokens.get(1))) != null) {
                handler.handle(tokens);
                return;
            }
            if (tokens.size() > 2
                    && (handler = prefixedPlayerSpecificHandlers.get(tokens.get(2))) != null) {
                handler.handle(tokens);
            }
        }
    }

    private String getActivePlayerId() {
        return (connectionState.getActivePlayer() != null ? connectionState
                .getActivePlayer().getId() : null);
    }

    private void updatePlayerVolume(String playerId, int newVolume) {
        Player player = connectionState.getPlayer(playerId);
        if (playerId.equals(getActivePlayerId())) {
            playerState.setCurrentVolume(newVolume);
        }
        for (IServiceVolumeCallback callback : mVolumeCallbacks) {
            if (callback.wantAllPlayers() || playerId.equals(getActivePlayerId()))
            callback.onVolumeChanged(newVolume, player);
        }
    }

    private void updateTimes(int secondsIn, int secondsTotal) {
        playerState.setCurrentSongDuration(secondsTotal);
        if (playerState.getCurrentTimeSecond() != secondsIn) {
            playerState.setCurrentTimeSecond(secondsIn);
            for (IServiceCallback callback : mServiceCallbacks) {
                callback.onTimeInSongChange(secondsIn, secondsTotal);
            }
=======

        // Player-specific commands for our active player.
        if (Util.decode(tokens.get(0)).equals(getActivePlayerId())) {
            if ((handler = playerSpecificHandlers.get(tokens.get(1))) != null) {
                handler.handle(tokens);
                return;
            }
            if (tokens.size() > 2
                    && (handler = prefixedPlayerSpecificHandlers.get(tokens.get(2))) != null) {
                handler.handle(tokens);
            }
        }
    }

    private String getActivePlayerId() {
        return (connectionState.getActivePlayer() != null ? connectionState
                .getActivePlayer().getId() : null);
    }

    private void updatePlayerVolume(String playerId, int newVolume) {
        Player player = connectionState.getPlayer(playerId);
        if (playerId.equals(getActivePlayerId())) {
            playerState.setCurrentVolume(newVolume);
        }
        for (IServiceVolumeCallback callback : mVolumeCallbacks) {
            if (callback.wantAllPlayers() || playerId.equals(getActivePlayerId()))
            callback.onVolumeChanged(newVolume, player);
>>>>>>> 8163f84a
        }
    }


    private void parsePlaylistNotification(List<String> tokens) {
        Log.v(TAG, "Playlist notification received: " + tokens);
        String notification = tokens.get(2);
        if ("newsong".equals(notification)) {
            // When we don't subscribe to the current players status, we rely
            // on playlist notifications and order song details here.
            // TODO keep track of subscribe status
            cli.sendPlayerCommand("status - 1 tags:" + SONGTAGS);
        } else if ("play".equals(notification)) {
            updatePlayStatus(PlayerState.PlayStatus.play);
        } else if ("stop".equals(notification)) {
            updatePlayStatus(PlayerState.PlayStatus.stop);
        } else if ("pause".equals(notification)) {
            parsePause(tokens.size() >= 4 ? tokens.get(3) : null);
        } else if ("addtracks".equals(notification)) {
            for (IServiceCurrentPlaylistCallback callback : mCurrentPlaylistCallbacks) {
                callback.onAddTracks(playerState);
            }
        } else if ("delete".equals(notification)) {
            for (IServiceCurrentPlaylistCallback callback : mCurrentPlaylistCallbacks) {
                callback.onDelete(playerState, Integer.parseInt(tokens.get(3)));
            }
        }
    }

    private void parsePause(String explicitPause) {
        if ("0".equals(explicitPause)) {
            updatePlayStatus(PlayerState.PlayStatus.play);
        } else if ("1".equals(explicitPause)) {
            updatePlayStatus(PlayerState.PlayStatus.pause);
        }
    }

    private HashMap<String, String> parseTokens(List<String> tokens) {
        HashMap<String, String> tokenMap = new HashMap<String, String>();
        String key, value;
        for (String token : tokens) {
            if (token == null || token.length() == 0) {
                continue;
            }
            int colonPos = token.indexOf("%3A");
            if (colonPos == -1) {
                key = Util.decode(token);
                value = null;
            } else {
                key = Util.decode(token.substring(0, colonPos));
                value = Util.decode(token.substring(colonPos + 3));
            }
            tokenMap.put(key, value);
        }
        return tokenMap;
    }

<<<<<<< HEAD
=======
    /**
     *
     * TODO: This allocates a new PlayerState every time a status line is read (approx once
     * per second). Could fix by keeping a single spare PlayerState object around and reading
     * in to that.
     */
>>>>>>> 8163f84a
    private PlayerState parseStatusLine(List<String> tokens) {
        PlayerState result = new PlayerState();
        HashMap<String, String> tokenMap = parseTokens(tokens);

        result.setPlayerId(Util.decode(tokens.get(0)));
        result.setPoweredOn(Util.parseDecimalIntOrZero(tokenMap.get("power")) == 1);
        result.setPlayStatus(tokenMap.get("mode"));
        result.setShuffleStatus(tokenMap.get("playlist shuffle"));
        result.setRepeatStatus(tokenMap.get("playlist repeat"));
        result.setCurrentPlaylist(tokenMap.get("playlist_name"));
        result.setCurrentPlaylistIndex(Util.parseDecimalIntOrZero(tokenMap.get("playlist_cur_index")));
        result.setSleepDuration(Util.parseDecimalIntOrZero(tokenMap.get("sleep")));
        result.setSleep(Util.parseDecimalIntOrZero(tokenMap.get("will_sleep_in")));
        result.setCurrentSong(new Song(tokenMap));
        result.setCurrentSongDuration(Util.parseDecimalIntOrZero(tokenMap.get("duration")));
        result.setCurrentTimeSecond(Util.parseDecimalIntOrZero(tokenMap.get("time")));
        result.setCurrentVolume(Util.parseDecimalIntOrZero(tokenMap.get("mixer volume")));

        return result;
    }
<<<<<<< HEAD

    private void updateStatus(PlayerState newPlayerState) {
        updatePowerStatus(newPlayerState.isPoweredOn());
        updatePlayStatus(newPlayerState.getPlayStatus());
        updateShuffleStatus(newPlayerState.getShuffleStatus());
        updateRepeatStatus(newPlayerState.getRepeatStatus());
        updateCurrentSong(newPlayerState.getCurrentSong());
        updateTimes(newPlayerState.getCurrentTimeSecond(), newPlayerState.getCurrentSongDuration());
=======

    /**
     * Updates various pieces of book-keeping information when the player state changes, and
     * ensures that relevant callbacks are called.
     *
     * @param newPlayerState The new playerState.
     */
    private void updateStatus(PlayerState newPlayerState) {
        updatePowerStatus(newPlayerState.isPoweredOn());
        updatePlayStatus(newPlayerState.getPlayStatus());
        updateShuffleStatus(newPlayerState.getShuffleStatus());
        updateRepeatStatus(newPlayerState.getRepeatStatus());
        updateCurrentSong(newPlayerState.getCurrentSong());
        updateTimes(newPlayerState.getCurrentTimeSecond(), newPlayerState.getCurrentSongDuration());

        // Ensure that all other player state is saved as well.
        playerState = newPlayerState;
    }

    /**
     * Updates the power status of the current player.
     * <p/>
     * If the power status has changed then calls the
     * {@link IServiceCallback#onPowerStatusChanged(boolean, boolean)} method of any callbacks
     * registered using {@link SqueezeServiceBinder#registerCallback(IServiceCallback)}.
     *
     * @param powerStatus The new power status.
     */
    private void updatePowerStatus(boolean powerStatus) {
        Boolean currentPowerStatus = playerState.getPoweredOn();
        if (currentPowerStatus  == null || powerStatus != currentPowerStatus) {
            playerState.setPoweredOn(powerStatus);
            for (IServiceCallback callback : mServiceCallbacks) {
                callback.onPowerStatusChanged(squeezeService.canPowerOn(),
                        squeezeService.canPowerOff());
            }
        }
    }

    /**
     * Updates the playing status of the current player.
     * <p/>
     * Updates the Wi-Fi lock and ongoing status notification as necessary.
     * <p/>
     * Calls the {@link IServiceCallback#onPlayStatusChanged(String)} method of any callbacks
     * registered using {@link SqueezeServiceBinder#registerCallback(IServiceCallback)}.
     *
     * @param playStatus The new playing status.
     */
    private void updatePlayStatus(PlayStatus playStatus) {
        if (playStatus != null && playStatus != playerState.getPlayStatus()) {
            playerState.setPlayStatus(playStatus);
            //TODO when do we want to keep the wiFi lock ?
            connectionState.updateWifiLock(playerState.isPlaying());
            updateOngoingNotification();
            for (IServiceCallback callback : mServiceCallbacks) {
                callback.onPlayStatusChanged(playStatus.name());
            }
        }
    }

    /**
     * Updates the shuffle status of the current player.
     * <p/>
     * If the shuffle status has changed then calls the
     * {@link IServiceCallback#onShuffleStatusChanged(boolean, int)}  method of any
     * callbacks registered using {@link SqueezeServiceBinder#registerCallback(IServiceCallback)}.
     *
     * @param shuffleStatus The new shuffle status.
     */
    private void updateShuffleStatus(ShuffleStatus shuffleStatus) {
        if (shuffleStatus != null && shuffleStatus != playerState.getShuffleStatus()) {
            boolean wasUnknown = playerState.getShuffleStatus() == null;
            playerState.setShuffleStatus(shuffleStatus);
            for (IServiceCallback callback : mServiceCallbacks) {
                callback.onShuffleStatusChanged(wasUnknown, shuffleStatus.getId());
            }
        }
    }

    /**
     * Updates the repeat status of the current player.
     * <p/>
     * If the repeat status has changed then Calls the
     * {@link IServiceCallback#onRepeatStatusChanged(boolean, int)} method of any callbacks
     * registered using {@link SqueezeServiceBinder#registerCallback(IServiceCallback)}.
     *
     * @param repeatStatus The new repeat status.
     */
    private void updateRepeatStatus(RepeatStatus repeatStatus) {
        if (repeatStatus != null && repeatStatus != playerState.getRepeatStatus()) {
            boolean wasUnknown = playerState.getRepeatStatus() == null;
            playerState.setRepeatStatus(repeatStatus);
            for (IServiceCallback callback : mServiceCallbacks) {
                callback.onRepeatStatusChanged(wasUnknown, repeatStatus.getId());
            }
        }
    }

    /**
     * Updates the current song in the player state, and ongoing notification.
     * <p/>
     * If the song has changed then calls the
     * {@link IServiceMusicChangedCallback#onMusicChanged(uk.org.ngo.squeezer.model.PlayerState)}
     * method of any callbacks registered using
     * {@link SqueezeServiceBinder#registerMusicChangedCallback(IServiceMusicChangedCallback)}.
     *
     * @param song The new song.
     */
    private void updateCurrentSong(Song song) {
        Song currentSong = playerState.getCurrentSong();
        if ((song == null ? (currentSong != null) : !song.equals(currentSong))) {
            Log.d(TAG, "updateCurrentSong: " + song);
            playerState.setCurrentSong(song);
            updateOngoingNotification();
            for (IServiceMusicChangedCallback callback : mMusicChangedCallbacks) {
                callback.onMusicChanged(playerState);
            }
        }
    }

    /**
     * Updates the current position and duration for the current song.
     * <p/>
     * If the current position has changed then calls the
     * {@link IServiceCallback#onTimeInSongChange(int, int)} method of any callbacks registered
     * using {@link SqueezeServiceBinder#registerCallback(IServiceCallback)}.
     *
     * @param secondsIn The new position in the song.
     * @param secondsTotal The song's duration.
     */
    private void updateTimes(int secondsIn, int secondsTotal) {
        playerState.setCurrentSongDuration(secondsTotal);
        if (playerState.getCurrentTimeSecond() != secondsIn) {
            playerState.setCurrentTimeSecond(secondsIn);
            for (IServiceCallback callback : mServiceCallbacks) {
                callback.onTimeInSongChange(secondsIn, secondsTotal);
            }
        }
>>>>>>> 8163f84a
    }

    void changeActivePlayer(Player newPlayer) {
        if (newPlayer == null) {
            return;
        }

        Log.i(TAG, "Active player now: " + newPlayer);
        final String playerId = newPlayer.getId();
        String oldPlayerId = getActivePlayerId();
        boolean changed = false;
        if (oldPlayerId == null || !oldPlayerId.equals(playerId)) {
            connectionState.setActivePlayer(newPlayer);
            playerState = new PlayerState();
            changed = true;
        }

        // Start an async fetch of its status.
        cli.sendPlayerCommand("status - 1 tags:" + SONGTAGS);

        if (changed) {
            updatePlayerSubscriptionState();

            // NOTE: this involves a write and can block (sqlite lookup via binder call), so
            // should be done off-thread, so we can process service requests & send our callback
            // as quickly as possible.
            executor.execute(new Runnable() {
                @Override
                public void run() {
                    Log.v(TAG, "Saving " + Preferences.KEY_LASTPLAYER + "=" + playerId);
                    final SharedPreferences preferences = getSharedPreferences(Preferences.NAME,
                            MODE_PRIVATE);
                    SharedPreferences.Editor editor = preferences.edit();
                    editor.putString(Preferences.KEY_LASTPLAYER, playerId);
                    editor.commit();
                }
            });
        }

        for (IServicePlayersCallback callback : mPlayersCallbacks) {
            callback.onPlayersChanged(connectionState.getPlayers(), newPlayer);
        }
    }

    private void updatePlayerSubscriptionState() {
        // Subscribe or unsubscribe to the players realtime status updates depending on whether we
        // have a client that cares about second-to-second updates for any player or the active
        // player
        Player activePlayer = connectionState.getActivePlayer();
        for (Player player : connectionState.getPlayers()) {
            if (mPlayerStateCallbacks.count() > 0 ||
                    (mServiceCallbacks.count() > 0 && player.equals(activePlayer))) {
                cli.sendPlayerCommand(player, "status - 1 subscribe:1 tags:" + SONGTAGS);
            } else {
<<<<<<< HEAD
                cli.sendPlayerCommand(player, "status - 1 subscribe:-");
=======
                cli.sendPlayerCommand(player, "status - 1 subscribe:- tags:" + SONGTAGS);
>>>>>>> 8163f84a
            }
        }
    }

    /**
     * Manages the state of any ongoing notification based on the player and connection state.
     */
<<<<<<< HEAD
    private void onAuthenticated() {
        fetchPlayers();
        cli.sendCommandImmediately(
                "listen 1", // subscribe to all server notifications
                "can musicfolder ?", // learn music folder browsing support
                "can randomplay ?",   // learn random play function functionality
                "pref httpport ?", // learn the HTTP port (needed for images)
                "pref jivealbumsort ?", // learn the preferred album sort order
                "pref mediadirs ?", // learn the base path(s) of the server music library

                // Fetch the version number. This must be the last thing
                // fetched, as seeing the result triggers the
                // "handshake is complete" logic elsewhere.
                "version ?"
        );
    }

    private void fetchPlayers() {
        // initiate an async player fetch
        connectionState.clearPlayers();
        cli.requestItems("players", -1, new IServiceItemListCallback<Player>() {
            @Override
            public void onItemsReceived(int count, int start, Map<String, String> parameters, List<Player> items, Class<Player> dataType) {
                connectionState.addPlayers(items);
                if (start + items.size() >= count) {
                    Player initialPlayer = getInitialPlayer();
                    if (initialPlayer != null) {
                        changeActivePlayer(initialPlayer);
                    }
                }
            }

            private Player getInitialPlayer() {
                final SharedPreferences preferences = getSharedPreferences(Preferences.NAME, Context.MODE_PRIVATE);
                final String lastConnectedPlayer = preferences.getString(Preferences.KEY_LASTPLAYER, null);
                Log.i(TAG, "lastConnectedPlayer was: " + lastConnectedPlayer);

                List<Player> players = connectionState.getPlayers();
                for (Player player : players) {
                    if (player.getId().equals(lastConnectedPlayer)) {
                        return player;
                    }
                }
                return players.size() > 0 ? players.get(0) : null;
            }

            @Override
            public Object getClient() {
                return SqueezeService.this;
            }
        });
    }

    /* Start an asynchronous fetch of the squeezeservers localized strings */
    private void strings() {
        cli.sendCommandImmediately("getstring " + ServerString.values()[0].name());
    }

    private void updatePlayStatus(PlayStatus playStatus) {
        if (playStatus != null && playStatus != playerState.getPlayStatus()) {
            playerState.setPlayStatus(playStatus);
            //TODO when do we want to keep the wiFi lock ?
            connectionState.updateWifiLock(playerState.isPlaying());
            updateOngoingNotification();
            for (IServiceCallback callback : mServiceCallbacks) {
                callback.onPlayStatusChanged(playStatus.name());
            }
        }
    }

    private void updateShuffleStatus(ShuffleStatus shuffleStatus) {
        if (shuffleStatus != null && shuffleStatus != playerState.getShuffleStatus()) {
            boolean wasUnknown = playerState.getShuffleStatus() == null;
            playerState.setShuffleStatus(shuffleStatus);
            for (IServiceCallback callback : mServiceCallbacks) {
                callback.onShuffleStatusChanged(wasUnknown, shuffleStatus.getId());
            }
        }
    }

    private void updateRepeatStatus(RepeatStatus repeatStatus) {
        if (repeatStatus != null && repeatStatus != playerState.getRepeatStatus()) {
            boolean wasUnknown = playerState.getRepeatStatus() == null;
            playerState.setRepeatStatus(repeatStatus);
            for (IServiceCallback callback : mServiceCallbacks) {
                callback.onRepeatStatusChanged(wasUnknown, repeatStatus.getId());
            }
        }
    }

=======
>>>>>>> 8163f84a
    private void updateOngoingNotification() {
        boolean playing = playerState.isPlaying();
        String songName = playerState.getCurrentSongName();
        String playerName = connectionState.getActivePlayer() != null ? connectionState
                .getActivePlayer().getName() : "squeezer";

        // Update scrobble state, if either we're currently scrobbling, or we
        // were (to catch the case where we started scrobbling a song, and the
        // user went in to settings to disable scrobbling).
        if (scrobblingEnabled || scrobblingPreviouslyEnabled) {
            scrobblingPreviouslyEnabled = scrobblingEnabled;
            Song s = playerState.getCurrentSong();

            if (s != null) {
                Log.v(TAG, "Scrobbling, playing is: " + playing);
                Intent i = new Intent();

                if (Scrobble.haveScrobbleDroid()) {
                    // http://code.google.com/p/scrobbledroid/wiki/DeveloperAPI
                    i.setAction("net.jjc1138.android.scrobbler.action.MUSIC_STATUS");
                    i.putExtra("playing", playing);
                    i.putExtra("track", songName);
                    i.putExtra("album", s.getAlbum());
                    i.putExtra("artist", s.getArtist());
                    i.putExtra("secs", playerState.getCurrentSongDuration());
                    i.putExtra("source", "P");
                } else if (Scrobble.haveSls()) {
                    // http://code.google.com/p/a-simple-lastfm-scrobbler/wiki/Developers
                    i.setAction("com.adam.aslfms.notify.playstatechanged");
                    i.putExtra("state", playing ? 0 : 2);
                    i.putExtra("app-name", getText(R.string.app_name));
                    i.putExtra("app-package", "uk.org.ngo.squeezer");
                    i.putExtra("track", songName);
                    i.putExtra("album", s.getAlbum());
                    i.putExtra("artist", s.getArtist());
                    i.putExtra("duration", playerState.getCurrentSongDuration());
                    i.putExtra("source", "P");
                }
                sendBroadcast(i);
            }
        }

        if (!playing) {
            if (!mUpdateOngoingNotification) {
                clearOngoingNotification();
                return;
            }
        }

        NotificationManager nm =
                (NotificationManager) getSystemService(Context.NOTIFICATION_SERVICE);
        Notification status = new Notification();
        //status.contentView = views;
        Intent showNowPlaying = new Intent(this, NowPlayingActivity.class)
                .setFlags(Intent.FLAG_ACTIVITY_SINGLE_TOP | Intent.FLAG_ACTIVITY_REORDER_TO_FRONT);
        PendingIntent pIntent = PendingIntent.getActivity(this, 0, showNowPlaying, 0);
        if (playing) {
            status.setLatestEventInfo(this,
                    getString(R.string.notification_playing_text, playerName), songName, pIntent);
            status.flags |= Notification.FLAG_ONGOING_EVENT;
            status.icon = R.drawable.stat_notify_musicplayer;
        } else {
            status.setLatestEventInfo(this,
                    getString(R.string.notification_connected_text, playerName), "-", pIntent);
            status.flags |= Notification.FLAG_ONGOING_EVENT;
            status.icon = R.drawable.ic_launcher;
        }
        nm.notify(PLAYBACKSERVICE_STATUS, status);
    }

<<<<<<< HEAD
    private void updateCurrentSong(Song song) {
        Song currentSong = playerState.getCurrentSong();
        if ((song == null ? (currentSong != null) : !song.equals(currentSong))) {
            Log.d(TAG, "updateCurrentSong: " + song);
            playerState.setCurrentSong(song);
            updateOngoingNotification();
            for (IServiceMusicChangedCallback callback : mMusicChangedCallbacks) {
                callback.onMusicChanged(playerState);
            }
        }
    }

=======
>>>>>>> 8163f84a
    private void clearOngoingNotification() {
        NotificationManager nm =
                (NotificationManager) getSystemService(Context.NOTIFICATION_SERVICE);
        nm.cancel(PLAYBACKSERVICE_STATUS);
    }

<<<<<<< HEAD
    private void updatePowerStatus(boolean powerStatus) {
        Boolean currentPowerStatus = playerState.getPoweredOn();
        if (currentPowerStatus  == null || powerStatus != currentPowerStatus) {
            playerState.setPoweredOn(powerStatus);
            for (IServiceCallback callback : mServiceCallbacks) {
                callback.onPowerStatusChanged(squeezeService.canPowerOn(),
                        squeezeService.canPowerOff());
            }
        }
    }

=======
    /**
     * Authenticate on the SqueezeServer.
     * <p/>
     * The server does
     * <pre>
     * login user wrongpassword
     * login user ******
     * (Connection terminted)
     * </pre>
     * instead of as documented
     * <pre>
     * login user wrongpassword
     * (Connection terminted)
     * </pre>
     * therefore a disconnect when handshake (the next step after authentication) is not completed,
     * is considered an authentication failure.
     */
    void onCliPortConnectionEstablished(final String userName, final String password) {
        cli.sendCommandImmediately("login " + Util.encode(userName) + " " + Util.encode(password));
    }

    /**
     * Handshake with the SqueezeServer, learn some of its supported features, and start listening
     * for asynchronous updates of server state.
     */
    private void onAuthenticated() {
        fetchPlayers();
        cli.sendCommandImmediately(
                "listen 1", // subscribe to all server notifications
                "can musicfolder ?", // learn music folder browsing support
                "can randomplay ?", // learn random play function functionality
                "can favorites items ?", // learn support for "Favorites" plugin
                "can myapps items ?", // lean support for "MyApps" plugin
                "pref httpport ?", // learn the HTTP port (needed for images)
                "pref jivealbumsort ?", // learn the preferred album sort order
                "pref mediadirs ?", // learn the base path(s) of the server music library

                // Fetch the version number. This must be the last thing
                // fetched, as seeing the result triggers the
                // "handshake is complete" logic elsewhere.
                "version ?"
        );
    }

    private void fetchPlayers() {
        // initiate an async player fetch
        connectionState.clearPlayers();
        cli.requestItems("players", -1, new IServiceItemListCallback<Player>() {
            @Override
            public void onItemsReceived(int count, int start, Map<String, String> parameters, List<Player> items, Class<Player> dataType) {
                connectionState.addPlayers(items);
                if (start + items.size() >= count) {
                    Player initialPlayer = getInitialPlayer();
                    if (initialPlayer != null) {
                        changeActivePlayer(initialPlayer);
                    }
                }
            }

            private Player getInitialPlayer() {
                final SharedPreferences preferences = getSharedPreferences(Preferences.NAME, Context.MODE_PRIVATE);
                final String lastConnectedPlayer = preferences.getString(Preferences.KEY_LASTPLAYER,
                        null);
                Log.i(TAG, "lastConnectedPlayer was: " + lastConnectedPlayer);

                List<Player> players = connectionState.getPlayers();
                for (Player player : players) {
                    if (player.getId().equals(lastConnectedPlayer)) {
                        return player;
                    }
                }
                return players.size() > 0 ? players.get(0) : null;
            }

            @Override
            public Object getClient() {
                return SqueezeService.this;
            }
        });
    }

    /* Start an asynchronous fetch of the squeezeservers localized strings */
    private void strings() {
        cli.sendCommandImmediately("getstring " + ServerString.values()[0].name());
    }

    /** A download request will be passed to the download manager for each song called back to this */
    private final IServiceItemListCallback<Song> songDownloadCallback = new IServiceItemListCallback<Song>() {
        @Override
        public void onItemsReceived(int count, int start, Map<String, String> parameters, List<Song> items, Class<Song> dataType) {
            for (Song item : items) {
                downloadSong(item.getId(), item.getName(), item.getUrl());
            }
        }

        @Override
        public Object getClient() {
            return this;
        }
    };

    /**
     * For each item called to this:
     * If it is a folder: recursive lookup items in the folder
     * If is is a track: Enqueue a download request to the download manager
     */
    private final IServiceItemListCallback<MusicFolderItem> musicFolderDownloadCallback = new IServiceItemListCallback<MusicFolderItem>() {
        @Override
        public void onItemsReceived(int count, int start, Map<String, String> parameters, List<MusicFolderItem> items, Class<MusicFolderItem> dataType) {
            for (MusicFolderItem item : items) {
                squeezeService.downloadItem(item);
            }
        }

        @Override
        public Object getClient() {
            return this;
        }
    };

    @TargetApi(Build.VERSION_CODES.GINGERBREAD)
    private void downloadSong(String songId, String title, String serverUrl) {
        if (songId == null) {
            return;
        }

        // If running on Gingerbread or greater use the Download Manager
        if (Build.VERSION.SDK_INT >= Build.VERSION_CODES.GINGERBREAD) {
            DownloadManager downloadManager = (DownloadManager) getSystemService(DOWNLOAD_SERVICE);
            Uri uri = Uri.parse(squeezeService.getSongDownloadUrl(songId));
            DownloadDatabase downloadDatabase = new DownloadDatabase(this);
            String localPath = getLocalFile(serverUrl);
            String tempFile = UUID.randomUUID().toString();
            String credentials = connectionState.getUserName() + ":" + connectionState.getPassword();
            String base64EncodedCredentials = Base64.encodeToString(credentials.getBytes(), Base64.NO_WRAP);
            DownloadManager.Request request = new DownloadManager.Request(uri)
                    .setTitle(title)
                    .setDestinationInExternalFilesDir(this, Environment.DIRECTORY_MUSIC, tempFile)
                    .setVisibleInDownloadsUi(false)
                    .addRequestHeader("Authorization", "Basic " + base64EncodedCredentials);
            long downloadId = downloadManager.enqueue(request);
            if (!downloadDatabase.registerDownload(downloadId, tempFile, localPath)) {
                Log.w(TAG, "Could not register download entry, download cancelled");
                downloadManager.remove(downloadId);
            }
        }
    }

    /**
     * Tries to get the relative path to the server music library.
     * <p/>
     * If this is not possible resort to the last path segment of the server path
     */
    private String getLocalFile(String serverUrl) {
        Uri serverUri = Uri.parse(serverUrl);
        String serverPath = serverUri.getPath();
        String mediaDir = null;
        for (String dir : connectionState.getMediaDirs()) {
            if (serverPath.startsWith(dir)) {
                mediaDir = dir;
                break;
            }
        }
        if (mediaDir != null)
            return serverPath.substring(mediaDir.length(), serverPath.length());
        else
            return serverUri.getLastPathSegment();
    }

    private final ISqueezeService squeezeService = new SqueezeServiceBinder();
    private class SqueezeServiceBinder extends Binder implements ISqueezeService {
>>>>>>> 8163f84a

    /** A download request will be passed to the download manager for each song called back to this */
    private final IServiceItemListCallback<Song> songDownloadCallback = new IServiceItemListCallback<Song>() {
        @Override
<<<<<<< HEAD
        public void onItemsReceived(int count, int start, Map<String, String> parameters, List<Song> items, Class<Song> dataType) {
            for (Song item : items) {
                downloadSong(item.getId(), item.getName(), item.getUrl());
            }
        }

        @Override
        public Object getClient() {
            return this;
        }
    };

    /**
     * For each item called to this:
     * If it is a folder: recursive lookup items in the folder
     * If is is a track: Enqueue a download request to the download manager
     */
    private final IServiceItemListCallback<MusicFolderItem> musicFolderDownloadCallback = new IServiceItemListCallback<MusicFolderItem>() {
        @Override
        public void onItemsReceived(int count, int start, Map<String, String> parameters, List<MusicFolderItem> items, Class<MusicFolderItem> dataType) {
            for (MusicFolderItem item : items) {
                squeezeService.downloadItem(item);
            }
        }

        @Override
        public Object getClient() {
            return this;
        }
    };

    @TargetApi(Build.VERSION_CODES.GINGERBREAD)
    private void downloadSong(String songId, String title, String serverUrl) {
        if (songId == null) {
            return;
        }

        // If running on Gingerbread or greater use the Download Manager
        if (Build.VERSION.SDK_INT >= Build.VERSION_CODES.GINGERBREAD) {
            DownloadManager downloadManager = (DownloadManager) getSystemService(DOWNLOAD_SERVICE);
            Uri uri = Uri.parse(squeezeService.getSongDownloadUrl(songId));
            DownloadDatabase downloadDatabase = new DownloadDatabase(this);
            String localPath = getLocalFile(serverUrl);
            String tempFile = UUID.randomUUID().toString();
            String credentials = connectionState.getUserName() + ":" + connectionState.getPassword();
            String base64EncodedCredentials = Base64.encodeToString(credentials.getBytes(), Base64.NO_WRAP);
            DownloadManager.Request request = new DownloadManager.Request(uri)
                    .setTitle(title)
                    .setDestinationInExternalFilesDir(this, Environment.DIRECTORY_MUSIC, tempFile)
                    .setVisibleInDownloadsUi(false)
                    .addRequestHeader("Authorization", "Basic " + base64EncodedCredentials);
            long downloadId = downloadManager.enqueue(request);
            if (!downloadDatabase.registerDownload(downloadId, tempFile, localPath)) {
                Log.w(TAG, "Could not register download entry, download cancelled");
                downloadManager.remove(downloadId);
            }
        }
    }

    /**
     * Tries to get the relative path to the server music library.
     * <p/>
     * If this is not possible resort to the last path segment of the server path
     */
    private String getLocalFile(String serverUrl) {
        Uri serverUri = Uri.parse(serverUrl);
        String serverPath = serverUri.getPath();
        String mediaDir = null;
        for (String dir : connectionState.getMediaDirs()) {
            if (serverPath.startsWith(dir)) {
                mediaDir = dir;
                break;
            }
        }
        if (mediaDir != null)
            return serverPath.substring(mediaDir.length(), serverPath.length());
        else
            return serverUri.getLastPathSegment();
    }

    private final ISqueezeService squeezeService = new SqueezeServiceBinder();
    private class SqueezeServiceBinder extends Binder implements ISqueezeService {

        @Override
=======
>>>>>>> 8163f84a
        public void registerCallback(IServiceCallback callback) {
            mServiceCallbacks.register(callback);
            updatePlayerSubscriptionState();
        }

        @Override
        public void registerConnectionCallback(IServiceConnectionCallback callback) {
            mConnectionCallbacks.register(callback);
        }

        @Override
        public void registerPlayersCallback(IServicePlayersCallback callback) {
            mPlayersCallbacks.register(callback);

            // Call back immediately if we have players
            List<Player> players = connectionState.getPlayers();
            if (players.size() > 0) {
                callback.onPlayersChanged(players, connectionState.getActivePlayer());
            }
        }

        @Override
        public void registerVolumeCallback(IServiceVolumeCallback callback) {
            mVolumeCallbacks.register(callback);
        }

        @Override
        public void registerCurrentPlaylistCallback(IServiceCurrentPlaylistCallback callback) {
            mCurrentPlaylistCallbacks.register(callback);
        }

        @Override
        public void registerMusicChangedCallback(IServiceMusicChangedCallback callback) {
            mMusicChangedCallbacks.register(callback);
        }

        @Override
        public void registerHandshakeCallback(IServiceHandshakeCallback callback) {
            mHandshakeCallbacks.register(callback);

            // Call onHandshakeCompleted() immediately if handshaking is done.
            if (mHandshakeComplete) {
                callback.onHandshakeCompleted();
            }
        }

        @Override
        public void registerPlayerStateCallback(IServicePlayerStateCallback callback) {
            mPlayerStateCallbacks.register(callback);
            updatePlayerSubscriptionState();
        }


        @Override
        public void adjustVolumeTo(Player player, int newVolume) {
            cli.sendPlayerCommand(player, "mixer volume " + Math.min(100, Math.max(0, newVolume)));
        }

        @Override
        public void adjustVolumeTo(int newVolume) {
            cli.sendPlayerCommand("mixer volume " + Math.min(100, Math.max(0, newVolume)));
        }

        @Override
        public void adjustVolumeBy(int delta) {
            if (delta > 0) {
                cli.sendPlayerCommand("mixer volume %2B" + delta);
            } else if (delta < 0) {
                cli.sendPlayerCommand("mixer volume " + delta);
            }
        }

        @Override
        public boolean isConnected() {
            return connectionState.isConnected();
        }

        @Override
        public boolean isConnectInProgress() {
            return connectionState.isConnectInProgress();
        }

        @Override
        public void startConnect(String hostPort, String userName, String password) {
            connectionState.startConnect(SqueezeService.this, hostPort, userName, password);
        }

        @Override
        public void disconnect() {
            if (!isConnected()) {
                return;
            }
            SqueezeService.this.disconnect();
        }

        @Override
        public void powerOn() {
            cli.sendPlayerCommand("power 1");
        }

        @Override
        public void powerOff() {
            cli.sendPlayerCommand("power 0");
        }

        @Override
        public void togglePower(Player player) {
            cli.sendPlayerCommand(player, "power");
        }

        @Override
        public void playerRename(Player player, String newName) {
            cli.sendPlayerCommand(player, "name " + Util.encode(newName));
        }

        @Override
        public void sleep(Player player, int duration) {
            cli.sendPlayerCommand(player, "sleep " + duration);
        }

        @Override
        public boolean canPowerOn() {
            return canPower() && !playerState.isPoweredOn();
        }

        @Override
        public boolean canPowerOff() {
            return canPower() && playerState.isPoweredOn();
        }

        private boolean canPower() {
            Player player = connectionState.getActivePlayer();
            return connectionState.isConnected() && player != null && player.isCanpoweroff();
        }

        /**
         * Does the server support the "<code>favorites items</code>" command?
         *
         * @return True if it does, false otherwise.
         */
        @Override
        public boolean canFavorites() {
            return connectionState.canFavorites();
        }

        /**
         * Does the server support the "<code>musicfolders</code>" command?
         *
         * @return True if it does, false otherwise.
         */
        @Override
        public boolean canMusicfolder() {
            return connectionState.canMusicfolder();
        }

        /**
         * Does the server support the "<code>myapps items</code>" command?
         *
         * @return True if it does, false otherwise.
         */
        @Override
        public boolean canMyApps() {
            return connectionState.canMyApps();
        }

        /**
         * Does the server support the "<code>randomplay</code>" command?
         *
         * @return True if it does, false otherwise.
         */
        @Override
        public boolean canRandomplay() {
            return connectionState.canRandomplay();
        }

        @Override
        public String preferredAlbumSort() {
            return connectionState.getPreferredAlbumSort();
        }

        private String fadeInSecs() {
            return mFadeInSecs > 0 ? " " + mFadeInSecs : "";
        }

        @Override
        public boolean togglePausePlay() {
            if (!isConnected()) {
                return false;
            }

            PlayerState.PlayStatus playStatus = playerState.getPlayStatus();

            // May be null (e.g., connected to a server with no connected
            // players. TODO: Handle this better, since it's not obvious in the
            // UI.
            if (playStatus == null) {
                return false;
            }

            switch (playStatus) {
                case play:
                    // NOTE: we never send ambiguous "pause" toggle commands (without the '1')
                    // because then we'd get confused when they came back in to us, not being
                    // able to differentiate ours coming back on the listen channel vs. those
                    // of those idiots at the dinner party messing around.
                    cli.sendPlayerCommand("pause 1");
                    break;
                case stop:
                    cli.sendPlayerCommand("play" + fadeInSecs());
                    break;
                case pause:
                    cli.sendPlayerCommand("pause 0" + fadeInSecs());
                    break;
            }
            return true;
        }

        @Override
        public boolean play() {
            if (!isConnected()) {
                return false;
            }
            cli.sendPlayerCommand("play" + fadeInSecs());
            return true;
        }

        @Override
        public boolean stop() {
            if (!isConnected()) {
                return false;
            }
            cli.sendPlayerCommand("stop");
            return true;
        }

        @Override
        public boolean nextTrack() {
            if (!isConnected() || !isPlaying()) {
                return false;
            }
            cli.sendPlayerCommand("button jump_fwd");
            return true;
        }

        @Override
        public boolean previousTrack() {
            if (!isConnected() || !isPlaying()) {
                return false;
            }
            cli.sendPlayerCommand("button jump_rew");
            return true;
        }

        @Override
        public boolean toggleShuffle() {
            if (!isConnected()) {
                return false;
            }
            cli.sendPlayerCommand("playlist shuffle");
            return true;
        }

        @Override
        public boolean toggleRepeat() {
            if (!isConnected()) {
                return false;
            }
            cli.sendPlayerCommand("playlist repeat");
            return true;
        }

        @Override
        public boolean playlistControl(String cmd, PlaylistItem playlistItem) {
            if (!isConnected()) {
                return false;
            }

            cli.sendPlayerCommand("playlistcontrol cmd:" + cmd + " " + playlistItem.getPlaylistParameter());
            return true;
        }

        @Override
        public boolean randomPlay(String type) {
            if (!isConnected()) {
                return false;
            }
            cli.sendPlayerCommand("randomplay " + type);
            return true;
        }

        /**
         * Start playing the song in the current playlist at the given index.
         *
         * @param index the index to jump to
         */
        @Override
        public boolean playlistIndex(int index) {
            if (!isConnected()) {
                return false;
            }
            cli.sendPlayerCommand("playlist index " + index + fadeInSecs());
            return true;
        }

        @Override
        public boolean playlistRemove(int index) {
            if (!isConnected()) {
                return false;
            }
            cli.sendPlayerCommand("playlist delete " + index);
            return true;
        }

        @Override
        public boolean playlistMove(int fromIndex, int toIndex) {
            if (!isConnected()) {
                return false;
            }
            cli.sendPlayerCommand("playlist move " + fromIndex + " " + toIndex);
            return true;
        }

        @Override
        public boolean playlistClear() {
            if (!isConnected()) {
                return false;
            }
            cli.sendPlayerCommand("playlist clear");
            return true;
        }

        @Override
        public boolean playlistSave(String name) {
            if (!isConnected()) {
                return false;
            }
            cli.sendPlayerCommand("playlist save " + Util.encode(name));
            return true;
        }

        @Override
        public boolean pluginPlaylistControl(Plugin plugin, String cmd, String itemId) {
            if (!isConnected()) {
                return false;
            }
            cli.sendPlayerCommand(plugin.getId() + " playlist " + cmd + " item_id:" + itemId);
            return true;

        }

        private boolean isPlaying() {
            return playerState.isPlaying();
        }

        @Override
        public void setActivePlayer(final Player player) {
            executor.execute(new Runnable() {
                @Override
                public void run() {
                    changeActivePlayer(player);
                }
            });
        }

        @Override
        public Player getActivePlayer() {
            return connectionState.getActivePlayer();
        }

        @Override
        public PlayerState getPlayerState() {
            return playerState;
        }

        @Override
        public String getCurrentPlaylist() {
            return playerState.getCurrentPlaylist();
        }

        @Override
        public String getAlbumArtUrl(String artworkTrackId) {
            return getAbsoluteUrl(artworkTrackIdUrl(artworkTrackId));
        }

        private String artworkTrackIdUrl(String artworkTrackId) {
            return "/music/" + artworkTrackId + "/cover.jpg";
        }

        /**
         * Returns a URL to download a song.
         *
         * @param songId the song ID
         * @return The URL (as a string)
         */
        @Override
        public String getSongDownloadUrl(String songId) {
            return getAbsoluteUrl(songDownloadUrl(songId));
        }

        private String songDownloadUrl(String songId) {
            return "/music/" + songId + "/download";
        }

        @Override
        public String getIconUrl(String icon) {
            return getAbsoluteUrl('/' + icon);
        }

        private String getAbsoluteUrl(String relativeUrl) {
            Integer port = connectionState.getHttpPort();
            if (port == null || port == 0) {
                return "";
            }
            return "http://" + connectionState.getCurrentHost() + ":" + port + relativeUrl;
        }

        @Override
        public boolean setSecondsElapsed(int seconds) {
            if (!isConnected()) {
                return false;
            }
            if (seconds < 0) {
                return false;
            }

            cli.sendPlayerCommand("time " + seconds);

            return true;
        }

        @Override
        public void preferenceChanged(String key) {
            Log.i(TAG, "Preference changed: " + key);
            if (Preferences.KEY_NOTIFY_OF_CONNECTION.equals(key)) {
                updateOngoingNotification();
                return;
            }

            // If the server address changed then disconnect.
            if (Preferences.KEY_SERVERADDR.equals(key)) {
                disconnect();
                return;
            }

            getPreferences();
        }


        @Override
        public void cancelItemListRequests(Object client) {
            cli.cancelClientRequests(client);
        }

        @Override
        public void cancelSubscriptions(Object client) {
            for (Entry<ServiceCallback, ServiceCallbackList> entry : callbacks.entrySet()) {
                if (entry.getKey().getClient() == client) {
                    entry.getValue().unregister(entry.getKey());
                }
            }
            updatePlayerSubscriptionState();
        }

        @Override
        public void players(int start, IServiceItemListCallback<Player> callback) {
            if (!isConnected()) {
                return;
            }

            // Call back immediately if we have players
            List<Player> players = connectionState.getPlayers();
            if (players != null)
                callback.onItemsReceived(players.size(), 0, null, players, Player.class);
            else
                cli.requestItems("players", start, callback);
        }

        /* Start an async fetch of the SqueezeboxServer's albums, which are matching the given parameters */
        @Override
        public void albums(IServiceItemListCallback<Album> callback, int start, String sortOrder, String searchString, FilterItem... filters) {
            if (!isConnected()) {
                return;
            }
            List<String> parameters = new ArrayList<String>();
            parameters.add("tags:" + ALBUMTAGS);
            parameters.add("sort:" + sortOrder);
            if (searchString != null && searchString.length() > 0) {
                parameters.add("search:" + searchString);
            }
            for (FilterItem filter : filters)
                if (filter != null)
                    parameters.add(filter.getFilterParameter());
            cli.requestItems("albums", start, parameters, callback);
        }


        /* Start an async fetch of the SqueezeboxServer's artists */
        @Override
        public void artists(IServiceItemListCallback<Artist> callback, int start, String searchString, FilterItem... filters) {
            if (!isConnected()) {
                return;
            }
            List<String> parameters = new ArrayList<String>();
            if (searchString != null && searchString.length() > 0) {
                parameters.add("search:" + searchString);
            }
            for (FilterItem filter : filters)
                if (filter != null)
                    parameters.add(filter.getFilterParameter());
            cli.requestItems("artists", start, parameters, callback);
        }

        /* Start an async fetch of the SqueezeboxServer's years */
        @Override
        public void years(int start, IServiceItemListCallback<Year> callback) {
            if (!isConnected()) {
                return;
            }
            cli.requestItems("years", start, callback);
        }

        /* Start an async fetch of the SqueezeboxServer's genres */
        @Override
        public void genres(int start, String searchString, IServiceItemListCallback<Genre> callback) {
            if (!isConnected()) {
                return;
            }
            List<String> parameters = new ArrayList<String>();
            if (searchString != null && searchString.length() > 0) {
                parameters.add("search:" + searchString);
            }
            cli.requestItems("genres", start, parameters, callback);
        }

        /**
         * Starts an async fetch of the contents of a SqueezerboxServer's music
         * folders in the given folderId.
         * <p>
         * folderId may be null, in which case the contents of the root music
         * folder are returned.
         * <p>
         * Results are returned through the given callback.
         *
         * @param start Where in the list of folders to start.
         * @param musicFolderItem The folder to view.
         * @param callback Results will be returned through this
         */
        @Override
        public void musicFolders(int start, MusicFolderItem musicFolderItem, IServiceItemListCallback<MusicFolderItem> callback) {
            if (!isConnected()) {
                return;
            }

            List<String> parameters = new ArrayList<String>();

            parameters.add("tags:u");//TODO only available from version 7.6 so instead keep track of path
            if (musicFolderItem != null) {
                parameters.add(musicFolderItem.getFilterParameter());
            }

            cli.requestItems("musicfolder", start, parameters, callback);
        }

        /* Start an async fetch of the SqueezeboxServer's songs */
        @Override
        public void songs(IServiceItemListCallback<Song> callback, int start, String sortOrder, String searchString, FilterItem... filters) {
            if (!isConnected()) {
                return;
            }
            List<String> parameters = new ArrayList<String>();
            parameters.add("tags:" + SONGTAGS);
            parameters.add("sort:" + sortOrder);
            if (searchString != null && searchString.length() > 0) {
                parameters.add("search:" + searchString);
            }
            for (FilterItem filter : filters)
                if (filter != null)
                    parameters.add(filter.getFilterParameter());
            cli.requestItems("songs", start, parameters, callback);
        }

        /* Start an async fetch of the SqueezeboxServer's current playlist */
        @Override
        public void currentPlaylist(int start, IServiceItemListCallback<Song> callback) {
            if (!isConnected()) {
                return;
            }
            cli.requestPlayerItems("status", start, Arrays.asList("tags:" + SONGTAGS), callback);
        }

        /* Start an async fetch of the songs of the supplied playlist */
        @Override
        public void playlistSongs(int start, Playlist playlist, IServiceItemListCallback<Song> callback) {
            if (!isConnected()) {
                return;
            }
            cli.requestItems("playlists tracks", start,
                    Arrays.asList(playlist.getFilterParameter(), "tags:" + SONGTAGS), callback);
        }

        /* Start an async fetch of the SqueezeboxServer's playlists */
        @Override
        public void playlists(int start, IServiceItemListCallback<Playlist> callback) {
            if (!isConnected()) {
                return;
            }
            cli.requestItems("playlists", start, callback);
        }

        @Override
        public void registerPlaylistMaintenanceCallback(
                IServicePlaylistMaintenanceCallback callback) {
            playlistMaintenanceCallbacks.register(callback);
        }

        @Override
        public boolean playlistsDelete(Playlist playlist) {
            if (!isConnected()) {
                return false;
            }
            cli.sendCommand("playlists delete " + playlist.getFilterParameter());
            return true;
        }

        @Override
        public boolean playlistsMove(Playlist playlist, int index, int toindex) {
            if (!isConnected()) {
                return false;
            }
            cli.sendCommand("playlists edit cmd:move " + playlist.getFilterParameter()
                    + " index:" + index + " toindex:" + toindex);
            return true;
        }

        @Override
        public boolean playlistsNew(String name) {
            if (!isConnected()) {
                return false;
            }
            cli.sendCommand("playlists new name:" + Util.encode(name));
            return true;
        }

        @Override
        public boolean playlistsRemove(Playlist playlist, int index) {
            if (!isConnected()) {
                return false;
            }
            cli.sendCommand("playlists edit cmd:delete " + playlist.getFilterParameter() + " index:"
                    + index);
            return true;
        }

        @Override
        public boolean playlistsRename(Playlist playlist, String newname) {
            if (!isConnected()) {
                return false;
            }
            cli.sendCommand(
                    "playlists rename " + playlist.getFilterParameter() + " dry_run:1 newname:"
                            + Util.encode(newname));
            return true;
        }

        /* Start an asynchronous search of the SqueezeboxServer's library */
        @Override
        public void search(int start, String searchString, IServiceItemListCallback itemListCallback) {
            if (!isConnected()) {
                return;
            }

            AlbumViewDialog.AlbumsSortOrder albumSortOrder = AlbumViewDialog.AlbumsSortOrder
                    .valueOf(
                            preferredAlbumSort());

            artists(itemListCallback, start, searchString);
            albums(itemListCallback, start, albumSortOrder.name().replace("__", ""), searchString);
            genres(start, searchString, itemListCallback);
            songs(itemListCallback, start, SongViewDialog.SongsSortOrder.title.name(), searchString);
        }

        /* Start an asynchronous fetch of the squeezeservers radio type plugins */
        @Override
        public void radios(int start, IServiceItemListCallback<Plugin> callback) {
            if (!isConnected()) {
                return;
            }
            cli.requestItems("radios", start, callback);
        }

        /* Start an asynchronous fetch of the squeezeservers radio application plugins */
        @Override
        public void apps(int start, IServiceItemListCallback<Plugin> callback) {
            if (!isConnected()) {
                return;
            }
            cli.requestItems("apps", start, callback);
        }


        /* Start an asynchronous fetch of the squeezeservers items of the given type */
        @Override
        public void pluginItems(int start, Plugin plugin, PluginItem parent, String search, IServiceItemListCallback<PluginItem> callback) {
            if (!isConnected()) {
                return;
            }
            List<String> parameters = new ArrayList<String>();
            if (parent != null) {
                parameters.add("item_id:" + parent.getId());
            }
            if (search != null && search.length() > 0) {
                parameters.add("search:" + search);
            }
            cli.requestPlayerItems(plugin.getId() + " items", start, parameters, callback);
        }

        @Override
        public void downloadItem(FilterItem item) {
            if (item instanceof Song) {
                Song song = (Song) item;
                if (!song.isRemote()) {
                    downloadSong(song.getId(), song.getName(), song.getUrl());
                }
            } else if (item instanceof Playlist) {
                playlistSongs(-1, (Playlist) item, songDownloadCallback);
            } else if (item instanceof MusicFolderItem) {
                MusicFolderItem musicFolderItem = (MusicFolderItem) item;
                if (musicFolderItem.getType().equals("track")) {
                    downloadSong(item.getId(), musicFolderItem.getName(), musicFolderItem.getUrl());
                } else if (musicFolderItem.getType().equals("folder")) {
                    musicFolders(-1, musicFolderItem, musicFolderDownloadCallback);
                }
            } else if (item != null) {
                songs(songDownloadCallback, -1, SongViewDialog.SongsSortOrder.title.name(), null, item);
            }
        }
    }

}<|MERGE_RESOLUTION|>--- conflicted
+++ resolved
@@ -52,13 +52,8 @@
 import uk.org.ngo.squeezer.Util;
 import uk.org.ngo.squeezer.framework.FilterItem;
 import uk.org.ngo.squeezer.framework.PlaylistItem;
-<<<<<<< HEAD
-import uk.org.ngo.squeezer.itemlist.IServiceItemListCallback;
-import uk.org.ngo.squeezer.itemlist.IServiceCurrentPlaylistCallback;
-=======
 import uk.org.ngo.squeezer.itemlist.IServiceCurrentPlaylistCallback;
 import uk.org.ngo.squeezer.itemlist.IServiceItemListCallback;
->>>>>>> 8163f84a
 import uk.org.ngo.squeezer.itemlist.IServicePlaylistMaintenanceCallback;
 import uk.org.ngo.squeezer.itemlist.dialog.AlbumViewDialog;
 import uk.org.ngo.squeezer.itemlist.dialog.SongViewDialog;
@@ -522,7 +517,6 @@
             handler.handle(tokens);
             return;
         }
-<<<<<<< HEAD
 
         // Player-specific commands for our active player.
         if (Util.decode(tokens.get(0)).equals(getActivePlayerId())) {
@@ -550,45 +544,6 @@
         for (IServiceVolumeCallback callback : mVolumeCallbacks) {
             if (callback.wantAllPlayers() || playerId.equals(getActivePlayerId()))
             callback.onVolumeChanged(newVolume, player);
-        }
-    }
-
-    private void updateTimes(int secondsIn, int secondsTotal) {
-        playerState.setCurrentSongDuration(secondsTotal);
-        if (playerState.getCurrentTimeSecond() != secondsIn) {
-            playerState.setCurrentTimeSecond(secondsIn);
-            for (IServiceCallback callback : mServiceCallbacks) {
-                callback.onTimeInSongChange(secondsIn, secondsTotal);
-            }
-=======
-
-        // Player-specific commands for our active player.
-        if (Util.decode(tokens.get(0)).equals(getActivePlayerId())) {
-            if ((handler = playerSpecificHandlers.get(tokens.get(1))) != null) {
-                handler.handle(tokens);
-                return;
-            }
-            if (tokens.size() > 2
-                    && (handler = prefixedPlayerSpecificHandlers.get(tokens.get(2))) != null) {
-                handler.handle(tokens);
-            }
-        }
-    }
-
-    private String getActivePlayerId() {
-        return (connectionState.getActivePlayer() != null ? connectionState
-                .getActivePlayer().getId() : null);
-    }
-
-    private void updatePlayerVolume(String playerId, int newVolume) {
-        Player player = connectionState.getPlayer(playerId);
-        if (playerId.equals(getActivePlayerId())) {
-            playerState.setCurrentVolume(newVolume);
-        }
-        for (IServiceVolumeCallback callback : mVolumeCallbacks) {
-            if (callback.wantAllPlayers() || playerId.equals(getActivePlayerId()))
-            callback.onVolumeChanged(newVolume, player);
->>>>>>> 8163f84a
         }
     }
 
@@ -646,15 +601,12 @@
         return tokenMap;
     }
 
-<<<<<<< HEAD
-=======
     /**
      *
      * TODO: This allocates a new PlayerState every time a status line is read (approx once
      * per second). Could fix by keeping a single spare PlayerState object around and reading
      * in to that.
      */
->>>>>>> 8163f84a
     private PlayerState parseStatusLine(List<String> tokens) {
         PlayerState result = new PlayerState();
         HashMap<String, String> tokenMap = parseTokens(tokens);
@@ -675,16 +627,6 @@
 
         return result;
     }
-<<<<<<< HEAD
-
-    private void updateStatus(PlayerState newPlayerState) {
-        updatePowerStatus(newPlayerState.isPoweredOn());
-        updatePlayStatus(newPlayerState.getPlayStatus());
-        updateShuffleStatus(newPlayerState.getShuffleStatus());
-        updateRepeatStatus(newPlayerState.getRepeatStatus());
-        updateCurrentSong(newPlayerState.getCurrentSong());
-        updateTimes(newPlayerState.getCurrentTimeSecond(), newPlayerState.getCurrentSongDuration());
-=======
 
     /**
      * Updates various pieces of book-keeping information when the player state changes, and
@@ -824,7 +766,6 @@
                 callback.onTimeInSongChange(secondsIn, secondsTotal);
             }
         }
->>>>>>> 8163f84a
     }
 
     void changeActivePlayer(Player newPlayer) {
@@ -879,11 +820,7 @@
                     (mServiceCallbacks.count() > 0 && player.equals(activePlayer))) {
                 cli.sendPlayerCommand(player, "status - 1 subscribe:1 tags:" + SONGTAGS);
             } else {
-<<<<<<< HEAD
-                cli.sendPlayerCommand(player, "status - 1 subscribe:-");
-=======
                 cli.sendPlayerCommand(player, "status - 1 subscribe:- tags:" + SONGTAGS);
->>>>>>> 8163f84a
             }
         }
     }
@@ -891,99 +828,6 @@
     /**
      * Manages the state of any ongoing notification based on the player and connection state.
      */
-<<<<<<< HEAD
-    private void onAuthenticated() {
-        fetchPlayers();
-        cli.sendCommandImmediately(
-                "listen 1", // subscribe to all server notifications
-                "can musicfolder ?", // learn music folder browsing support
-                "can randomplay ?",   // learn random play function functionality
-                "pref httpport ?", // learn the HTTP port (needed for images)
-                "pref jivealbumsort ?", // learn the preferred album sort order
-                "pref mediadirs ?", // learn the base path(s) of the server music library
-
-                // Fetch the version number. This must be the last thing
-                // fetched, as seeing the result triggers the
-                // "handshake is complete" logic elsewhere.
-                "version ?"
-        );
-    }
-
-    private void fetchPlayers() {
-        // initiate an async player fetch
-        connectionState.clearPlayers();
-        cli.requestItems("players", -1, new IServiceItemListCallback<Player>() {
-            @Override
-            public void onItemsReceived(int count, int start, Map<String, String> parameters, List<Player> items, Class<Player> dataType) {
-                connectionState.addPlayers(items);
-                if (start + items.size() >= count) {
-                    Player initialPlayer = getInitialPlayer();
-                    if (initialPlayer != null) {
-                        changeActivePlayer(initialPlayer);
-                    }
-                }
-            }
-
-            private Player getInitialPlayer() {
-                final SharedPreferences preferences = getSharedPreferences(Preferences.NAME, Context.MODE_PRIVATE);
-                final String lastConnectedPlayer = preferences.getString(Preferences.KEY_LASTPLAYER, null);
-                Log.i(TAG, "lastConnectedPlayer was: " + lastConnectedPlayer);
-
-                List<Player> players = connectionState.getPlayers();
-                for (Player player : players) {
-                    if (player.getId().equals(lastConnectedPlayer)) {
-                        return player;
-                    }
-                }
-                return players.size() > 0 ? players.get(0) : null;
-            }
-
-            @Override
-            public Object getClient() {
-                return SqueezeService.this;
-            }
-        });
-    }
-
-    /* Start an asynchronous fetch of the squeezeservers localized strings */
-    private void strings() {
-        cli.sendCommandImmediately("getstring " + ServerString.values()[0].name());
-    }
-
-    private void updatePlayStatus(PlayStatus playStatus) {
-        if (playStatus != null && playStatus != playerState.getPlayStatus()) {
-            playerState.setPlayStatus(playStatus);
-            //TODO when do we want to keep the wiFi lock ?
-            connectionState.updateWifiLock(playerState.isPlaying());
-            updateOngoingNotification();
-            for (IServiceCallback callback : mServiceCallbacks) {
-                callback.onPlayStatusChanged(playStatus.name());
-            }
-        }
-    }
-
-    private void updateShuffleStatus(ShuffleStatus shuffleStatus) {
-        if (shuffleStatus != null && shuffleStatus != playerState.getShuffleStatus()) {
-            boolean wasUnknown = playerState.getShuffleStatus() == null;
-            playerState.setShuffleStatus(shuffleStatus);
-            for (IServiceCallback callback : mServiceCallbacks) {
-                callback.onShuffleStatusChanged(wasUnknown, shuffleStatus.getId());
-            }
-        }
-    }
-
-    private void updateRepeatStatus(RepeatStatus repeatStatus) {
-        if (repeatStatus != null && repeatStatus != playerState.getRepeatStatus()) {
-            boolean wasUnknown = playerState.getRepeatStatus() == null;
-            playerState.setRepeatStatus(repeatStatus);
-            for (IServiceCallback callback : mServiceCallbacks) {
-                callback.onRepeatStatusChanged(wasUnknown, repeatStatus.getId());
-            }
-        }
-    }
-
-=======
->>>>>>> 8163f84a
     private void updateOngoingNotification() {
         boolean playing = playerState.isPlaying();
         String songName = playerState.getCurrentSongName();
@@ -1054,40 +898,12 @@
         nm.notify(PLAYBACKSERVICE_STATUS, status);
     }
 
-<<<<<<< HEAD
-    private void updateCurrentSong(Song song) {
-        Song currentSong = playerState.getCurrentSong();
-        if ((song == null ? (currentSong != null) : !song.equals(currentSong))) {
-            Log.d(TAG, "updateCurrentSong: " + song);
-            playerState.setCurrentSong(song);
-            updateOngoingNotification();
-            for (IServiceMusicChangedCallback callback : mMusicChangedCallbacks) {
-                callback.onMusicChanged(playerState);
-            }
-        }
-    }
-
-=======
->>>>>>> 8163f84a
     private void clearOngoingNotification() {
         NotificationManager nm =
                 (NotificationManager) getSystemService(Context.NOTIFICATION_SERVICE);
         nm.cancel(PLAYBACKSERVICE_STATUS);
     }
 
-<<<<<<< HEAD
-    private void updatePowerStatus(boolean powerStatus) {
-        Boolean currentPowerStatus = playerState.getPoweredOn();
-        if (currentPowerStatus  == null || powerStatus != currentPowerStatus) {
-            playerState.setPoweredOn(powerStatus);
-            for (IServiceCallback callback : mServiceCallbacks) {
-                callback.onPowerStatusChanged(squeezeService.canPowerOn(),
-                        squeezeService.canPowerOff());
-            }
-        }
-    }
-
-=======
     /**
      * Authenticate on the SqueezeServer.
      * <p/>
@@ -1259,98 +1075,8 @@
 
     private final ISqueezeService squeezeService = new SqueezeServiceBinder();
     private class SqueezeServiceBinder extends Binder implements ISqueezeService {
->>>>>>> 8163f84a
-
-    /** A download request will be passed to the download manager for each song called back to this */
-    private final IServiceItemListCallback<Song> songDownloadCallback = new IServiceItemListCallback<Song>() {
-        @Override
-<<<<<<< HEAD
-        public void onItemsReceived(int count, int start, Map<String, String> parameters, List<Song> items, Class<Song> dataType) {
-            for (Song item : items) {
-                downloadSong(item.getId(), item.getName(), item.getUrl());
-            }
-        }
-
-        @Override
-        public Object getClient() {
-            return this;
-        }
-    };
-
-    /**
-     * For each item called to this:
-     * If it is a folder: recursive lookup items in the folder
-     * If is is a track: Enqueue a download request to the download manager
-     */
-    private final IServiceItemListCallback<MusicFolderItem> musicFolderDownloadCallback = new IServiceItemListCallback<MusicFolderItem>() {
-        @Override
-        public void onItemsReceived(int count, int start, Map<String, String> parameters, List<MusicFolderItem> items, Class<MusicFolderItem> dataType) {
-            for (MusicFolderItem item : items) {
-                squeezeService.downloadItem(item);
-            }
-        }
-
-        @Override
-        public Object getClient() {
-            return this;
-        }
-    };
-
-    @TargetApi(Build.VERSION_CODES.GINGERBREAD)
-    private void downloadSong(String songId, String title, String serverUrl) {
-        if (songId == null) {
-            return;
-        }
-
-        // If running on Gingerbread or greater use the Download Manager
-        if (Build.VERSION.SDK_INT >= Build.VERSION_CODES.GINGERBREAD) {
-            DownloadManager downloadManager = (DownloadManager) getSystemService(DOWNLOAD_SERVICE);
-            Uri uri = Uri.parse(squeezeService.getSongDownloadUrl(songId));
-            DownloadDatabase downloadDatabase = new DownloadDatabase(this);
-            String localPath = getLocalFile(serverUrl);
-            String tempFile = UUID.randomUUID().toString();
-            String credentials = connectionState.getUserName() + ":" + connectionState.getPassword();
-            String base64EncodedCredentials = Base64.encodeToString(credentials.getBytes(), Base64.NO_WRAP);
-            DownloadManager.Request request = new DownloadManager.Request(uri)
-                    .setTitle(title)
-                    .setDestinationInExternalFilesDir(this, Environment.DIRECTORY_MUSIC, tempFile)
-                    .setVisibleInDownloadsUi(false)
-                    .addRequestHeader("Authorization", "Basic " + base64EncodedCredentials);
-            long downloadId = downloadManager.enqueue(request);
-            if (!downloadDatabase.registerDownload(downloadId, tempFile, localPath)) {
-                Log.w(TAG, "Could not register download entry, download cancelled");
-                downloadManager.remove(downloadId);
-            }
-        }
-    }
-
-    /**
-     * Tries to get the relative path to the server music library.
-     * <p/>
-     * If this is not possible resort to the last path segment of the server path
-     */
-    private String getLocalFile(String serverUrl) {
-        Uri serverUri = Uri.parse(serverUrl);
-        String serverPath = serverUri.getPath();
-        String mediaDir = null;
-        for (String dir : connectionState.getMediaDirs()) {
-            if (serverPath.startsWith(dir)) {
-                mediaDir = dir;
-                break;
-            }
-        }
-        if (mediaDir != null)
-            return serverPath.substring(mediaDir.length(), serverPath.length());
-        else
-            return serverUri.getLastPathSegment();
-    }
-
-    private final ISqueezeService squeezeService = new SqueezeServiceBinder();
-    private class SqueezeServiceBinder extends Binder implements ISqueezeService {
-
-        @Override
-=======
->>>>>>> 8163f84a
+
+        @Override
         public void registerCallback(IServiceCallback callback) {
             mServiceCallbacks.register(callback);
             updatePlayerSubscriptionState();
