/*
 * Copyright (c) 2014 Google Inc.  All Rights Reserved.
 *
 * Licensed under the Apache License, Version 2.0 (the "License");
 * you may not use this file except in compliance with the License.
 * You may obtain a copy of the License at
 *
 *      http://www.apache.org/licenses/LICENSE-2.0
 *
 * Unless required by applicable law or agreed to in writing, software
 * distributed under the License is distributed on an "AS IS" BASIS,
 * WITHOUT WARRANTIES OR CONDITIONS OF ANY KIND, either express or implied.
 * See the License for the specific language governing permissions and
 * limitations under the License.
 */

package uk.org.ngo.squeezer.service.event;

import android.support.annotation.NonNull;

import uk.org.ngo.squeezer.model.Player;
import uk.org.ngo.squeezer.model.PlayerState;

/** Event sent when a player's play status changes. */
public class PlayStatusChanged {
    /** The new play status. */
    @NonNull
    @PlayerState.PlayState
    public final String playStatus;

<<<<<<< HEAD
    /** The affected player. */
    @NonNull
    public final Player player;

    public PlayStatusChanged(@NonNull PlayerState.PlayStatus playStatus, @NonNull Player player) {
=======
    public PlayStatusChanged(@NonNull @PlayerState.PlayState String playStatus) {
>>>>>>> 941c0565
        this.playStatus = playStatus;
        this.player = player;
    }
}<|MERGE_RESOLUTION|>--- conflicted
+++ resolved
@@ -28,15 +28,11 @@
     @PlayerState.PlayState
     public final String playStatus;
 
-<<<<<<< HEAD
     /** The affected player. */
     @NonNull
     public final Player player;
 
-    public PlayStatusChanged(@NonNull PlayerState.PlayStatus playStatus, @NonNull Player player) {
-=======
-    public PlayStatusChanged(@NonNull @PlayerState.PlayState String playStatus) {
->>>>>>> 941c0565
+    public PlayStatusChanged(@NonNull @PlayerState.PlayState String playStatus, @NonNull Player player) {
         this.playStatus = playStatus;
         this.player = player;
     }
