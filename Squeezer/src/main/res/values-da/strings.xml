--- conflicted
+++ resolved
@@ -158,7 +158,7 @@
         <item quantity="one">sekund</item>
         <item quantity="other">sekunder</item>
     </plurals>
-<<<<<<< HEAD
+
 
     <string name="confirm_cancel_downloads">Annullér ventende overførsler?</string>
 
@@ -176,30 +176,4 @@
     <string name="download_filename_structure_title">Titel</string>
     <string name="download_filename_structure_number_dot_artist_title">Nummer. Kunstner - Titel</string>
 
-    <string name="X_MINUTES">%s minutter</string>
-    <string name="SLEEP">Slumre</string>
-    <string name="ALARM">Vækkeur</string>
-    <string name="SETTINGS">Indstillinger</string>
-    <string name="SCREEN_SETTINGS">Skærm</string>
-    <string name="ALARM_ALARM_REPEAT">Gentag vækning</string>
-    <string name="SLEEP_CANCEL">Annuller slumrefunktion</string>
-    <string name="ALARM_SHORT_DAY_6">Lør</string>
-    <string name="SWITCH_TO_EXTENDED_LIST">Små coverbilleder</string>
-    <string name="ALARM_SHORT_DAY_4">Tor</string>
-    <string name="ALARM_SHORT_DAY_5">Fre</string>
-    <string name="SWITCH_TO_GALLERY">Store albumcovere</string>
-    <string name="ADVANCED_SETTINGS">Avanceret</string>
-    <string name="ALARM_DELETING">Sletter vækkeur…</string>
-    <string name="ALARM_SHORT_DAY_2">Tir</string>
-    <string name="ALARM_SHORT_DAY_3">Ons</string>
-    <string name="ALARM_SHORT_DAY_0">Søn</string>
-    <string name="ALARM_SHORT_DAY_1">Man</string>
-    <string name="MORE">Mere…</string>
-    <string name="SLEEP_AT_END_OF_SONG">Slumrefunktion når nummeret er slut</string>
-    <string name="ALARM_ALL_ALARMS">Alle vækkeure</string>
-    <string name="SLEEPING_IN">Slumrefunktion aktiveres om</string>
-    <string name="HOME">Startside</string>
-    <string name="EXTRAS">Ekstra</string>
-=======
->>>>>>> 562bd035
 </resources>