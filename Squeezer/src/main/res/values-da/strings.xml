<?xml version="1.0" encoding="utf-8"?>

<!--
 Copyright (c) 2011 Kurt Aaholst <kaaholst@gmail.com>

 Licensed under the Apache License, Version 2.0 (the "License");
 you may not use this file except in compliance with the License.
 You may obtain a copy of the License at

       http://www.apache.org/licenses/LICENSE-2.0

 Unless required by applicable law or agreed to in writing, software
 distributed under the License is distributed on an "AS IS" BASIS,
 WITHOUT WARRANTIES OR CONDITIONS OF ANY KIND, either express or implied.
 See the License for the specific language governing permissions and
 limitations under the License.
-->

<resources>
    <string name="app_name">Squeezer</string>
    <string name="undo">Fortryd</string>
    <string name="disabled">Deaktiveret</string>
    <string name="volume">%s lydstyrke</string>
    <string name="menu_item_players">Afspillere</string>
    <string name="menu_item_search_label">Søg</string>
    <string name="menu_item_settings_label">Indstillinger</string>
    <string name="menu_item_about_label">Om</string>
    <string name="activity_settings_name">Indstillinger</string>
    <string name="pref_cat_server">Server indstillinger</string>
    <string name="settings_serveraddr_title">Server adresse</string>
    <string name="settings_serveraddr_summary">IP addresse på SqueezeBox Server, f.eks. 10.0.0.5.
    </string>
    <string name="settings_serveraddr_hint">Navn eller IP addresse på server</string>
    <string name="settings_server_prompt">Vælg en server</string>
    <string name="settings_server_rescan">Opdatér</string>
x    <string name="settings_server_scanning_disabled_msg">Scanning er deaktiveret, fordi Wi-Fi ikke
        er forbundet.
    </string>
    <string name="settings_theme_title">Tema</string>
    <string name="settings_theme_dark">Mørk</string>
    <string name="settings_theme_light_dark">Lys, mørk handlingslinie</string>
    <string name="settings_username_hint">Eventuelt SqueezeBox Server brugernavn.</string>
    <string name="settings_password_hint">Eventuel SqueezeBox Server adgangskode.</string>
    <string name="settings_server_scan_progress">Scanner efter servere&#8230;</string>
    <string name="settings_fadeinsecs_title">Indtoningsperiode</string>
    <string name="settings_fadeinsecs_summary">Angiv hvor mange sekunder der indtones. Angiv 0 for
        at deaktivere indtoning.
    </string>
    <string name="settings_autoconnect_title">Forbind automatisk</string>
    <string name="settings_autoconnect_summary">Tilbyd at aktivere Wi-Fi, og prøv at forbinde ved
        aktiv Wi-Fi forbindelse
    </string>

    <string name="settings_notification_type_title">Notifikation ved forbindelse</string>
    <string name="settings_notification_type_always">Vis notifikation ved forbindelse, også når der
        ikke spilles musik
    </string>
    <string name="settings_notification_type_playing">Vis kun notification når der spilles musik
    </string>

    <string name="settings_category_ui">Squeezer grænseflade</string>

    <string name="settings_scrobble_title">Scrobble til Last.fm</string>
    <string name="settings_scrobble_on">Sang information sendes til Last.fm</string>
    <string name="settings_scrobble_off">Sang information sendes ikke til Last.fm</string>
    <string name="settings_scrobble_noapp">Der er ikke installeret noget program, der kan scrobble</string>
    <string name="settings_market_not_found">Kunne ikke starte Google Play, er det installeret?</string>

    <string name="settings_squeezeplayer_title">Start SqueezePlayer</string>
    <string name="settings_squeezeplayer_summary">Markér dette for at sikre, at SqueezePlayer kører, når du bruger Squeezer</string>

    <string name="menu_item_disconnect">Afbryd</string>
    <string name="menu_item_connect">Forbind</string>
    <string name="menu_item_poweron">Tænd \"%s\"</string>
    <string name="menu_item_poweroff">Sluk \"%s\"</string>
    <string name="menu_item_main">Nu spiller</string>
    <string name="menu_item_home">Hovedmenu</string>
    <string name="menu_item_fetch_all">Hent resten</string>
    <string name="menu_item_filter">Filter</string>
    <string name="menu_item_sort">Sortér</string>
    <string name="menu_item_view">Visning</string>
    <string name="menu_item_delete">Slet</string>
    <string name="menu_item_rename">Omdøb</string>
    <string name="menu_item_playlist">Afspilningsliste</string>
    <string name="menu_item_playlists_new">Ny</string>
    <string name="menu_item_playlist_clear">Ryd afspilningsliste</string>
    <string name="menu_item_playlist_save">Gem afspilningsliste</string>
    <string name="menu_item_volume">Indstil lydstyrke</string>
    <string name="connecting_text">Forbinder</string>
    <string name="connect_to_text">Forbind til %s</string>
    <string name="connecting_to_text">Forbinder til SqueezeBox CLI på %s</string>
    <string name="connection_failed_text">Forbindelse mislykkedes. Kontrollér indstillingerne.
    </string>
    <string name="not_connected">Squeezer er ikke forbundet til nogen SqueezeBoxServer.</string>
    <string name="login_failed_text">Login mislykkedes, kontrollér at port, brugernavn og adgangskode er korrekte.</string>
    <string name="login_failed_info_text">
        &lt;p&gt;De korrekte værdier kan ses på serverens web-interface. Vælg instillinger og fanen Avanceret.&lt;/p&gt;
        &lt;p&gt;For at kontrollere portnummeret, vælg Netværk i dropdown menuen.&lt;/p&gt;
        &lt;p&gt;Brugernavn og adgangskode kan ses ved at vælge Sikkerhed i dropdown menuen.&lt;/p&gt;
    </string>
    <string name="disconnected_text">Afbrudt.</string>
    <string name="wifi_disabled_text">Wi-Fi er slået fra</string>
    <string name="enable_wifi_text">Dette vil tænde for Wi-Fi på din Android enhed.\nNår der opnås
        en aktiv forbindelse, vil Squeezer automatisk forsøge at forbinde til din SqueezeBox
        server.\nSlå Wi-Fi til?
    </string>
    <string name="wifi_enabled_text">Wi-Fi er aktiveret. Vent venligst på en aktiv
        Wi-Fi-forbindelse.
    </string>
    <string name="notification_playing_text">%s spiller</string>
    <string name="notification_connected_text">%s forbundet</string>
    <string name="filter_text_hint">Søg efter %s</string>
    <string name="search_text_hint">Angiv søgetekst</string>
    <string name="search_music_library_hint">Søg efter kunster, album, genre eller sang titel.
    </string>
    <string name="move_to_dialog_title">Flyt sang nr %s</string>
    <string name="move_to_index_hint">Angiv ny position for sang</string>
    <string name="save_playlist_title">Gem afspilningsliste</string>
    <string name="save_playlist_hint">Angiv navn på afspilningsliste</string>
    <string name="new_playlist_title">Ny afspilningsliste</string>
    <string name="new_playlist_hint">Angiv navn på afspilningsliste</string>
    <string name="rename_title">Omdøb %s</string>
    <string name="sync_title">Synkronisér %s med…</string>
    <string name="delete_title">Slet %s</string>
    <string name="delete__message">Er du sikker på at slette?</string>
    <string name="loading_text">Henter&#8230;</string>
    <string name="browse_items_text">%2$d %1$s</string>
    <string name="choose_sort_order">Vælg rækkefølge af %s</string>
    <string name="genre_prompt">Vælg genre</string>
    <string name="year_prompt">Vælg år</string>
    <string name="track_label">Sang</string>
    <string name="artist_label">Kunster</string>
    <string name="album_label">Album</string>
    <string name="genre_label">Genre</string>
    <string name="year_label">År</string>
    <string name="filter_label">Søgetekst</string>

    <string name="player_group_header">Gruppe: %s</string>
    <string name="menu_item_player_sync">Synkronisér…</string>
    <string name="menu_item_player_unsync">Ingen synkronisering</string>
    <string name="menu_item_power_off">Sluk</string>
    <string name="menu_item_power_on">Tænd</string>

    <string name="player_list_changed">Tilsluttede spillere ændret, mens genvejsmenuen var åben,
        ignorerer anmodning</string>

    <string name="albums_by_artist_header">Album med sange af %s</string>
    <string name="albums_by_genre_header">Album med sange i genren \"%s\"</string>
    <string name="albums_by_year_header">Album med sange fra %s</string>

    <string name="songs_by_header">Sange af %s</string>

    <string name="unknown_track">Ukendt sang</string>
    <string name="unknown_album">Ukendt album</string>
    <string name="unknown_artist">Ukendt kunster</string>
    <string name="unknown_year">Ukendt år</string>

    <string name="tips_title">Tips</string>
    <string name="tip_volume">Brug enhedens hardware lydstyrkeknapper for at ændre spille
        lydstyrken.\n\nPrøv det nu.
    </string>

    <!-- Reporting errors that from the server. -->
    <string name="server_error">%1$s rapporterede en fejl: \"%2$s\".</string>

    <!-- Dialog buttons -->
    <string name="dialog_license">Licens</string>

    <string name="copyright_text">Copyright &#169; 2009 Google Inc. Alle rettigheder
        forbeholdes\nCopyright &#169; 2011 Kurt Aaholst. Alle rettigheder forbeholdes.
    </string>

    <string name="NO_ACTION">Ingen</string>
    <string name="BROWSE_SONGS">Vis sange</string>
    <string name="BROWSE_SONGS_BY_ITEM">Vis sange af %s</string>
    <string name="BROWSE_ALBUMS">Vis album</string>
    <string name="BROWSE_ARTISTS">Vis kunstnere</string>
    <string name="BROWSE_ALBUM_SONGS">Vis sange på album</string>
    <string name="BROWSE_ARTIST_ALBUMS">Vis album med sange af kunster</string>
    <string name="BROWSE_ARTIST_SONGS">Vis sange af kunster</string>
    <string name="PLAY_NOW">Afspil</string>
<<<<<<< HEAD
=======
    <string name="PLAY_ITEM">Afspil \"%s\"</string>
>>>>>>> 7e1443b2
    <string name="PLAY_FROM_HERE">Afspil herfra</string>
    <string name="ADD_TO_END">Tilføj til afspilningsliste</string>
    <string name="ADD_ITEM_TO_END">Tilføj \"%s\" til afspilningsliste</string>
    <string name="PLAY_NEXT">Afspil efter den sang der spilles nu</string>
    <string name="DOWNLOAD_ITEM">Hent</string>
    <string name="DOWNLOAD_MANAGER_NEEDED">Hent kræver Android 2.3 eller nyere</string>

    <string name="PLAYLIST_REMOVE_ITEM">Fjern fra afspilningsliste</string>
    <string name="PLAYLIST_MOVE_UP">Flyt op</string>
    <string name="PLAYLIST_MOVE_DOWN">Flyt ned</string>
    <string name="PLAYLIST_MOVE">Flyt&#8230;</string>

    <string name="ITEM_PLAYING">Spiller nu %s</string>
    <string name="ITEM_ADDED">%s er tilføjet den nuværende afspilningsliste</string>
    <string name="ITEM_INSERTED">%s er sat til at blive spillet umiddelbart efter den aktuelle sang
        i den nuværende afspilningsliste
    </string>

    <string name="PLAYLIST_EXISTS_MESSAGE">Afspilningsliste %s findes allerede</string>

    <!-- Song display options -->
    <string name="song_display_options">Indstillinger for visning af sange</string>
    <string name="songs_sort_order_title">Titel</string>
    <string name="songs_sort_order_tracknum">Spor</string>
    <string name="songs_sort_order_albumtrack">Album, spor</string>

    <!--  Analytics preference strings -->
    <string name="pref_cat_error_reports">Fejlrapporter og statistik</string>
    <string name="pref_analytics_enable">Send brugsstatistikker</string>
    <string name="pref_analytics_enable_enabled">Anonyme brugsstatistikker indsamles ved hjælp af
        Google Analytics.
    </string>
    <string name="pref_analytics_enable_disabled">Ingen brugsstatistikker indsamles.</string>

    <string name="home_item_artists">Kunstnere</string>
    <string name="home_item_albums">Album</string>
    <string name="home_item_songs">Alle Sange</string>
    <string name="home_item_genres">Genrer</string>
    <string name="home_item_years">År</string>
    <string name="home_item_new_music">Nye numre</string>
    <string name="home_item_music_folder">Musikmappe</string>
    <string name="home_item_random_mix">Tilfældigt miks</string>
    <string name="home_item_playlists">Afspilningslister</string>
    <string name="home_item_radios">Internet Radio</string>
    <string name="home_item_favorites">Favoritter</string>
    <string name="home_item_my_apps">Mine programmer</string>

    <string name="randomplay_item_song_mix">Miks baseret på tilfældige numre</string>
    <string name="randomplay_item_album_mix">Miks baseret på tilfældigt album</string>
    <string name="randomplay_item_artist_mix">Miks baseret på tilfældig kunster</string>
    <string name="randomplay_item_year_mix">Miks baseret på tilfældigt årstal</string>
    <string name="randomplay_item_choose_genres">Vælg genrer</string>

    <plurals name="seconds">
        <item quantity="one">sekund</item>
        <item quantity="other">sekunder</item>
    </plurals>

    <plurals name="artist">
        <item quantity="one">kunstner</item>
        <item quantity="other">kunstnere</item>
    </plurals>

    <plurals name="album">
        <item quantity="one">album</item>
        <item quantity="other">album</item>
    </plurals>

    <plurals name="favorites">
        <item quantity="one">favorit</item>
        <item quantity="other">favoritter</item>
    </plurals>

    <plurals name="genre">
        <item quantity="one">genre</item>
        <item quantity="other">genrer</item>
    </plurals>

    <plurals name="musicfolder">
        <item quantity="one">musikmappe</item>
        <item quantity="other">musikmapper</item>
    </plurals>

    <plurals name="year">
        <item quantity="one">år</item>
        <item quantity="other">år</item>
    </plurals>

    <plurals name="song">
        <item quantity="one">sang</item>
        <item quantity="other">sange</item>
    </plurals>

    <plurals name="player">
        <item quantity="one">afspiller</item>
        <item quantity="other">afspillere</item>
    </plurals>

    <plurals name="playlist">
        <item quantity="one">afspilningsliste</item>
        <item quantity="other">afspilningslister</item>
    </plurals>

    <plurals name="radio">
        <item quantity="one">internet radio kategori</item>
        <item quantity="other">internet radio kategorier</item>
    </plurals>

    <plurals name="application">
        <item quantity="one">program</item>
        <item quantity="other">programmer</item>
    </plurals>

    <string name="settings_album_selectaction">Handling ved valg af album</string>
    <string name="settings_song_selectaction">Handling ved valg af sang</string>
    <string name="confirm_cancel_downloads">Annullér ventende overførsler?</string>
</resources><|MERGE_RESOLUTION|>--- conflicted
+++ resolved
@@ -33,7 +33,7 @@
     <string name="settings_serveraddr_hint">Navn eller IP addresse på server</string>
     <string name="settings_server_prompt">Vælg en server</string>
     <string name="settings_server_rescan">Opdatér</string>
-x    <string name="settings_server_scanning_disabled_msg">Scanning er deaktiveret, fordi Wi-Fi ikke
+    <string name="settings_server_scanning_disabled_msg">Scanning er deaktiveret, fordi Wi-Fi ikke
         er forbundet.
     </string>
     <string name="settings_theme_title">Tema</string>
@@ -179,10 +179,7 @@
     <string name="BROWSE_ARTIST_ALBUMS">Vis album med sange af kunster</string>
     <string name="BROWSE_ARTIST_SONGS">Vis sange af kunster</string>
     <string name="PLAY_NOW">Afspil</string>
-<<<<<<< HEAD
-=======
     <string name="PLAY_ITEM">Afspil \"%s\"</string>
->>>>>>> 7e1443b2
     <string name="PLAY_FROM_HERE">Afspil herfra</string>
     <string name="ADD_TO_END">Tilføj til afspilningsliste</string>
     <string name="ADD_ITEM_TO_END">Tilføj \"%s\" til afspilningsliste</string>
