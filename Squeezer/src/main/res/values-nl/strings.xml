<?xml version='1.0' encoding='UTF-8'?>

<!--
 Copyright (c) 2012 Google Inc.  All Rights Reserved.

 Licensed under the Apache License, Version 2.0 (the "License");
 you may not use this file except in compliance with the License.
 You may obtain a copy of the License at

       http://www.apache.org/licenses/LICENSE-2.0

 Unless required by applicable law or agreed to in writing, software
 distributed under the License is distributed on an "AS IS" BASIS,
 WITHOUT WARRANTIES OR CONDITIONS OF ANY KIND, either express or implied.
 See the License for the specific language governing permissions and
 limitations under the License.
-->

<resources>
    <string name="disabled">Disabled</string>
    <string name="volume">%s volume</string>
    <string name="menu_item_players">Spelers</string>
    <string name="menu_item_settings_label">Instellingen</string>
    <string name="menu_item_about_label">Over</string>
    <string name="activity_settings_name">Instellingen</string>
    <string name="settings_serveraddr_hint">Naam of IP adres van server</string>
    <string name="settings_server_prompt">Kies een server</string>
    <string name="settings_server_scanning_disabled_msg">Scannen is uitgeschakeld, omdat Wi-Fi
        niet is verbonden.
    </string>
    <string name="settings_username_hint">Gebruikersnaam (optioneel)</string>
    <string name="settings_password_hint">Wachtwoord (optioneel)</string>
    <string name="settings_server_scan_progress">Zoeken naar servers…</string>
    <string name="settings_fadeinsecs_title">Duur fade in</string>
    <string name="settings_fadeinsecs_summary">Voer aantal seconden in voor fade in na pauzeren. Voer 0 in om fade in uit te schakelen.</string>
    <string name="settings_autoconnect_title">Automatisch verbinden.</string>
    <string name="settings_autoconnect_summary">Bied aan Wi-Fi in te schakelen, en bij Wi-Fi
        beschikbaarheid, probeer te verbinden.
    </string>
    <string name="settings_scrobble_title">Scrobble naar Last.fm</string>
    <string name="settings_scrobble_on">Informatie van muzieknummer is verzonden naar Last.fm</string>
    <string name="settings_scrobble_off">Informatie van muzieknummer is niet verzonden naar Last.fm</string>
    <string name="settings_scrobble_noapp">Er zijn geen apps om te scrobbelen geïnstalleerd</string>
    <string name="settings_market_not_found">Kon Google Play niet starten. Is het wel geïnstalleerd?</string>
    <string name="settings_squeezeplayer_title">Start SqueezePlayer</string>
    <string name="settings_squeezeplayer_summary">Vink deze optie aan om er zeker van te zijn dat SqueezePlayer werkt bij gebruik van Squeezer</string>
    <string name="settings_category_ui">Squeezer interface</string>
    <string name="menu_item_disconnect">Verbreek contact</string>
    <string name="menu_item_connect">Verbind</string>
    <string name="menu_item_poweron">Aanzetten \"%s\"</string>
    <string name="menu_item_poweroff">Schakel uit \"%s\"</string>
    <string name="menu_item_rename">Hernoem</string>
    <string name="menu_item_playlist">Playlist</string>
    <string name="menu_item_volume">Volume</string>
    <string name="connecting_text">Verbinden</string>
    <string name="connecting_to_text">Verbinden met Logitech Media Server met %s</string>
    <string name="connection_failed_text">Verbinden mislukt. Bekijk settings.</string>
    <string name="disconnected_text">Contact verbroken.</string>
    <string name="wifi_disabled_text">Wi-Fi is uitgeschakeld</string>
    <string name="enable_wifi_text">Dit zet Wi-Fi aan op uw Android. Gelieve wachten voor een
        actieve Wi-Fi connectie. Nu Wi-Fi aanzetten?
    </string>
    <string name="wifi_enabled_text">Wi-Fi staat aan. Wacht op actieve Wi-Fi verbinding.</string>
    <string name="notification_playing_text">%s speelt af</string>
    <string name="rename_title">Hernoem %s</string>
    <string name="loading_text">Laden …</string>
    <string name="browse_items_text">%2$d %1$s</string>
    <string name="unknown_track">Onbekend nummer</string>
    <string name="unknown_album">Onbekend album</string>
    <string name="unknown_artist">Onbekende artiest</string>
    <string name="unknown_artistalbum">Onbekende artiest/album</string>
    <string name="tips_title">Tips</string>
    <string name="tip_volume">Gebruik de volume knoppen van uw apparaat om het afspeel volume te
        veranderen. Probeer het nu uit.
    </string>
    <!--Reporting errors that from the server.-->
    <string name="server_error">%1$s rapporteerde een error: \"%2$s\".</string>
    <string name="menu_item_power_off">Schakel uit</string>
    <string name="menu_item_power_on">Schakel aan</string>
    <!--Dialog buttons-->
    <string name="dialog_license">Licentie</string>
    <string name="copyright_text">Copyright © 2009 Google Inc. Alle auteursrechten voorbehouden.\n
        Copyright © 2011 Kurt Aaholst. Alle auteursrechten voorbehouden.</string>
    <string name="PLAY_NOW">Speel af</string>
    <string name="ADD_TO_END">Voeg toe aan Playlist</string>
    <string name="PLAY_NEXT">Speel af na huidige liedje</string>
    <string name="DOWNLOAD">Download</string>
    <!--Song display options-->
    <!--Analytics preference strings-->
    <string name="pref_cat_error_reports">Fouten rapporten en statistieken</string>
    <string name="pref_analytics_enable">Verzend gebruiks-statistieken</string>
    <string name="pref_analytics_enable_enabled">Anonieme gebruiks-statistieken zijn verzameld met
        behulp van Google Analytics.
    </string>
    <string name="pref_analytics_enable_disabled">Geen gebruiks-statistieken zijn verzameld.</string>
    <plurals name="seconds">
        <item quantity="one">seconde</item>
        <item quantity="other">seconden</item>
    </plurals>
<<<<<<< HEAD
    <string name="confirm_cancel_downloads">Downloaden afbreken?</string>

    <string name="X_MINUTES">%s minuten</string>
    <string name="SLEEP">Sluimermodus</string>
    <string name="ALARM">Wekker</string>
    <string name="SETTINGS">Instellingen</string>
    <string name="SCREEN_SETTINGS">Display</string>
    <string name="ALARM_ALARM_REPEAT">Weksignaal herhalen</string>
    <string name="SLEEP_CANCEL">Sluimermodus annuleren</string>
    <string name="ALARM_SHORT_DAY_6">za</string>
    <string name="SWITCH_TO_EXTENDED_LIST">Kleine hoesafbeeldingen</string>
    <string name="ALARM_SHORT_DAY_4">do</string>
    <string name="ALARM_SHORT_DAY_5">vr</string>
    <string name="SWITCH_TO_GALLERY">Grote hoesafbeeldingen</string>
    <string name="ADVANCED_SETTINGS">Geavanceerd</string>
    <string name="ALARM_DELETING">Bezig met verwijderen van weksignaal…</string>
    <string name="ALARM_SHORT_DAY_2">di</string>
    <string name="ALARM_SHORT_DAY_3">wo</string>
    <string name="ALARM_SHORT_DAY_0">zo</string>
    <string name="ALARM_SHORT_DAY_1">ma</string>
    <string name="MORE">Meer</string>
    <string name="SLEEP_AT_END_OF_SONG">Sluimermodus aan einde van nummer</string>
    <string name="ALARM_ALL_ALARMS">Alle weksignalen</string>
    <string name="SLEEPING_IN">Sluimermodus in</string>
    <string name="HOME">Hoofdmenu</string>
    <string name="EXTRAS">Extra\'s</string>
=======
>>>>>>> 562bd035
</resources><|MERGE_RESOLUTION|>--- conflicted
+++ resolved
@@ -97,33 +97,6 @@
         <item quantity="one">seconde</item>
         <item quantity="other">seconden</item>
     </plurals>
-<<<<<<< HEAD
+
     <string name="confirm_cancel_downloads">Downloaden afbreken?</string>
-
-    <string name="X_MINUTES">%s minuten</string>
-    <string name="SLEEP">Sluimermodus</string>
-    <string name="ALARM">Wekker</string>
-    <string name="SETTINGS">Instellingen</string>
-    <string name="SCREEN_SETTINGS">Display</string>
-    <string name="ALARM_ALARM_REPEAT">Weksignaal herhalen</string>
-    <string name="SLEEP_CANCEL">Sluimermodus annuleren</string>
-    <string name="ALARM_SHORT_DAY_6">za</string>
-    <string name="SWITCH_TO_EXTENDED_LIST">Kleine hoesafbeeldingen</string>
-    <string name="ALARM_SHORT_DAY_4">do</string>
-    <string name="ALARM_SHORT_DAY_5">vr</string>
-    <string name="SWITCH_TO_GALLERY">Grote hoesafbeeldingen</string>
-    <string name="ADVANCED_SETTINGS">Geavanceerd</string>
-    <string name="ALARM_DELETING">Bezig met verwijderen van weksignaal…</string>
-    <string name="ALARM_SHORT_DAY_2">di</string>
-    <string name="ALARM_SHORT_DAY_3">wo</string>
-    <string name="ALARM_SHORT_DAY_0">zo</string>
-    <string name="ALARM_SHORT_DAY_1">ma</string>
-    <string name="MORE">Meer</string>
-    <string name="SLEEP_AT_END_OF_SONG">Sluimermodus aan einde van nummer</string>
-    <string name="ALARM_ALL_ALARMS">Alle weksignalen</string>
-    <string name="SLEEPING_IN">Sluimermodus in</string>
-    <string name="HOME">Hoofdmenu</string>
-    <string name="EXTRAS">Extra\'s</string>
-=======
->>>>>>> 562bd035
 </resources>