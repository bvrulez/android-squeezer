--- conflicted
+++ resolved
@@ -143,13 +143,11 @@
         volume.\n\nTry it now.
     </string>
 
-<<<<<<< HEAD
+    <!-- Reporting errors that from the server. -->
+    <string name="server_error">%1$s reported an error: \"%2$s\".</string>
+
     <string name="menu_item_power_off">Turn off</string>
     <string name="menu_item_power_on">Turn on</string>
-=======
-    <!-- Reporting errors that from the server. -->
-    <string name="server_error">%1$s reported an error: \"%2$s\".</string>
->>>>>>> 56af7fce
 
     <!-- Dialog buttons -->
     <string name="dialog_license">License</string>
