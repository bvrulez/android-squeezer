--- conflicted
+++ resolved
@@ -38,7 +38,6 @@
 
         <item name="playing_item">@drawable/abc_list_pressed_holo_dark</item>
 
-<<<<<<< HEAD
         <item name="alarm_dow_selected">@android:color/white</item>
         <item name="alarm_am_pm_color">@android:color/white</item>
         <item name="transparent_themed">@color/transparent_white</item>
@@ -48,10 +47,7 @@
         <item name="ic_alarm_settings">@drawable/ic_alarm_settings</item>
         <item name="ic_delete">@drawable/ic_delete</item>
 
-        <item name="floatLabelColor">@drawable/float_label_dark</item>
-=======
         <item name="floatLabelColor">@color/float_label_dark</item>
->>>>>>> 4117be1c
     </style>
 
     <style name="AppTheme.Light.DarkActionBar" parent="Theme.AppCompat.Light.DarkActionBar">
@@ -74,7 +70,6 @@
 
         <item name="playing_item">@drawable/abc_list_pressed_holo_light</item>
 
-<<<<<<< HEAD
         <item name="alarm_dow_selected">@android:color/black</item>
         <item name="alarm_am_pm_color">@android:color/black</item>
         <item name="transparent_themed">@color/transparent_black</item>
@@ -84,10 +79,7 @@
         <item name="ic_alarm_settings">@drawable/ic_alarm_settings_light</item>
         <item name="ic_delete">@drawable/ic_delete_light</item>
 
-        <item name="floatLabelColor">@drawable/float_label_light</item>
-=======
         <item name="floatLabelColor">@color/float_label_light</item>
->>>>>>> 4117be1c
     </style>
 
     <!-- Text Styles. Apply these to the android:textAppearance attribute of the views. -->
