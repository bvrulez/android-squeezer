--- conflicted
+++ resolved
@@ -124,8 +124,6 @@
         <item name="android:windowExitAnimation">@android:anim/fade_out</item>
     </style>
 
-<<<<<<< HEAD
-
     <!-- UndoBar -->
     <style name="UndoBar">
         <item name="android:layout_width">match_parent</item>
@@ -152,7 +150,6 @@
         <item name="android:layout_marginRight">12dp</item>
         <item name="android:textAppearance">?android:textAppearanceMedium</item>
         <item name="android:textColor">#fff</item>
-
     </style>
 
     <style name="UndoBarButton">
@@ -169,11 +166,9 @@
         <item name="android:text">@string/undo</item>
     </style>
 
-=======
     <style name="TextAppearance.Squeezer.FloatLabel" parent="android:TextAppearance.Small">
         <item name="android:textColor">@drawable/float_label</item>
         <item name="android:textSize">11sp</item>
         <item name="android:textStyle">bold</item>
     </style>
->>>>>>> ffa60d56
 </resources>