--- conflicted
+++ resolved
@@ -1,487 +1,482 @@
-<?xml version="1.0" encoding="utf-8"?>
-
-<changelog>
-    <release
-<<<<<<< HEAD
-        version="1.4.1-beta-1"
-        versioncode="55">
-=======
-        version="1.4.1"
-        versioncode="56">
->>>>>>> 92417c83
-        <change>Fixed a crash when scrobbling song information. Contributed by
-            HumbleBeeBumbleBeeDebugs@gmail.com.</change>
-
-        <change>Workaround an issue on some devices where the currently playing item is not
-            highlighted in the playlist. Also add menu item to select the current song.
-            Contributed by spiritcroc@gmail.com.</change>
-
-        <change>Fixed a crash when retrieving playlists for alarms.</change>
-
-        <change>Fixed poor UI in Internet Radio search.</change>
-
-        <change>Show search results in a list or a grid depending on user preferences.</change>
-
-        <change>Show a dialog to allow the user to choose what happens when tapping a song or
-            an album.</change>
-
-        <change>Provide "Play from here" option when looking at albums, playlists, artists,
-            genres, and years.</change>
-
-        <change>Provide an option to disable notifications entirely.</change>
-    </release>
-
-    <release
-        version="1.4.0"
-        versioncode="54">
-        <change>New support for managing alarms on players. Most of the code by Kurt.</change>
-
-        <change>Improved the support for apps, contributed by Christer Wendel.</change>
-
-        <change>Reduced risk of out-of-memory crashes when loading large album artwork.</change>
-
-        <change>Fixed a bug that prevented changing a player's sleep time.</change>
-
-        <change>Fixed a crash on Samsung devices.</change>
-
-        <change>Fixed potential crash when viewing the list of players.</change>
-    </release>
-
-    <release
-        version="1.3.1"
-        versioncode="52">
-        <change>Remote and plugin song artwork is now supported in notification messages, based
-            on code submitted by Christer Wendel,
-            https://github.com/nikclayton/android-squeezer/pull/128.</change>
-
-        <change>A partial translation in to Turkish, submitted by
-            https://www.transifex.com/accounts/profile/echelon/.</change>
-
-        <change>Improved the efficiency of the image cache.</change>
-
-        <change>Fixed UI issue with spinners on older devices.</change>
-
-        <change>Fixed issue with track information not updating on some devices
-            when the song changes,
-            https://github.com/nikclayton/android-squeezer/issues/125.</change>
-
-        <change>Fixed a crash on rooted devices.</change>
-
-        <change>Fixed bug where the UI would not update after selecting a different
-            player (https://github.com/nikclayton/android-squeezer/issues/121).</change>
-
-        <change>Fixed crash caused by race condition when connecting to a server.</change>
-    </release>
-
-    <release
-        version="1.3.0"
-        versioncode="48">
-        <change>Support richer notifications with playback controls from the
-            notification and lock screen. Based on work from Matthew Schmidt
-            (https://github.com/maxpower47). Includes support for notifications
-            on Android Wear devices.</change>
-
-        <change>Fixed bug where song artwork could stop loading.</change>
-
-        <change>Fixed crash that could occur when scanning for servers.</change>
-
-        <change>Fixed issue where opening a playlist and leaving Squeezer while
-            music is playing would result in the playlist being at the wrong
-            point when returning to Squeezer.</change>
-    </release>
-
-    <release
-        version="1.2.7"
-        versioncode="44">
-        <change>Support skipping tracks in remote streams that have that feature,
-            such as Slacker Radio. Code from Sean Wilson
-            (https://github.com/swilson).</change>
-
-        <change>Simplified the configuration process for new users. Squeezer now
-            automatically searches for servers on the local network, saves
-            connection information per-server, and numerous other fixes.
-        </change>
-
-        <change>Changed saving files to remove non-VFAT compatible characters from
-            filenames to make it easier to export them to Windows and similar
-            systems.
-        </change>
-
-        <change>Fixed issue where some plugin icons were not showing.</change>
-
-        <change>Fixed issue where Internet radio stations were not working when
-            connected to servers running version 7.8 or above.
-        </change>
-
-        <change>Fixed issue where the UI could stop showing player progress.</change>
-    </release>
-
-    <release
-        version="1.2.6"
-        versioncode="41">
-        <change>Better handle the connection lifecycle with the server, which should
-            reduce opportunities for crashing.</change>
-
-        <change>Add theme-specific icons for the view-option dialogs.</change>
-
-        <change>Bring the Danish translation up to date.</change>
-    </release>
-
-    <release
-        version="1.2.5"
-        versioncode="37">
-        <change>Fixed potential crash if the connected players change while a
-            player's context menu is open.</change>
-
-        <change>Fixed potential crash when setAdapter() is called from the
-            wrong thread.</change>
-    </release>
-
-    <release
-        version="1.2.4"
-        versioncode="36">
-        <change>Fixed potential crash when resuming Squeezer.</change>
-
-        <change>Fixed bug with players not showing on devices running Android 2.1 and
-            2.2.x.</change>
-    </release>
-
-    <release
-        version="1.2.3"
-        versioncode="35">
-        <change>Fixed bug that hid playlist management options.</change>
-
-        <change>Fixed crash when all players disconnect and a player context menu is open.</change>
-
-        <change>Fixed tracknames not scrolling properly on the "Now playing" screen.</change>
-
-        <change>Fixed crash if a player's identifier is not its MAC address.</change>
-
-        <change>Fixed crashes caused by initialising the UI before the connection to the server
-            completes.</change>
-    </release>
-
-    <release
-        version="1.2.2"
-        versioncode="34">
-        <change>Fixed potential crash after connecting to the server.</change>
-
-        <change>Fixed potential crash downloading music folder items from servers older than
-            version 7.6.</change>
-
-        <change>Fixed potential crash when viewing the current playlist.</change>
-    </release>
-
-    <release
-        version="1.2.1"
-        versioncode="33">
-        <change>Fixed potential crash when the notification message is updated.</change>
-
-        <change>Fixed potential crash when disconnecting and reconnecting to the server.</change>
-    </release>
-
-    <release
-        version="1.2.0"
-        versioncode="32">
-        <change>Support creating and managing groups of players. Fixes
-            https://code.google.com/p/android-squeezer/issues/detail?id=4.</change>
-
-        <change>Change the default colour theme to light with a dark action bar.</change>
-
-        <change>Fixed a bug where returning to Squeezer from some other application (using the
-            "Recent Apps" button) would result in incomplete information being displayed. Fixes
-            https://code.google.com/p/android-squeezer/issues/detail?id=79.</change>
-
-        <change>Fixed potential crash when no players are connected to the server.</change>
-    </release>
-
-    <release
-        version="1.1.1"
-        versioncode="29">
-        <change>Fixed potential crash when browsing music folders.</change>
-    </release>
-
-    <release
-        version="1.1.0"
-        versioncode="28">
-        <change>Support for "My Apps" installed via mysqueezebox.com.  Fixes
-            https://code.google.com/p/android-squeezer/issues/detail?id=26,
-            https://code.google.com/p/android-squeezer/issues/detail?id=46.</change>
-
-        <change>Show the current player name in the Action Bar at the top of the screen, with a
-            drop-down menu allowing you to easily switch between players.
-            Fixes https://code.google.com/p/android-squeezer/issues/detail?id=53.</change>
-
-        <change>Enhance the display of available players.  You can now rename a player, adjust the
-            volume, set a sleep duration, and power on/off players directly from the list. Fixes
-            https://code.google.com/p/android-squeezer/issues/detail?id=47,
-            https://code.google.com/p/android-squeezer/issues/detail?id=63,
-            https://code.google.com/p/android-squeezer/issues/detail?id=64.</change>
-
-        <change>Support downloading all songs by album, artist, genre, year, or music folder.  This
-            uses features only available in Android 2.3 (Gingerbread) and above. Fixes
-            https://code.google.com/p/android-squeezer/issues/detail?id=55.</change>
-
-        <change>Add newly downloaded files to the device's media library when they
-            are downloaded.</change>
-
-        <change>Integration with SqueezePlayer (http://www.squeezeplayer.com/). Squeezer can
-            automatically start SqueezePlayer when Squeezer is started. Fixes
-            https://code.google.com/p/android-squeezer/issues/detail?id=48.</change>
-
-        <change>A grid layout when viewing the song list on larger devices.</change>
-
-        <change>When viewing albums containing songs by a searched-for artist, filter the list of
-            displayed songs to show those by that artist.  Fixes
-            https://code.google.com/p/android-squeezer/issues/detail?id=51.</change>
-
-        <change>The Dutch translation is fully up to date, thanks to spamba@gmail.com.</change>
-
-        <change>Save album sort-order preference on the server.</change>
-
-        <change>Fixed a bug where Squeezer was forgetting the active player.</change>
-
-        <change>Fixed a bug where Squeezer was not updating the power status of a powered-off
-            player.</change>
-
-        <change>Fixed a bug where song information for songs being remotely streamed would not
-            update when the song changes.</change>
-
-        <change>Fixed a bug where the current playlist was not updated after the current player
-            changed.</change>
-
-        <change>Fixed a bug when determining whether album artwork is available.</change>
-
-        <change>Fixed https://code.google.com/p/android/issues/detail?id=63570, a bug
-            in Android 4.4.2 when tasks are re-ordered.</change>
-
-        <change>Internal restructuring to make Squeezer faster and use less memory.</change>
-
-        <change>Fixed assorted null pointer bugs.</change>
-
-        <change>Use Crashlytics instead of ACRA for crash reporting.</change>
-    </release>
-
-    <release
-        version="1.0.2"
-        versioncode="21">
-        <change>Include a small progress indicator just above the mini-player.</change>
-
-        <change>Tapping items when browsing music folders will follow your song preferences. Fixes
-            https://code.google.com/p/android-squeezer/issues/detail?id=52.</change>
-
-        <change>Added an option (disabled by default) to include your e-mail address in error
-            reports. If enabled and you send an error report the developers may contact you for
-            more details.</change>
-
-        <change>Fixed a crash where beginBroadcast() was being called twice.</change>
-    </release>
-
-    <release
-        version="1.0.1"
-        versioncode="19">
-        <change>Fixed crash after a fragment was detached from an activity.</change>
-
-        <change>Fixed crash when zero plugin items are returned by the SqueezeServer.</change>
-
-        <change>Fixed crash when an IO error occurs processing artwork.</change>
-
-        <change>Fixed crash when some versions of the SqueezeServer don't return play
-            state (play, pause, stop).</change>
-    </release>
-
-    <release
-        version="1.0.0"
-        versioncode="18">
-        <change>A complete refresh of the UI to match modern Android guidelines. The logo is by
-            Reddit user http://www.reddit.com/user/PdtS.
-        </change>
-
-        <change>A persistent mini-player on all screens (see what's playing, quickly pause/play the
-            track).
-        </change>
-
-        <change>A grid layout when viewing albums on larger devices (and it's selectable on smaller
-            devices).
-        </change>
-
-        <change>Moving through the UI is now smoother than ever.</change>
-
-        <change>Viewing an album shows all the tracks on that album, with additional track
-            information.
-        </change>
-
-        <change>User preferences to control the order in which albums, tracks, and other information
-            is shown.
-        </change>
-
-        <change>Proper support for orientation changes -- flipping your device no longer sends you
-            back to the start of the list.
-        </change>
-
-        <change>The action to take when tapping an item (like a song or an album) is now
-            configurable -- no more inadvertently tapping a song and having it start playing if
-            that's not what you want.
-        </change>
-
-        <change>Voice support for searches.</change>
-
-        <change>A German translation, contributed by Olaf Sebelin (https://github.com/osebelin).
-        </change>
-
-        <change>Login support, for password protected servers.</change>
-
-        <change>Only show the "Tips" dialog after successfully connecting to a server.</change>
-
-        <change>This change log view</change>
-    </release>
-
-    <release
-        version="0.9.1"
-        versioncode="13">
-        <change>Disable song download functionality when not connected to a server.</change>
-
-        <change>Disable "Download playing song" functionality when no song is playing.</change>
-
-        <change>Fixed crash when scanning for servers on Android devices running
-            Honeycomb.
-        </change>
-
-        <change>Reduced (possibly eliminated) the potential for out-of-memory errors
-            on low-end devices when downloading album artwork.
-        </change>
-
-        <change>Improvements to smoothness when scrolling through lists that show
-            album artwork.
-        </change>
-    </release>
-
-    <release
-        version="0.9"
-        versioncode="12">
-        <change>Support for browsing and playing "New Music" on the Squeezeserver.</change>
-
-        <change>You can now download tracks to your device from the "Now Playing",
-            "Music Folders" screens, and everywhere a song is shown.
-        </change>
-
-        <change>Significantly sped up downloading album artwork from the Squeezeserver,
-            and made scrolling through songs and albums much smoother.
-        </change>
-
-        <change>Highlight the currently playing track when viewing playlists.</change>
-
-        <change>Simplified options when scrobbling, and link to suitable apps in
-            Google Play if the user tries to scrobble without an app installed.
-        </change>
-
-        <change>Fixed a memory leak when scanning for servers, and made the scanning
-            faster.
-        </change>
-
-        <change>Fixed a bug when moving songs in playlists.</change>
-    </release>
-
-    <release
-        version="0.8"
-        versioncode="11">
-        <change>Support browsing and playing favourites on the Squeezeserver.</change>
-
-        <change>Add a startup tip about how to control volume.</change>
-
-        <change>Fixed a crash caused by trying to scrobble when a song wasn't playing.</change>
-    </release>
-
-    <release
-        version="0.7.1"
-        versioncode="10">
-
-        <change>Increased the speed of network scanning by a factor of ~ 12. If multiple
-            servers are present on the network then show their configured names, when
-            choosing between them, instead of IP addresses.
-        </change>
-
-        <change>Added a Dutch translation, contributed by Sebastian van Winkel.</change>
-
-        <change>Fixed a bug where changing the server's address would not be picked up, and
-            Squeezer would continue to try and use the old server address.
-        </change>
-
-        <change>Fixed a crash when the device has no active network connections.</change>
-
-        <change>Fixed a crash when displaying the "Enabling Wi-Fi" dialog.</change>
-    </release>
-
-    <release
-        version="0.7"
-        versioncode="9">
-        <change>Added support for browsing the Squeezeserver's music folder (if the server
-            includes this feature).
-        </change>
-
-        <change>Added support for scanning the local network to find compatible Squeezeservers,
-            as an alternative to entering IP addresses by hand.
-        </change>
-
-        <change>Fixed a crash caused by pressing the "back" key while the "Connecting..."
-            dialog was showing.
-        </change>
-
-        <change>Fixed a crash when renaming or deleting playlists.</change>
-
-        <change>Fixed a bug where duplicated items might appear on the menu.</change>
-    </release>
-
-    <release
-        version="0.6.2"
-        versioncode="8">
-        <change>Fixed crashes on orientation change, and assorted Honeycomb crashes after incorrect
-            API selection.
-        </change>
-    </release>
-
-    <release
-        version="0.6.1"
-        versioncode="7">
-
-        <change>Included higher resolution icons for devices with a higher display density,
-            such as the Galaxy Nexus.</change>
-
-        <change>Fixed a rare crash when releasing the Wi-Fi lock.</change>
-
-        <change>The hardware volume controls now work from all activities, not just the Now
-            Playing activity. This fixes
-            http://code.google.com/p/android-squeezer/issues/detail?id=20.
-        </change>
-
-        <change>The "Settings" menu option is now visible in all activities, not just the Now
-            Playing activity. This fixes
-            http://code.google.com/p/android-squeezer/issues/detail?id=23.
-        </change>
-    </release>
-
-    <release
-        version="0.6"
-        versioncode="6">
-
-        <change>Browse the library: Full support for browsing by artist, album, song, genre, or
-            year. Also use Internet radio stations.</change>
-
-        <change>Search: Search your library by artist, album, song, and genre.</change>
-
-        <change>Playlists: Create, modify, and delete playlists on the server.</change>
-
-        <change>Scrobble the currently playing track to Last.fm.</change>
-
-        <change>"Now playing" UI: Larger album artwork, and the current artist and album are
-            now links to searches for more songs by the same artist / from the same album. There is
-            also a "landscape" optimised UI.</change>
-
-        <change>"Scrub" through the currently playing track using the seekbar.</change>
-
-        <change>Control the player's volume using your device's hardware volume keys.</change>
-
-        <change>Error reporting. If Squeezer encounters an error you can (optionally) submit
-            an error report to the developers.</change>
-    </release>
-</changelog>
+<?xml version="1.0" encoding="utf-8"?>
+
+<changelog>
+    <release
+        version="1.4.1"
+        versioncode="56">
+        <change>Fixed a crash when scrobbling song information. Contributed by
+            HumbleBeeBumbleBeeDebugs@gmail.com.</change>
+
+        <change>Workaround an issue on some devices where the currently playing item is not
+            highlighted in the playlist. Also add menu item to select the current song.
+            Contributed by spiritcroc@gmail.com.</change>
+
+        <change>Fixed a crash when retrieving playlists for alarms.</change>
+
+        <change>Fixed poor UI in Internet Radio search.</change>
+
+        <change>Show search results in a list or a grid depending on user preferences.</change>
+
+        <change>Show a dialog to allow the user to choose what happens when tapping a song or
+            an album.</change>
+
+        <change>Provide "Play from here" option when looking at albums, playlists, artists,
+            genres, and years.</change>
+
+        <change>Provide an option to disable notifications entirely.</change>
+    </release>
+
+    <release
+        version="1.4.0"
+        versioncode="54">
+        <change>New support for managing alarms on players. Most of the code by Kurt.</change>
+
+        <change>Improved the support for apps, contributed by Christer Wendel.</change>
+
+        <change>Reduced risk of out-of-memory crashes when loading large album artwork.</change>
+
+        <change>Fixed a bug that prevented changing a player's sleep time.</change>
+
+        <change>Fixed a crash on Samsung devices.</change>
+
+        <change>Fixed potential crash when viewing the list of players.</change>
+    </release>
+
+    <release
+        version="1.3.1"
+        versioncode="52">
+        <change>Remote and plugin song artwork is now supported in notification messages, based
+            on code submitted by Christer Wendel,
+            https://github.com/nikclayton/android-squeezer/pull/128.</change>
+
+        <change>A partial translation in to Turkish, submitted by
+            https://www.transifex.com/accounts/profile/echelon/.</change>
+
+        <change>Improved the efficiency of the image cache.</change>
+
+        <change>Fixed UI issue with spinners on older devices.</change>
+
+        <change>Fixed issue with track information not updating on some devices
+            when the song changes,
+            https://github.com/nikclayton/android-squeezer/issues/125.</change>
+
+        <change>Fixed a crash on rooted devices.</change>
+
+        <change>Fixed bug where the UI would not update after selecting a different
+            player (https://github.com/nikclayton/android-squeezer/issues/121).</change>
+
+        <change>Fixed crash caused by race condition when connecting to a server.</change>
+    </release>
+
+    <release
+        version="1.3.0"
+        versioncode="48">
+        <change>Support richer notifications with playback controls from the
+            notification and lock screen. Based on work from Matthew Schmidt
+            (https://github.com/maxpower47). Includes support for notifications
+            on Android Wear devices.</change>
+
+        <change>Fixed bug where song artwork could stop loading.</change>
+
+        <change>Fixed crash that could occur when scanning for servers.</change>
+
+        <change>Fixed issue where opening a playlist and leaving Squeezer while
+            music is playing would result in the playlist being at the wrong
+            point when returning to Squeezer.</change>
+    </release>
+
+    <release
+        version="1.2.7"
+        versioncode="44">
+        <change>Support skipping tracks in remote streams that have that feature,
+            such as Slacker Radio. Code from Sean Wilson
+            (https://github.com/swilson).</change>
+
+        <change>Simplified the configuration process for new users. Squeezer now
+            automatically searches for servers on the local network, saves
+            connection information per-server, and numerous other fixes.
+        </change>
+
+        <change>Changed saving files to remove non-VFAT compatible characters from
+            filenames to make it easier to export them to Windows and similar
+            systems.
+        </change>
+
+        <change>Fixed issue where some plugin icons were not showing.</change>
+
+        <change>Fixed issue where Internet radio stations were not working when
+            connected to servers running version 7.8 or above.
+        </change>
+
+        <change>Fixed issue where the UI could stop showing player progress.</change>
+    </release>
+
+    <release
+        version="1.2.6"
+        versioncode="41">
+        <change>Better handle the connection lifecycle with the server, which should
+            reduce opportunities for crashing.</change>
+
+        <change>Add theme-specific icons for the view-option dialogs.</change>
+
+        <change>Bring the Danish translation up to date.</change>
+    </release>
+
+    <release
+        version="1.2.5"
+        versioncode="37">
+        <change>Fixed potential crash if the connected players change while a
+            player's context menu is open.</change>
+
+        <change>Fixed potential crash when setAdapter() is called from the
+            wrong thread.</change>
+    </release>
+
+    <release
+        version="1.2.4"
+        versioncode="36">
+        <change>Fixed potential crash when resuming Squeezer.</change>
+
+        <change>Fixed bug with players not showing on devices running Android 2.1 and
+            2.2.x.</change>
+    </release>
+
+    <release
+        version="1.2.3"
+        versioncode="35">
+        <change>Fixed bug that hid playlist management options.</change>
+
+        <change>Fixed crash when all players disconnect and a player context menu is open.</change>
+
+        <change>Fixed tracknames not scrolling properly on the "Now playing" screen.</change>
+
+        <change>Fixed crash if a player's identifier is not its MAC address.</change>
+
+        <change>Fixed crashes caused by initialising the UI before the connection to the server
+            completes.</change>
+    </release>
+
+    <release
+        version="1.2.2"
+        versioncode="34">
+        <change>Fixed potential crash after connecting to the server.</change>
+
+        <change>Fixed potential crash downloading music folder items from servers older than
+            version 7.6.</change>
+
+        <change>Fixed potential crash when viewing the current playlist.</change>
+    </release>
+
+    <release
+        version="1.2.1"
+        versioncode="33">
+        <change>Fixed potential crash when the notification message is updated.</change>
+
+        <change>Fixed potential crash when disconnecting and reconnecting to the server.</change>
+    </release>
+
+    <release
+        version="1.2.0"
+        versioncode="32">
+        <change>Support creating and managing groups of players. Fixes
+            https://code.google.com/p/android-squeezer/issues/detail?id=4.</change>
+
+        <change>Change the default colour theme to light with a dark action bar.</change>
+
+        <change>Fixed a bug where returning to Squeezer from some other application (using the
+            "Recent Apps" button) would result in incomplete information being displayed. Fixes
+            https://code.google.com/p/android-squeezer/issues/detail?id=79.</change>
+
+        <change>Fixed potential crash when no players are connected to the server.</change>
+    </release>
+
+    <release
+        version="1.1.1"
+        versioncode="29">
+        <change>Fixed potential crash when browsing music folders.</change>
+    </release>
+
+    <release
+        version="1.1.0"
+        versioncode="28">
+        <change>Support for "My Apps" installed via mysqueezebox.com.  Fixes
+            https://code.google.com/p/android-squeezer/issues/detail?id=26,
+            https://code.google.com/p/android-squeezer/issues/detail?id=46.</change>
+
+        <change>Show the current player name in the Action Bar at the top of the screen, with a
+            drop-down menu allowing you to easily switch between players.
+            Fixes https://code.google.com/p/android-squeezer/issues/detail?id=53.</change>
+
+        <change>Enhance the display of available players.  You can now rename a player, adjust the
+            volume, set a sleep duration, and power on/off players directly from the list. Fixes
+            https://code.google.com/p/android-squeezer/issues/detail?id=47,
+            https://code.google.com/p/android-squeezer/issues/detail?id=63,
+            https://code.google.com/p/android-squeezer/issues/detail?id=64.</change>
+
+        <change>Support downloading all songs by album, artist, genre, year, or music folder.  This
+            uses features only available in Android 2.3 (Gingerbread) and above. Fixes
+            https://code.google.com/p/android-squeezer/issues/detail?id=55.</change>
+
+        <change>Add newly downloaded files to the device's media library when they
+            are downloaded.</change>
+
+        <change>Integration with SqueezePlayer (http://www.squeezeplayer.com/). Squeezer can
+            automatically start SqueezePlayer when Squeezer is started. Fixes
+            https://code.google.com/p/android-squeezer/issues/detail?id=48.</change>
+
+        <change>A grid layout when viewing the song list on larger devices.</change>
+
+        <change>When viewing albums containing songs by a searched-for artist, filter the list of
+            displayed songs to show those by that artist.  Fixes
+            https://code.google.com/p/android-squeezer/issues/detail?id=51.</change>
+
+        <change>The Dutch translation is fully up to date, thanks to spamba@gmail.com.</change>
+
+        <change>Save album sort-order preference on the server.</change>
+
+        <change>Fixed a bug where Squeezer was forgetting the active player.</change>
+
+        <change>Fixed a bug where Squeezer was not updating the power status of a powered-off
+            player.</change>
+
+        <change>Fixed a bug where song information for songs being remotely streamed would not
+            update when the song changes.</change>
+
+        <change>Fixed a bug where the current playlist was not updated after the current player
+            changed.</change>
+
+        <change>Fixed a bug when determining whether album artwork is available.</change>
+
+        <change>Fixed https://code.google.com/p/android/issues/detail?id=63570, a bug
+            in Android 4.4.2 when tasks are re-ordered.</change>
+
+        <change>Internal restructuring to make Squeezer faster and use less memory.</change>
+
+        <change>Fixed assorted null pointer bugs.</change>
+
+        <change>Use Crashlytics instead of ACRA for crash reporting.</change>
+    </release>
+
+    <release
+        version="1.0.2"
+        versioncode="21">
+        <change>Include a small progress indicator just above the mini-player.</change>
+
+        <change>Tapping items when browsing music folders will follow your song preferences. Fixes
+            https://code.google.com/p/android-squeezer/issues/detail?id=52.</change>
+
+        <change>Added an option (disabled by default) to include your e-mail address in error
+            reports. If enabled and you send an error report the developers may contact you for
+            more details.</change>
+
+        <change>Fixed a crash where beginBroadcast() was being called twice.</change>
+    </release>
+
+    <release
+        version="1.0.1"
+        versioncode="19">
+        <change>Fixed crash after a fragment was detached from an activity.</change>
+
+        <change>Fixed crash when zero plugin items are returned by the SqueezeServer.</change>
+
+        <change>Fixed crash when an IO error occurs processing artwork.</change>
+
+        <change>Fixed crash when some versions of the SqueezeServer don't return play
+            state (play, pause, stop).</change>
+    </release>
+
+    <release
+        version="1.0.0"
+        versioncode="18">
+        <change>A complete refresh of the UI to match modern Android guidelines. The logo is by
+            Reddit user http://www.reddit.com/user/PdtS.
+        </change>
+
+        <change>A persistent mini-player on all screens (see what's playing, quickly pause/play the
+            track).
+        </change>
+
+        <change>A grid layout when viewing albums on larger devices (and it's selectable on smaller
+            devices).
+        </change>
+
+        <change>Moving through the UI is now smoother than ever.</change>
+
+        <change>Viewing an album shows all the tracks on that album, with additional track
+            information.
+        </change>
+
+        <change>User preferences to control the order in which albums, tracks, and other information
+            is shown.
+        </change>
+
+        <change>Proper support for orientation changes -- flipping your device no longer sends you
+            back to the start of the list.
+        </change>
+
+        <change>The action to take when tapping an item (like a song or an album) is now
+            configurable -- no more inadvertently tapping a song and having it start playing if
+            that's not what you want.
+        </change>
+
+        <change>Voice support for searches.</change>
+
+        <change>A German translation, contributed by Olaf Sebelin (https://github.com/osebelin).
+        </change>
+
+        <change>Login support, for password protected servers.</change>
+
+        <change>Only show the "Tips" dialog after successfully connecting to a server.</change>
+
+        <change>This change log view</change>
+    </release>
+
+    <release
+        version="0.9.1"
+        versioncode="13">
+        <change>Disable song download functionality when not connected to a server.</change>
+
+        <change>Disable "Download playing song" functionality when no song is playing.</change>
+
+        <change>Fixed crash when scanning for servers on Android devices running
+            Honeycomb.
+        </change>
+
+        <change>Reduced (possibly eliminated) the potential for out-of-memory errors
+            on low-end devices when downloading album artwork.
+        </change>
+
+        <change>Improvements to smoothness when scrolling through lists that show
+            album artwork.
+        </change>
+    </release>
+
+    <release
+        version="0.9"
+        versioncode="12">
+        <change>Support for browsing and playing "New Music" on the Squeezeserver.</change>
+
+        <change>You can now download tracks to your device from the "Now Playing",
+            "Music Folders" screens, and everywhere a song is shown.
+        </change>
+
+        <change>Significantly sped up downloading album artwork from the Squeezeserver,
+            and made scrolling through songs and albums much smoother.
+        </change>
+
+        <change>Highlight the currently playing track when viewing playlists.</change>
+
+        <change>Simplified options when scrobbling, and link to suitable apps in
+            Google Play if the user tries to scrobble without an app installed.
+        </change>
+
+        <change>Fixed a memory leak when scanning for servers, and made the scanning
+            faster.
+        </change>
+
+        <change>Fixed a bug when moving songs in playlists.</change>
+    </release>
+
+    <release
+        version="0.8"
+        versioncode="11">
+        <change>Support browsing and playing favourites on the Squeezeserver.</change>
+
+        <change>Add a startup tip about how to control volume.</change>
+
+        <change>Fixed a crash caused by trying to scrobble when a song wasn't playing.</change>
+    </release>
+
+    <release
+        version="0.7.1"
+        versioncode="10">
+
+        <change>Increased the speed of network scanning by a factor of ~ 12. If multiple
+            servers are present on the network then show their configured names, when
+            choosing between them, instead of IP addresses.
+        </change>
+
+        <change>Added a Dutch translation, contributed by Sebastian van Winkel.</change>
+
+        <change>Fixed a bug where changing the server's address would not be picked up, and
+            Squeezer would continue to try and use the old server address.
+        </change>
+
+        <change>Fixed a crash when the device has no active network connections.</change>
+
+        <change>Fixed a crash when displaying the "Enabling Wi-Fi" dialog.</change>
+    </release>
+
+    <release
+        version="0.7"
+        versioncode="9">
+        <change>Added support for browsing the Squeezeserver's music folder (if the server
+            includes this feature).
+        </change>
+
+        <change>Added support for scanning the local network to find compatible Squeezeservers,
+            as an alternative to entering IP addresses by hand.
+        </change>
+
+        <change>Fixed a crash caused by pressing the "back" key while the "Connecting..."
+            dialog was showing.
+        </change>
+
+        <change>Fixed a crash when renaming or deleting playlists.</change>
+
+        <change>Fixed a bug where duplicated items might appear on the menu.</change>
+    </release>
+
+    <release
+        version="0.6.2"
+        versioncode="8">
+        <change>Fixed crashes on orientation change, and assorted Honeycomb crashes after incorrect
+            API selection.
+        </change>
+    </release>
+
+    <release
+        version="0.6.1"
+        versioncode="7">
+
+        <change>Included higher resolution icons for devices with a higher display density,
+            such as the Galaxy Nexus.</change>
+
+        <change>Fixed a rare crash when releasing the Wi-Fi lock.</change>
+
+        <change>The hardware volume controls now work from all activities, not just the Now
+            Playing activity. This fixes
+            http://code.google.com/p/android-squeezer/issues/detail?id=20.
+        </change>
+
+        <change>The "Settings" menu option is now visible in all activities, not just the Now
+            Playing activity. This fixes
+            http://code.google.com/p/android-squeezer/issues/detail?id=23.
+        </change>
+    </release>
+
+    <release
+        version="0.6"
+        versioncode="6">
+
+        <change>Browse the library: Full support for browsing by artist, album, song, genre, or
+            year. Also use Internet radio stations.</change>
+
+        <change>Search: Search your library by artist, album, song, and genre.</change>
+
+        <change>Playlists: Create, modify, and delete playlists on the server.</change>
+
+        <change>Scrobble the currently playing track to Last.fm.</change>
+
+        <change>"Now playing" UI: Larger album artwork, and the current artist and album are
+            now links to searches for more songs by the same artist / from the same album. There is
+            also a "landscape" optimised UI.</change>
+
+        <change>"Scrub" through the currently playing track using the seekbar.</change>
+
+        <change>Control the player's volume using your device's hardware volume keys.</change>
+
+        <change>Error reporting. If Squeezer encounters an error you can (optionally) submit
+            an error report to the developers.</change>
+    </release>
+</changelog>