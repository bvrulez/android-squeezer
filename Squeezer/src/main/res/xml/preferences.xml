--- conflicted
+++ resolved
@@ -51,21 +51,6 @@
         android:title="@string/settings_category_ui">
 
         <ListPreference
-<<<<<<< HEAD
-            android:key="squeezer.notification_type"
-            android:title="@string/settings_notification_type_title"
-            android:entries="@array/notification_type"
-            android:entryValues="@array/notification_type_value"/>
-=======
-            android:key="squeezer.action.onselect.album"
-            android:title="@string/settings_album_selectaction"/>
-
-        <ListPreference
-            android:key="squeezer.action.onselect.song"
-            android:title="@string/settings_song_selectaction"/>
->>>>>>> d6c10838
-
-        <ListPreference
             android:key="squeezer.theme"
             android:title="@string/settings_theme_title"/>
     </PreferenceCategory>
