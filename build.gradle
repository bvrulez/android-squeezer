--- conflicted
+++ resolved
@@ -16,11 +16,7 @@
         jcenter()
     }
     dependencies {
-<<<<<<< HEAD
-        classpath 'com.android.tools.build:gradle:4.2.0'
-=======
         classpath 'com.android.tools.build:gradle:4.2.1'
->>>>>>> 8e6ea1c6
     }
 }
 
