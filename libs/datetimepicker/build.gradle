--- conflicted
+++ resolved
@@ -3,11 +3,7 @@
         mavenCentral()
     }
     dependencies {
-<<<<<<< HEAD
-        classpath 'com.android.tools.build:gradle:2.2.2'
-=======
         classpath 'com.android.tools.build:gradle:2.2.3'
->>>>>>> 92417c83
     }
 }
 apply plugin: 'com.android.library'
