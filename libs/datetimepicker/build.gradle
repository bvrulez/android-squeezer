--- conflicted
+++ resolved
@@ -2,10 +2,6 @@
     repositories {
         mavenCentral()
         jcenter()
-<<<<<<< HEAD
-        maven { url 'https://maven.fabric.io/public' }
-=======
->>>>>>> 066b62d2
     }
     dependencies {
         classpath 'com.android.tools.build:gradle:2.3.0'
@@ -22,13 +18,8 @@
 }
 
 android {
-<<<<<<< HEAD
-    compileSdkVersion 21
-    buildToolsVersion '25.0.0'
-=======
     compileSdkVersion rootProject.compileSdkVersion
     buildToolsVersion rootProject.buildToolsVersion
->>>>>>> 066b62d2
 
     defaultConfig {
         minSdkVersion rootProject.minSdkVersion
