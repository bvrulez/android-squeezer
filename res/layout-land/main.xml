--- conflicted
+++ resolved
@@ -30,18 +30,8 @@
 			android:layout_height="wrap_content"
 			android:orientation="horizontal">
 			
-<<<<<<< HEAD
-	        <ImageButton 
+       		<ImageButton 
                 android:layout_width="85dp"
-	        	android:src="@drawable/icon_home" 
-                android:layout_height="54dp"
-	        	android:id="@+id/ic_mp_Home_btn" 
-                android:layout_marginTop="14dp"/>
-	        	
-=======
->>>>>>> ea2ba32f
-       		<ImageButton 
-       			android:layout_width="85dp"
        			android:src="@drawable/ic_mp_current_playlist_btn" 
        			android:layout_height="54dp"
                 android:layout_alignParentRight="true"
