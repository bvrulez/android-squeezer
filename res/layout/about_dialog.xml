--- conflicted
+++ resolved
@@ -1,5 +1,4 @@
 <?xml version="1.0" encoding="utf-8"?>
-
 <!--
 Copyright 2012 Google Inc.  All Rights Reserved.
 
@@ -16,78 +15,74 @@
 limitations under the License.
 -->
 
-<ScrollView
-    xmlns:android="http://schemas.android.com/apk/res/android"
-    android:layout_height="wrap_content"
-    android:layout_width="fill_parent">
+<ScrollView xmlns:android="http://schemas.android.com/apk/res/android"
+    android:layout_width="fill_parent"
+    android:layout_height="wrap_content" >
 
     <LinearLayout
+        android:layout_width="fill_parent"
         android:layout_height="wrap_content"
-        android:layout_width="fill_parent"
         android:orientation="vertical"
-        android:padding="8dp">
+        android:padding="8dp" >
 
         <LinearLayout
+            android:layout_width="fill_parent"
             android:layout_height="wrap_content"
-            android:layout_width="fill_parent"
-            android:orientation="horizontal">
+            android:orientation="horizontal" >
 
             <ImageView
+                android:layout_width="48dp"
+                android:layout_height="48dp"
                 android:layout_gravity="center_vertical"
-                android:layout_height="48dp"
-                android:layout_width="48dp"
-<<<<<<< HEAD
-                android:src="@drawable/ic_launcher"/>
-=======
-                android:src="@drawable/logo"/>
->>>>>>> f96eebf0
+                android:src="@drawable/ic_launcher" />
 
             <TextView
                 android:id="@+id/about_title"
                 style="?android:attr/textAppearanceLarge"
+                android:layout_width="fill_parent"
                 android:layout_height="wrap_content"
-                android:layout_width="fill_parent"
+                android:paddingLeft="8dp"
                 android:text="@string/app_name"
-                android:textSize="32dp"
-                android:paddingLeft="8dp"/>
+                android:textSize="32dp" />
         </LinearLayout>
 
         <TextView
             style="@style/SqueezerTextItemSmall"
+            android:layout_width="fill_parent"
             android:layout_height="wrap_content"
-            android:layout_width="fill_parent"
+            android:paddingBottom="8dp"
             android:paddingTop="8dp"
-            android:paddingBottom="8dp"
             android:text="@string/copyright_text" />
 
         <TextView
-            android:text="Team"
             style="@style/SqueezerTextItem"
+            android:layout_width="wrap_content"
+            android:layout_height="wrap_content"
             android:paddingTop="8dp"
-            android:layout_width="wrap_content"
-            android:layout_height="wrap_content" />
+            android:text="Team" />
 
         <TextView
-            android:text="Kurt Aaholst\nNik Clayton\nBrad Fitzpatrick"
             style="@style/SqueezerTextItemSmall"
             android:layout_width="wrap_content"
             android:layout_height="wrap_content"
-            android:paddingLeft="8dp" />
+            android:paddingLeft="8dp"
+            android:text="Kurt Aaholst\nNik Clayton\nBrad Fitzpatrick" />
 
         <TextView
-            android:text="Support"
             style="@style/SqueezerTextItem"
+            android:layout_width="wrap_content"
+            android:layout_height="wrap_content"
             android:paddingTop="16dp"
-            android:layout_width="wrap_content"
-            android:layout_height="wrap_content" />
+            android:text="Support" />
 
         <TextView
-            android:text="http://groups.google.com/group/android-squeezer\n\nhttp://code.google.com/p/android-squeezer/"
             style="@style/SqueezerTextItemSmall"
-            android:autoLink="web"
             android:layout_width="wrap_content"
             android:layout_height="wrap_content"
+            android:autoLink="web"
+            android:paddingBottom="8dp"
             android:paddingLeft="8dp"
-            android:paddingBottom="8dp" />
+            android:text="http://groups.google.com/group/android-squeezer\n\nhttp://code.google.com/p/android-squeezer/" />
     </LinearLayout>
+
 </ScrollView>