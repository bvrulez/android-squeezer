--- conflicted
+++ resolved
@@ -26,23 +26,6 @@
 			android:orientation="horizontal">
 			
 			<LinearLayout
-<<<<<<< HEAD
-				android:layout_width="wrap_content"
-				android:layout_height="wrap_content"
-				android:orientation="vertical">
-				
-		        <ImageButton
-                    android:layout_width="85dp"
-                    android:src="@drawable/icon_home"
-                    android:layout_height="54dp"
-                    android:id="@+id/ic_mp_Home_btn"
-                    android:layout_marginTop="14dp" />
-
-			</LinearLayout>
-			
-			<LinearLayout
-=======
->>>>>>> ea2ba32f
 				android:id="@+id/track_details"
 				android:layout_width="wrap_content"
 				android:layout_height="wrap_content"
