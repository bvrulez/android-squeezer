--- conflicted
+++ resolved
@@ -38,7 +38,7 @@
         android:layout_width="fill_parent"
         android:layout_height="wrap_content"
         android:gravity="left"
-        android:textAppearance="?android:attr/textAppearanceMedium"
+        android:textAppearance="@style/SqueezerTextItem"
         android:textStyle="bold"
         android:paddingTop="4dp"
         android:paddingBottom="4dp"
@@ -50,7 +50,7 @@
         android:gravity="left"
         android:layout_width="fill_parent"
         android:layout_height="wrap_content"
-        android:textAppearance="?android:attr/textAppearanceSmall"
+        android:textAppearance="@style/SqueezerTextItemSmall"
         android:paddingTop="4dp"
         android:paddingBottom="4dp"
         android:paddingLeft="8dp"
@@ -61,7 +61,7 @@
         android:gravity="left"
         android:layout_width="fill_parent"
         android:layout_height="wrap_content"
-        android:textAppearance="?android:attr/textAppearanceSmall"
+        android:textAppearance="@style/SqueezerTextItemSmall"
         android:paddingTop="4dp"
         android:paddingBottom="4dp"
         android:paddingLeft="8dp"
@@ -77,12 +77,7 @@
         android:orientation="horizontal">
 
         <TextView android:id="@+id/currenttime"
-<<<<<<< HEAD
-            android:textAppearance="?android:attr/textAppearanceSmall"
-            android:layout_gravity="left|center_vertical"
-=======
             android:layout_gravity="center_horizontal"
->>>>>>> 2fd77533
             android:layout_width="wrap_content"
             android:layout_height="wrap_content"
             android:textAppearance="@style/SqueezerTextItemSmall" />
@@ -95,17 +90,12 @@
             android:layout_height="32dip" />
 
         <TextView android:id="@+id/totaltime"
-<<<<<<< HEAD
-            android:textAppearance="?android:attr/textAppearanceSmall"
-            android:layout_gravity="right|center_vertical"
-=======
             android:layout_gravity="center_horizontal"
->>>>>>> 2fd77533
             android:layout_width="wrap_content"
             android:layout_height="wrap_content"
             android:textAppearance="@style/SqueezerTextItemSmall" />
     </LinearLayout>
-    
+
     <LinearLayout
         android:gravity="center"
         android:layout_width="fill_parent"
@@ -115,11 +105,20 @@
         android:paddingBottom="4dp"
         android:orientation="horizontal">
 
-        <ImageButton android:id="@+id/shuffle" style="@style/MediaButton.Shuffle" />
-        <uk.org.ngo.squeezer.widgets.RepeatingImageButton android:id="@+id/prev" style="@style/MediaButton.Previous" />
-        <ImageButton android:id="@+id/pause" style="@style/MediaButton.Play" />
-        <uk.org.ngo.squeezer.widgets.RepeatingImageButton android:id="@+id/next" style="@style/MediaButton.Next" />
-        <ImageButton android:id="@+id/repeat" style="@style/MediaButton.Repeat" />
+        <ImageButton android:id="@+id/shuffle"
+            style="@style/MediaButton.Shuffle" />
+
+        <uk.org.ngo.squeezer.widgets.RepeatingImageButton android:id="@+id/prev"
+            style="@style/MediaButton.Previous" />
+
+        <ImageButton android:id="@+id/pause"
+            style="@style/MediaButton.Play" />
+
+        <uk.org.ngo.squeezer.widgets.RepeatingImageButton android:id="@+id/next"
+            style="@style/MediaButton.Next" />
+
+        <ImageButton android:id="@+id/repeat"
+            style="@style/MediaButton.Repeat" />
     </LinearLayout>
 </LinearLayout>
 
