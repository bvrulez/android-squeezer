--- conflicted
+++ resolved
@@ -182,16 +182,8 @@
         <item>Tilfældigt miks</item>
         <item>Afspilningslister</item>
         <item>Internetradio</item>
-<<<<<<< HEAD
-		<item>Favoritter</item>
         <item>Mine programmer</item>
-	</string-array>
-=======
-<!--         <item>Mine programmer</item> -->
-        <item>Favoritter</item>
-        <item>Søg</item>
     </string-array>
->>>>>>> edd9fb57
 
     <string-array name="randomplay_items">
         <item>Miks baseret på tilfældige numre</item>
