<?xml version="1.0" encoding="utf-8"?>

<!--
 Copyright (c) 2011 Kurt Aaholst <kaaholst@gmail.com>

 Licensed under the Apache License, Version 2.0 (the "License");
 you may not use this file except in compliance with the License.
 You may obtain a copy of the License at

       http://www.apache.org/licenses/LICENSE-2.0

 Unless required by applicable law or agreed to in writing, software
 distributed under the License is distributed on an "AS IS" BASIS,
 WITHOUT WARRANTIES OR CONDITIONS OF ANY KIND, either express or implied.
 See the License for the specific language governing permissions and
 limitations under the License.
-->

<resources>
    <string name="app_name">Squeezer</string>
    <string name="disabled">Deaktiveret</string>
    <string name="volume">%s lydstyrke</string>
    <string name="menu_item_players">Afspillere</string>
    <string name="menu_item_search_label">Søg</string>
    <string name="menu_item_settings_label">Indstillinger</string>
    <string name="menu_item_about_label">Om</string>
    <string name="activity_settings_name">Indstillinger</string>
    <string name="pref_cat_server">Server indstillinger</string>
    <string name="settings_serveraddr_title">Server adresse</string>
    <string name="settings_serveraddr_summary">IP addresse på SqueezeBox Server, f.eks. 10.0.0.5.</string>
    <string name="settings_server_prompt">Vælg en server</string>
    <string name="settings_server_scan_start">Start scanning</string>
    <string name="settings_server_scan_stop">Afbryd scanning</string>
    <string name="settings_server_scan_msg">Eller tryk \'Start scanning\' for at scanne netværket for servere.</string>
    <string name="settings_server_scanning_disabled_msg">Scanning er deaktiveret, fordi Wi-Fi ikke er forbundet.</string>
    <string name="settings_username_title">Brugernavn</string>
    <string name="settings_username_hint">Eventuelt SqueezeBox Server brugernavn.</string>
    <string name="settings_password_title">Adgangskode</string>
    <string name="settings_password_hint">Eventuel SqueezeBox Server adgangskode.</string>
    <string name="settings_server_scan_progress">Scanner efter servere&#8230;</string>
    <string name="settings_fadeinsecs_title">Indtoningsperiode</string>
    <string name="settings_fadeinsecs_summary">Angiv hvor mange sekunder der indtones. Angiv 0 for at deaktivere indtoning.</string>
    <string name="settings_autoconnect_title">Forbind automatisk</string>
    <string name="settings_autoconnect_summary">Tilbyd at aktivere Wi-Fi, og prøv at forbinde ved aktiv Wi-Fi forbindelse.</string>

    <string name="settings_scrobble_title">Scrobble til Last.fm</string>
    <string name="settings_scrobble_on">Sang information sendes til Last.fm</string>
    <string name="settings_scrobble_off">Sang information sendes ikke til Last.fm</string>
    <string name="settings_scrobble_noapp">Der er ikke installeret noget program, der kan scrobble</string>

    <string name="menu_item_disconnect">Afbryd</string>
    <string name="menu_item_connect">Forbind</string>
    <string name="menu_item_poweron">Tænd</string>
    <string name="menu_item_poweroff">Sluk</string>
    <string name="menu_item_main">Nu spiller</string>
    <string name="menu_item_home">Hovedmenu</string>
    <string name="menu_item_download">Hent</string>
    <string name="menu_item_fetch_all">Hent resten</string>
    <string name="menu_item_filter">Filter</string>
    <string name="menu_item_sort">Sortér</string>
    <string name="menu_item_delete">Slet</string>
    <string name="menu_item_rename">Omdøb</string>
    <string name="menu_item_playlists_new">Ny afspilningsliste</string>
    <string name="menu_item_playlist_clear">Ryd afspilningsliste</string>
    <string name="menu_item_playlist_save">Gem afspilningsliste</string>
    <string name="about_title">Squeezer v%s</string>
    <string name="connecting_text">Forbinder</string>
    <string name="connecting_to_text">Forbinder til SqueezeBox CLI på %s</string>
    <string name="connection_failed_text">Forbindelse mislykkedes. Kontrollér indstillingerne.</string>
    <string name="login_failed_text">Login mislykkedes, indtast brugernavn og adgangskode.</string>
    <string name="disconnected_text">Afbrudt.</string>
    <string name="wifi_disabled_text">Wi-Fi er slået fra</string>
    <string name="enable_wifi_text">Dette vil tænde for Wi-Fi på din Android enhed.\nNår der opnås en aktiv forbindelse, vil Squeezer automatisk forsøge at forbinde til din SqueezeBox server.\nSlå Wi-Fi til?</string>
    <string name="wifi_enabled_text">Wi-Fi er aktiveret. Vent venligst på en aktiv Wi-Fi-forbindelse.</string>
    <string name="notification_playing_text">%s spiller</string>
    <string name="notification_connected_text">%s forbundet</string>
    <string name="filter_text_hint">Søg efter %s</string>
    <string name="search_text_hint">Angiv søgetekst</string>
    <string name="search_music_library_hint">Søg efter kunster, album, genre eller sang titel.</string>
    <string name="move_to_dialog_title">Flyt sang nr %s</string>
    <string name="move_to_index_hint">Angiv ny position for sang</string>
    <string name="save_playlist_title">Gem afspilningsliste</string>
    <string name="save_playlist_hint">Angiv navn på afspilningsliste</string>
    <string name="new_playlist_title">Ny afspilningsliste</string>
    <string name="new_playlist_hint">Angiv navn på afspilningsliste</string>
    <string name="rename_title">Omdøb %s</string>
    <string name="delete_title">Slet %s</string>
    <string name="delete__message">Er du sikker på at slette?</string>
    <string name="loading_text">Henter &#8230;</string>
    <string name="browse_items_text">Viser %2$d %1$s</string>
    <string name="choose_sort_order">Vælg rækkefølge af %s</string>
    <string name="genre_prompt">Vælg genre</string>
    <string name="year_prompt">Vælg år</string>
    <string name="track_label">Sang</string>
    <string name="artist_label">Kunster</string>
    <string name="album_label">Album</string>
    <string name="genre_label">Genre</string>
    <string name="year_label">År</string>
    <string name="filter_label">Søgetekst</string>

    <string name="unknown_track">Ukendt sang</string>
    <string name="unknown_album">Ukendt album</string>
    <string name="unknown_artist">Ukendt kunster</string>

    <string name="tips_title">Tips</string>
    <string name="tip_volume">Brug enhedens hardware lydstyrkeknapper for at ændre spille lydstyrken.\n\nPrøv det nu.</string>

    <!-- Dialog buttons -->
    <string name="dialog_license">Licens</string>

    <string name="copyright_text">Copyright &#169; 2009 Google Inc.  Alle rettigheder forbeholdes\nCopyright &#169; 2011 Kurt Aaholst. Alle rettigheder forbeholdes.</string>

	<string name="CONTEXTMENU_BROWSE_SONGS">Vis sange</string>
	<string name="CONTEXTMENU_BROWSE_ALBUMS">Vis album</string>
	<string name="CONTEXTMENU_BROWSE_ARTISTS">Vis kunstnere</string>
    <string name="CONTEXTMENU_BROWSE_ALBUM_SONGS">Vis sange på album</string>
    <string name="CONTEXTMENU_BROWSE_ARTIST_ALBUMS">Vis album med sange af kunster</string>
    <string name="CONTEXTMENU_BROWSE_ARTIST_SONGS">Vis sange af kunster</string>
	<string name="CONTEXTMENU_PLAY_ITEM">Afspil</string>
	<string name="CONTEXTMENU_ADD_ITEM">Tilføj til afspilningsliste</string>
	<string name="CONTEXTMENU_INSERT_ITEM">Afspil efter den sang der spilles nu</string>
    <string name="CONTEXTMENU_DOWNLOAD_ITEM">Hent</string>

    <string name="PLAYLIST_CONTEXTMENU_REMOVE_ITEM">Fjern fra afspilningsliste</string>
    <string name="PLAYLIST_CONTEXTMENU_MOVE_UP">Flyt op</string>
    <string name="PLAYLIST_CONTEXTMENU_MOVE_DOWN">Flyt ned</string>
    <string name="PLAYLIST_CONTEXTMENU_MOVE">Flyt &#8230;</string>

	<string name="ITEM_PLAYING">Spiller nu %s</string>
	<string name="ITEM_ADDED">%s er tilføjet den nuværende afspilningsliste</string>
	<string name="ITEM_INSERTED">%s er sat til at blive spillet umiddelbart efter den aktuelle sang i den nuværende afspilningsliste</string>
  
    <string name="PLAYLIST_EXISTS_MESSAGE">Afspilningsliste %s findes allerede</string>

    <!-- Song sort orders -->
	<string name="songs_sort_order_title">Titel</string>
	<string name="songs_sort_order_tracknum">Spor</string>

    <!--  Crash notifications -->
    <string name="crash_toast_text">Beklager, der opstod en fejl.</string>
    <string name="crash_notif_ticker_text">Beklager, squeezer gik ned. Send venligst en rapport.</string>
    <string name="crash_notif_title">Squeezer gik ned.</string>
    <string name="crash_notif_text">Vælg for at hjælpe med at rette fejlen.</string>
    <string name="crash_dialog_text">En uventet fejl opstod, og Squeezer gik ned. En fejlrapport er udarbejdet, tryk venligst på OK for at sende den. Ingen personidentificerende oplysninger er medtaget i denne rapport.</string>	
    <string name="crash_dialog_comment_prompt">Hvis du har yderligere kommentarer, som du mener er nyttigte, kan du indtaste dem her.</string>
    <string name="crash_dialog_ok_toast">Tak fordi du hjælper os med at forbedre Squeezer.</string>

    <!--  ACRA preference strings -->
    <string name="pref_cat_error_reports">Fejlrapporter og statistik</string>
    <string name="pref_disable_acra">Rapportér fejl</string>
    <string name="pref_acra_enabled">Fejl fanges, og du har mulighed for at sende en rapport til udviklerne.</string>
    <string name="pref_acra_disabled">Fejl bliver fanget, men du vil ikke blive bedt om at sende en rapport. Ingen rapport sendes.</string>

    <string name="pref_acra_alwaysaccept">Send rapporter automatisk</string>
    <string name="pref_acra_alwaysaccept_enabled">Fejl vil automatisk blive rapporteret.</string>
    <string name="pref_acra_alwaysaccept_disabled">Fejl vil ikke automatisk blive rapporteret.</string>

    <!--  Analytics preference strings -->
    <string name="pref_analytics_enable">Send brugsstatistikker</string>
    <string name="pref_analytics_enable_enabled">Anonyme brugsstatistikker indsamles ved hjælp af Google Analytics.</string>
    <string name="pref_analytics_enable_disabled">Ingen brugsstatistikker indsamles.</string>

    <string name="home_item_artists">Kunstnere</string>
    <string name="home_item_albums">Album</string>
    <string name="home_item_songs">Alle Sange</string>
    <string name="home_item_genres">Genrer</string>
    <string name="home_item_years">År</string>
    <string name="home_item_new_music">Nye numre</string>
    <string name="home_item_music_folder">Musikmappe</string>
    <string name="home_item_random_mix">Tilfældigt miks</string>
    <string name="home_item_playlists">Afspilningslister</string>
    <string name="home_item_radios">Internet Radio</string>
    <string name="home_item_favorites">Internetradio</string>
    <string name="home_item_my_apps">Mine programmer</string>

    <string name="randomplay_item_song_mix">Miks baseret på tilfældige numre</string>
    <string name="randomplay_item_album_mix">Miks baseret på tilfældigt album</string>
    <string name="randomplay_item_artist_mix">Miks baseret på tilfældig kunster</string>
    <string name="randomplay_item_year_mix">Miks baseret på tilfældigt årstal</string>
    <string name="randomplay_item_choose_genres">Vælg genrer</string>
    
    <plurals name="seconds">
        <item quantity="one">sekund</item>
        <item quantity="other">sekunder</item>
    </plurals>

    <plurals name="artist">
        <item quantity="one">kunstner</item>
        <item quantity="other">kunstnere</item>
    </plurals>

    <plurals name="album">
        <item quantity="one">album</item>
        <item quantity="other">album</item>
    </plurals>

    <plurals name="genre">
        <item quantity="one">genre</item>
        <item quantity="other">genrer</item>
    </plurals>

    <plurals name="musicfolder">
        <item quantity="one">musikmappe</item>
        <item quantity="other">musikmapper</item>
    </plurals>

    <plurals name="year">
        <item quantity="one">år</item>
        <item quantity="other">år</item>
    </plurals>

    <plurals name="song">
        <item quantity="one">sang</item>
        <item quantity="other">sange</item>
    </plurals>

    <plurals name="player">
        <item quantity="one">afspiller</item>
        <item quantity="other">afspillere</item>
    </plurals>

    <plurals name="playlist">
        <item quantity="one">afspilningsliste</item>
        <item quantity="other">afspilningslister</item>
    </plurals>

    <plurals name="radio">
        <item quantity="one">internet radio kategori</item>
        <item quantity="other">internet radio kategorier</item>
    </plurals>

    <plurals name="application">
        <item quantity="one">program</item>
        <item quantity="other">programmer</item>
    </plurals>

<<<<<<< HEAD
    <string-array name="home_items">
        <item>Kunstnere</item>
        <item>Album</item>
        <item>Alle Sange</item>
        <item>Genrer</item>
        <item>År</item>
        <item>Nye numre</item>
        <item>Musikmappe</item>
        <item>Tilfældigt miks</item>
        <item>Afspilningslister</item>
        <item>Internetradio</item>
        <item>Mine programmer</item>
        <item>Favoritter</item>
    </string-array>

    <string-array name="randomplay_items">
        <item>Miks baseret på tilfældige numre</item>
        <item>Miks baseret på tilfældigt album</item>
        <item>Miks baseret på tilfældig kunster</item>
        <item>Miks baseret på tilfældigt årstal</item>
        <!-- <item>Vælg genrer</item> -->
    </string-array>

=======
>>>>>>> 200e6682
</resources><|MERGE_RESOLUTION|>--- conflicted
+++ resolved
@@ -60,9 +60,9 @@
     <string name="menu_item_sort">Sortér</string>
     <string name="menu_item_delete">Slet</string>
     <string name="menu_item_rename">Omdøb</string>
-    <string name="menu_item_playlists_new">Ny afspilningsliste</string>
-    <string name="menu_item_playlist_clear">Ryd afspilningsliste</string>
-    <string name="menu_item_playlist_save">Gem afspilningsliste</string>
+    <string name="menu_item_playlists_new">Ny</string>
+    <string name="menu_item_playlist_clear">Ryd</string>
+    <string name="menu_item_playlist_save">Gem</string>
     <string name="about_title">Squeezer v%s</string>
     <string name="connecting_text">Forbinder</string>
     <string name="connecting_to_text">Forbinder til SqueezeBox CLI på %s</string>
@@ -178,7 +178,7 @@
     <string name="randomplay_item_artist_mix">Miks baseret på tilfældig kunster</string>
     <string name="randomplay_item_year_mix">Miks baseret på tilfældigt årstal</string>
     <string name="randomplay_item_choose_genres">Vælg genrer</string>
-    
+
     <plurals name="seconds">
         <item quantity="one">sekund</item>
         <item quantity="other">sekunder</item>
@@ -234,30 +234,4 @@
         <item quantity="other">programmer</item>
     </plurals>
 
-<<<<<<< HEAD
-    <string-array name="home_items">
-        <item>Kunstnere</item>
-        <item>Album</item>
-        <item>Alle Sange</item>
-        <item>Genrer</item>
-        <item>År</item>
-        <item>Nye numre</item>
-        <item>Musikmappe</item>
-        <item>Tilfældigt miks</item>
-        <item>Afspilningslister</item>
-        <item>Internetradio</item>
-        <item>Mine programmer</item>
-        <item>Favoritter</item>
-    </string-array>
-
-    <string-array name="randomplay_items">
-        <item>Miks baseret på tilfældige numre</item>
-        <item>Miks baseret på tilfældigt album</item>
-        <item>Miks baseret på tilfældig kunster</item>
-        <item>Miks baseret på tilfældigt årstal</item>
-        <!-- <item>Vælg genrer</item> -->
-    </string-array>
-
-=======
->>>>>>> 200e6682
 </resources>