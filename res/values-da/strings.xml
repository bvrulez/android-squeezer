--- conflicted
+++ resolved
@@ -27,18 +27,15 @@
     <string name="pref_cat_server">Server indstillinger</string>
     <string name="settings_serveraddr_title">Server adresse</string>
     <string name="settings_serveraddr_summary">IP addresse på SqueezeBox Server, f.eks. 10.0.0.5.</string>
-<<<<<<< HEAD
     <string name="settings_username_title">Brugernavn</string>
     <string name="settings_username_summary">Eventuelt SqueezeBox Server brugernavn.</string>
     <string name="settings_password_title">Adgangskode</string>
     <string name="settings_password_summary">Eventuel SqueezeBox Server adgangskode.</string>
-=======
     <string name="settings_server_prompt">Vælg en server</string>
     <string name="settings_server_scan_start">Start scanning</string>
     <string name="settings_server_scan_stop">Afbryd scanning</string>
     <string name="settings_server_scan_msg">Eller tryk \'Start scanning\' for at scanne netværket for servere.</string>
     <string name="settings_server_scanning_disabled_msg">Scanning er deaktiveret, fordi Wi-Fi ikke er forbundet.</string>
->>>>>>> 4ab07cb3
     <string name="settings_autoconnect_title">Forbind automatisk</string>
     <string name="settings_autoconnect_summary">Tilbyd at aktivere Wi-Fi, og prøv at forbinde ved aktiv Wi-Fi forbindelse.</string>
     <string name="menu_item_disconnect">Afbryd</string>
@@ -52,17 +49,10 @@
     <string name="menu_item_sort">Sortér</string>
     <string name="menu_item_delete">Slet</string>
     <string name="menu_item_rename">Omdøb</string>
-<<<<<<< HEAD
     <string name="menu_item_playlists_new">Ny</string>
     <string name="menu_item_playlist_clear">Ryd</string>
     <string name="menu_item_playlist_save">Gem</string>
-    <string name="about_title">Om squeezer v%s</string>
-=======
-    <string name="menu_item_playlists_new">Ny afspilningsliste</string>
-    <string name="menu_item_playlist_clear">Ryd afspilningsliste</string>
-    <string name="menu_item_playlist_save">Gem afspilningsliste</string>
     <string name="about_title">Squeezer v%s</string>
->>>>>>> 4ab07cb3
     <string name="connecting_text">Forbinder</string>
     <string name="connecting_to_text">Forbinder til SqueezeBox CLI på %s</string>
     <string name="connection_failed_text">Forbindelse mislykkedes. Kontrollér indstillingerne.</string>
@@ -183,17 +173,6 @@
 
 
     <string-array name="home_items">
-<<<<<<< HEAD
-=======
-        <item>Nu spiller</item>
-        <item>Musik</item>
-        <item>Internetradio</item>
-<!--         <item>Mine programmer</item> -->
-        <item>Favoritter</item>
-    </string-array>
-
-    <string-array name="music_items">
->>>>>>> 4ab07cb3
         <item>Kunstnere</item>
         <item>Album</item>
         <item>Alle Sange</item>
@@ -204,9 +183,9 @@
         <item>Tilfældigt miks</item>
         <item>Afspilningslister</item>
         <item>Internetradio</item>
-<!--         <item>Mine programmer</item> -->
-<!--         <item>Favoritter</item> -->
-    </string-array>
+		<item>Favoritter</item>
+        <item>Mine programmer</item>
+	</string-array>
 
     <string-array name="randomplay_items">
         <item>Miks baseret på tilfældige numre</item>
