<?xml version="1.0" encoding="utf-8"?>

<!--
 Copyright (c) 2011 Kurt Aaholst <kaaholst@gmail.com>

 Licensed under the Apache License, Version 2.0 (the "License");
 you may not use this file except in compliance with the License.
 You may obtain a copy of the License at

       http://www.apache.org/licenses/LICENSE-2.0

 Unless required by applicable law or agreed to in writing, software
 distributed under the License is distributed on an "AS IS" BASIS,
 WITHOUT WARRANTIES OR CONDITIONS OF ANY KIND, either express or implied.
 See the License for the specific language governing permissions and
 limitations under the License.
-->

<resources>
    <string name="app_name">Squeezer</string>
    <string name="volume">%s lydstyrke</string>
    <string name="menu_item_players">Afspillere</string>
    <string name="menu_item_search_label">Søg</string>
    <string name="menu_item_settings_label">Indstillinger</string>
    <string name="menu_item_about_label">Om</string>
    <string name="activity_settings_name">Indstillinger</string>
    <string name="pref_cat_server">Server indstillinger</string>
    <string name="settings_serveraddr_title">Server adresse</string>
    <string name="settings_serveraddr_summary">IP addresse på SqueezeBox Server, f.eks. 10.0.0.5.</string>
    <string name="settings_server_prompt">Vælg en server</string>
    <string name="settings_server_scan_start">Start scanning</string>
    <string name="settings_server_scan_stop">Afbryd scanning</string>
    <string name="settings_server_scan_msg">Eller tryk \'Start scanning\' for at scanne netværket for servere.</string>
    <string name="settings_server_scanning_disabled_msg">Scanning er deaktiveret, fordi Wi-Fi ikke er forbundet.</string>
    <string name="settings_username_title">Brugernavn</string>
    <string name="settings_username_summary">Eventuelt SqueezeBox Server brugernavn.</string>
    <string name="settings_password_title">Adgangskode</string>
    <string name="settings_password_summary">Eventuel SqueezeBox Server adgangskode.</string>
    <string name="settings_autoconnect_title">Forbind automatisk</string>
    <string name="settings_autoconnect_summary">Tilbyd at aktivere Wi-Fi, og prøv at forbinde ved aktiv Wi-Fi forbindelse.</string>
    <string name="menu_item_disconnect">Afbryd</string>
    <string name="menu_item_connect">Forbind</string>
    <string name="menu_item_poweron">Tænd</string>
    <string name="menu_item_poweroff">Sluk</string>
    <string name="menu_item_main">Nu spiller</string>
    <string name="menu_item_home">Hovedmenu</string>
    <string name="menu_item_fetch_all">Hent resten</string>
    <string name="menu_item_filter">Filter</string>
    <string name="menu_item_sort">Sortér</string>
    <string name="menu_item_delete">Slet</string>
    <string name="menu_item_rename">Omdøb</string>
    <string name="menu_item_playlists_new">Ny afspilningsliste</string>
    <string name="menu_item_playlist_clear">Ryd afspilningsliste</string>
    <string name="menu_item_playlist_save">Gem afspilningsliste</string>
    <string name="about_title">Squeezer v%s</string>
    <string name="connecting_text">Forbinder</string>
    <string name="connecting_to_text">Forbinder til SqueezeBox CLI på %s</string>
    <string name="connection_failed_text">Forbindelse mislykkedes. Kontrollér indstillingerne.</string>
    <string name="login_failed_text">Login mislykkedes, indtast brugernavn og adgangskode.</string>
    <string name="disconnected_text">Afbrudt.</string>
    <string name="wifi_disabled_text">Wi-Fi er slået fra</string>
    <string name="enable_wifi_text">Dette vil tænde for Wi-Fi på din Android enhed.\nNår der opnås en aktiv forbindelse, vil Squeezer automatisk forsøge at forbinde til din SqueezeBox server.\nSlå Wi-Fi til?</string>
    <string name="wifi_enabled_text">Wi-Fi er aktiveret. Vent venligst på en aktiv Wi-Fi-forbindelse.</string>
    <string name="notification_playing_text">%s spiller</string>
    <string name="notification_connected_text">%s forbundet</string>
    <string name="filter_text_hint">Søg efter %s</string>
    <string name="search_instructions_text">Søg efter kunster, album, genre eller sang titel.</string>
    <string name="search_hint_text">Angiv søgetekst</string>
    <string name="move_to_dialog_title">Flyt sang nr %s</string>
    <string name="move_to_index_hint">Angiv ny position for sang</string>
    <string name="save_playlist_title">Gem afspilningsliste</string>
    <string name="save_playlist_hint">Angiv navn på afspilningsliste</string>
    <string name="new_playlist_title">Ny afspilningsliste</string>
    <string name="new_playlist_hint">Angiv navn på afspilningsliste</string>
    <string name="rename_title">Omdøb %s</string>
    <string name="delete_title">Slet %s</string>
    <string name="delete__message">Er du sikker på at slette?</string>
    <string name="loading_text">Henter &#8230;</string>
    <string name="browse_items_text">Viser %2$d %1$s</string>
    <string name="choose_sort_order">Vælg rækkefølge af %s</string>
    <string name="genre_prompt">Vælg genre</string>
    <string name="year_prompt">Vælg år</string>
    <string name="track_label">Sang</string>
    <string name="artist_label">Kunster</string>
    <string name="album_label">Album</string>
    <string name="genre_label">Genre</string>
    <string name="year_label">År</string>
    <string name="filter_label">Søgetekst</string>
    <string name="unknown_track">Ukendt sang</string>
    <string name="unknown_album">Ukendt album</string>
    <string name="unknown_artist">Ukendt kunster</string>

    <!-- Dialog buttons -->
    <string name="dialog_license">Licens</string>

	<string name="CONTEXTMENU_BROWSE_SONGS">Vis sange</string>
	<string name="CONTEXTMENU_BROWSE_ALBUMS">Vis album</string>
	<string name="CONTEXTMENU_BROWSE_ARTISTS">Vis kunstnere</string>
    <string name="CONTEXTMENU_BROWSE_ALBUM_SONGS">Vis sange på album</string>
    <string name="CONTEXTMENU_BROWSE_ARTIST_ALBUMS">Vis album med sange af kunster</string>
    <string name="CONTEXTMENU_BROWSE_ARTIST_SONGS">Vis sange af kunster</string>
	<string name="CONTEXTMENU_PLAY_ITEM">Afspil</string>
	<string name="CONTEXTMENU_ADD_ITEM">Tilføj til afspilningsliste</string>
	<string name="CONTEXTMENU_INSERT_ITEM">Afspil efter den sang der spilles nu</string>

    <string name="PLAYLIST_CONTEXTMENU_REMOVE_ITEM">Fjern fra afspilningsliste</string>
    <string name="PLAYLIST_CONTEXTMENU_MOVE_UP">Flyt op</string>
    <string name="PLAYLIST_CONTEXTMENU_MOVE_DOWN">Flyt ned</string>
    <string name="PLAYLIST_CONTEXTMENU_MOVE">Flyt &#8230;</string>

	<string name="ITEM_PLAYING">Spiller nu %s</string>
	<string name="ITEM_ADDED">%s er tilføjet den nuværende afspilningsliste</string>
	<string name="ITEM_INSERTED">%s er sat til at blive spillet umiddelbart efter den aktuelle sang i den nuværende afspilningsliste</string>
  
    <string name="PLAYLIST_EXISTS_MESSAGE">Afspilningsliste %s findes allerede</string>
	
	<string name="albums_sort_order_album">Album</string>
    <string name="albums_sort_order_artflow">Kunstner, År, Album</string>
    <string name="albums_sort_order_new">Nye numre</string>

	<string name="songs_sort_order_title">Titel</string>
	<string name="songs_sort_order_tracknum">Spor</string>

    <plurals name="artist">
        <item quantity="one">kunstner</item>
        <item quantity="other">kunstnere</item>
    </plurals>

    <plurals name="album">
        <item quantity="one">album</item>
        <item quantity="other">album</item>
    </plurals>

    <plurals name="genre">
        <item quantity="one">genre</item>
        <item quantity="other">genrer</item>
    </plurals>

    <plurals name="musicfolder">
        <item quantity="one">musikmappe</item>
        <item quantity="other">musikmapper</item>
    </plurals>

    <plurals name="year">
        <item quantity="one">år</item>
        <item quantity="other">år</item>
    </plurals>

    <plurals name="song">
        <item quantity="one">sang</item>
        <item quantity="other">sange</item>
    </plurals>

    <plurals name="player">
        <item quantity="one">afspiller</item>
        <item quantity="other">afspillere</item>
    </plurals>

    <plurals name="playlist">
        <item quantity="one">afspilningsliste</item>
        <item quantity="other">afspilningslister</item>
    </plurals>

    <plurals name="radio">
        <item quantity="one">internet radio kategori</item>
        <item quantity="other">internet radio kategorier</item>
    </plurals>

    <plurals name="application">
        <item quantity="one">program</item>
        <item quantity="other">programmer</item>
    </plurals>

    <string-array name="home_items">
<<<<<<< HEAD
=======
        <item>Nu spiller</item>
        <item>Musik</item>
        <item>Internetradio</item>
<!--         <item>Mine programmer</item> -->
        <item>Favoritter</item>
    </string-array>

    <string-array name="music_items">
>>>>>>> 44648498
        <item>Kunstnere</item>
        <item>Album</item>
        <item>Alle Sange</item>
        <item>Genrer</item>
        <item>År</item>
        <item>Musikmappe</item>
        <item>Tilfældigt miks</item>
        <item>Afspilningslister</item>
        <item>Internetradio</item>
<!--         <item>Mine programmer</item> -->
        <item>Favoritter</item>
        <item>Søg</item>
    </string-array>

    <string-array name="randomplay_items">
        <item>Miks baseret på tilfældige numre</item>
        <item>Miks baseret på tilfældigt album</item>
        <item>Miks baseret på tilfældig kunster</item>
        <item>Miks baseret på tilfældigt årstal</item>
        <!-- <item>Vælg genrer</item> -->
    </string-array>

</resources><|MERGE_RESOLUTION|>--- conflicted
+++ resolved
@@ -172,17 +172,6 @@
     </plurals>
 
     <string-array name="home_items">
-<<<<<<< HEAD
-=======
-        <item>Nu spiller</item>
-        <item>Musik</item>
-        <item>Internetradio</item>
-<!--         <item>Mine programmer</item> -->
-        <item>Favoritter</item>
-    </string-array>
-
-    <string-array name="music_items">
->>>>>>> 44648498
         <item>Kunstnere</item>
         <item>Album</item>
         <item>Alle Sange</item>
