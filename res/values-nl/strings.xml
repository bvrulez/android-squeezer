<?xml version="1.0" encoding="utf-8"?>

<!--
 Copyright (c) 2012 Google Inc.  All Rights Reserved.

 Licensed under the Apache License, Version 2.0 (the "License");
 you may not use this file except in compliance with the License.
 You may obtain a copy of the License at

       http://www.apache.org/licenses/LICENSE-2.0

 Unless required by applicable law or agreed to in writing, software
 distributed under the License is distributed on an "AS IS" BASIS,
 WITHOUT WARRANTIES OR CONDITIONS OF ANY KIND, either express or implied.
 See the License for the specific language governing permissions and
 limitations under the License.
-->

<resources>
    <string name="app_name">Squeezer</string>
    <string name="volume">%s volume</string>
    <string name="menu_item_players">Spelers</string>
    <string name="menu_item_search_label">Zoek</string>
    <string name="menu_item_settings_label">Instellingen</string>
    <string name="menu_item_about_label">Over</string>
    <string name="activity_settings_name">Instellingen</string>
    <string name="settings_serveraddr_title">Server Adres</string>
    <string name="settings_serveraddr_summary">IP adres of naam van de Squeezebox Server, bv. 10.0.0.5.</string>
    <string name="settings_server_prompt">Kies een server</string>
    <string name="settings_server_scan_start">Start scan</string>
    <string name="settings_server_scan_stop">Stop scan</string>
    <string name="settings_server_scan_msg">Of druk \'Start scan\' om het netwerk voor servers te scannen.</string>
    <string name="settings_server_scanning_disabled_msg">Scannen is uitgeschakeld, omdat het WiFi niet is verbonden.</string>
<<<<<<< HEAD
    <string name="settings_autoconnect_title">Automatisch verbinden.</string>
    <string name="settings_autoconnect_summary">Biedt aan Wi-Fi in te schakelen, en bij Wi-Fi beschikbaarheid, probeer te verbinden.</string>
=======
    <string name="settings_server_scan_progress">Zoeken naar servers&#8230;</string>
    <string name="settings_autoconnect_title">Automatisch verbinden.</string>
    <string name="settings_autoconnect_summary">Biedt aan Wi-Fi in te schakelen, en bij Wi-Fi beschikbaarheid, probeer te verbinden.</string>

    <string name="settings_scrobble_title">Scrobbelen naar Last.fm</string>
    <string name="settings_scrobble_on">Informatie van liedje is verzonden naar Last.fm</string>
    <string name="settings_scrobble_off">Informatie van liedje is niet verzonden naar Last.fm</string>
    <string name="settings_scrobble_noapp">Er zijn geen apps om te scrobbelen geïnstalleerd</string>

>>>>>>> f96eebf0
    <string name="menu_item_disconnect">Verbreek contact</string>
    <string name="menu_item_connect">Verbind</string>
    <string name="menu_item_poweron">Aanzetten</string>
    <string name="menu_item_poweroff">Schakel uit</string>
    <string name="menu_item_main">Speelt nu</string>
    <string name="menu_item_home">Hoofdmenu</string>
<<<<<<< HEAD
=======
    <string name="menu_item_download">Download</string>
>>>>>>> f96eebf0
    <string name="menu_item_fetch_all">Download resterend</string>
    <string name="menu_item_filter">Filter</string>
    <string name="menu_item_sort">Sorteer volgorde</string>
    <string name="menu_item_delete">Verwijder</string>
    <string name="menu_item_rename">Hernoem</string>
    <string name="menu_item_playlists_new">Nieuwe playlist</string>
    <string name="menu_item_playlist_clear">Wis huidige playlist</string>
    <string name="menu_item_playlist_save">Bewaar huidige playlist</string>
    <string name="about_title">Over Squeezer v%s</string>
    <string name="connecting_text">Verbinden</string>
    <string name="connecting_to_text">Verbinden met SqueezeBox CLI met %s</string>
    <string name="connection_failed_text">Verbinden mislukt. Bekijk settings.</string>
    <string name="disconnected_text">Contact verbroken.</string>
    <string name="wifi_disabled_text">Wi-Fi is uitgeschakeld</string>
    <string name="enable_wifi_text">Dit zet Wi-Fi aan op uw Android. Gelieve wachten voor een actieve Wi-Fi connectie. \nNu Wi-Fi aanzetten?</string>
    <string name="notification_playing_text">%s Speelt af</string>
    <string name="notification_connected_text">%s Verbonden</string>
    <string name="filter_text_hint">Zoek naar %s</string>
<<<<<<< HEAD
    <string name="search_text_hint">Vul zoek tekst in</string>
    <string name="search_music_library_hint">Zoek voor artiest, album, genre of lied titel.</string>
=======
    <string name="search_instructions_text">Zoek voor artiest, album, genre of lied titel.</string>
    <string name="search_hint_text">Vul zoek tekst in</string>
>>>>>>> f96eebf0
    <string name="move_to_dialog_title">Verplaats lied nummer %s</string>
    <string name="move_to_index_hint">Vul nieuwe positie voor nummer in</string>
    <string name="save_playlist_title">Bewaar playlist</string>
    <string name="save_playlist_hint">Voer naam playlist in</string>
    <string name="new_playlist_title">Nieuwe playlist</string>
    <string name="new_playlist_hint">Voer naam playlist in</string>
    <string name="rename_title">Hernoem %s</string>
    <string name="delete_title">Verwijder %s</string>
    <string name="delete__message">Echt verwijderen?</string>
    <string name="loading_text">Laden &#8230;</string>
    <string name="browse_items_text" >Blader %2$d %1$s</string>
    <string name="choose_sort_order">Kies organisatie van %s</string>
    <string name="genre_prompt">Kies genre</string>
    <string name="year_prompt">Kies jaar</string>
    <string name="track_label">Nummer</string>
    <string name="artist_label">Artiest</string>
    <string name="album_label">Album</string>
    <string name="genre_label">Genre</string>
    <string name="year_label">Jaar</string>
    <string name="filter_label">Zoek tekst</string>

    <string name="unknown_track">Onbekend nummer</string>
    <string name="unknown_album">Onbekend album</string>
    <string name="unknown_artist">Onbekend artiest</string>

<<<<<<< HEAD
=======
    <string name="tips_title">Tips</string>
    <string name="tip_volume">Gebruik de volume knoppen van uw apparaat om het afspeel volume te veranderen. Probeer het nu uit.</string>

>>>>>>> f96eebf0
    <string name="CONTEXTMENU_BROWSE_SONGS">Blader liedjes</string>
    <string name="CONTEXTMENU_BROWSE_ALBUMS">Blader albums</string>
    <string name="CONTEXTMENU_BROWSE_ARTISTS">Blader artiesten</string>
    <string name="CONTEXTMENU_BROWSE_ALBUM_SONGS">Blader liedjes op album</string>
    <string name="CONTEXTMENU_BROWSE_ARTIST_ALBUMS">Blader albums met liedjes van artiest</string>
    <string name="CONTEXTMENU_BROWSE_ARTIST_SONGS">Blader liedjes per artiest</string>
    <string name="CONTEXTMENU_PLAY_ITEM">Speel af</string>
    <string name="CONTEXTMENU_ADD_ITEM">Voeg toe aan Playlist</string>
    <string name="CONTEXTMENU_INSERT_ITEM">Speel af na huidige liedje</string>
<<<<<<< HEAD
=======
    <string name="CONTEXTMENU_DOWNLOAD_ITEM">Download</string>
>>>>>>> f96eebf0

    <string name="PLAYLIST_CONTEXTMENU_REMOVE_ITEM">Verwijder van playlist</string>
    <string name="PLAYLIST_CONTEXTMENU_MOVE_UP">Verplaats naar boven</string>
    <string name="PLAYLIST_CONTEXTMENU_MOVE_DOWN">Verplaats naar beneden</string>
    <string name="PLAYLIST_CONTEXTMENU_MOVE">Verplaats &#8230;</string>

    <string name="ITEM_PLAYING">Speelt nu %s</string>
    <string name="ITEM_ADDED">Heb %s aan huidige playlist toegevoegd</string>
    <string name="ITEM_INSERTED">%s is ingevoegd om direct af te spelen na huidige liedje in huidige playlist</string>

    <string name="PLAYLIST_EXISTS_MESSAGE">Playlist %s bestaat al</string>

    <string name="albums_sort_order_album">Album</string>
    <string name="albums_sort_order_artflow">Artiest, Jaar, Album</string>
    <string name="albums_sort_order_new">Nieuwe muziek</string>

    <string name="songs_sort_order_title">Titel</string>
    <string name="songs_sort_order_tracknum">Liedje</string>

    <!--  Crash notifications -->
    <string name="crash_toast_text">Sorry, er trad een fout op.</string>
    <string name="crash_notif_ticker_text">Sorry, Squeezer is gecrashed. Gelieve een rapport te versturen.</string>
    <string name="crash_notif_title">Squeezer is gecrashed.</string>
    <string name="crash_notif_text">Selecteer om de fout op te lossen.</string>
    <string name="crash_dialog_text">Een onverwachte fout trad op, en Squeezer is gecrashd. Een fout-rapport is opgesteld, graag op OK drukken om het te versturen. Geen persoonlijke informatie is verstrekt in dit rapport.</string>  
    <string name="crash_dialog_comment_prompt">Als er andere toevoegingen zijn waarvan u denk dat ze handig zijn, gelieve ze hier in te vullen.</string>
    <string name="crash_dialog_ok_toast">Bedankt voor het meehelpen aan het verbeteren van Squeezer.</string>

    <!--  ACRA preference strings -->
    <string name="pref_cat_error_reports">Fouten rapporten and statistieken</string>
    <string name="pref_disable_acra">Rapporteer fouten</string>
    <string name="pref_acra_enabled">Fouten worden afgehandeld, en u heeft de kans een rapport te versturen naar de ontwikkelaars.</string>
    <string name="pref_acra_disabled">Fouten worden afgehandeld, maar u wordt niet gedwongen een rapport te versturen. Er is geen rapport verzonden.</string>

    <string name="pref_acra_alwaysaccept">Verstuur rapporten automatisch.</string>
    <string name="pref_acra_alwaysaccept_enabled">Fouten zullen automatisch worden gerapporteerd.</string>
    <string name="pref_acra_alwaysaccept_disabled">Fouten worden niet automatisch gerapporteerd.</string>

    <!--  Analytics preference strings -->
    <string name="pref_analytics_enable">Verzend gebruiks-statistieken</string>
    <string name="pref_analytics_enable_enabled">Anonieme gebruiks-statistieken zijn verzameld met behulp van Google Analytics.</string>
    <string name="pref_analytics_enable_disabled">Geen gebruiks-statistieken zijn verzameld.</string>

    <plurals name="artist">
        <item quantity="one">Artiest</item>
        <item quantity="other">artiesten</item>
    </plurals>

    <plurals name="album">
        <item quantity="one">album</item>
        <item quantity="other">albums</item>
    </plurals>

    <plurals name="genre">
        <item quantity="one">genre</item>
        <item quantity="other">genres</item>
    </plurals>

    <plurals name="musicfolder">
        <item quantity="one">muziek map</item>
        <item quantity="other">muziek mappen</item>
    </plurals>

    <plurals name="year">
        <item quantity="one">jaar</item>
        <item quantity="other">jaren</item>
    </plurals>

    <plurals name="song">
        <item quantity="one">nummer</item>
        <item quantity="other">nummers</item>
    </plurals>

    <plurals name="player">
        <item quantity="one">speler</item>
        <item quantity="other">spelers</item>
    </plurals>

    <plurals name="playlist">
        <item quantity="one">playlist</item>
        <item quantity="other">playlisten</item>
    </plurals>

    <plurals name="radio">
        <item quantity="one">radio station plugin</item>
        <item quantity="other">radio station plugins</item>
    </plurals>

    <plurals name="application">
        <item quantity="one">applicatie</item>
        <item quantity="other">applicaties</item>
    </plurals>

    <string-array name="home_items">
        <item>Artiesten</item>
        <item>Albums</item>
        <item>Nummers</item>
        <item>Genres</item>
        <item>Jaren</item>
        <item>New music</item>
        <item>Muziek Mappen</item>
        <item>Willekeurige mix</item>
        <item>Playlisten</item>
        <item>Internet Radio</item>
<<<<<<< HEAD
        <item>My Apps</item>
        <item>Favorieten</item>
=======
        <item>Favorieten</item>
        <item>My Apps</item>
>>>>>>> f96eebf0
    </string-array>

    <string-array name="randomplay_items">
        <item>Nummer mix</item>
        <item>Album mix</item>
        <item>Artiest mix</item>
        <item>Jaar mix</item>
        <!-- <item>Kies genres</item> -->
    </string-array>

<<<<<<< HEAD
</resources>
=======
</resources>
>>>>>>> f96eebf0
<|MERGE_RESOLUTION|>--- conflicted
+++ resolved
@@ -31,10 +31,6 @@
     <string name="settings_server_scan_stop">Stop scan</string>
     <string name="settings_server_scan_msg">Of druk \'Start scan\' om het netwerk voor servers te scannen.</string>
     <string name="settings_server_scanning_disabled_msg">Scannen is uitgeschakeld, omdat het WiFi niet is verbonden.</string>
-<<<<<<< HEAD
-    <string name="settings_autoconnect_title">Automatisch verbinden.</string>
-    <string name="settings_autoconnect_summary">Biedt aan Wi-Fi in te schakelen, en bij Wi-Fi beschikbaarheid, probeer te verbinden.</string>
-=======
     <string name="settings_server_scan_progress">Zoeken naar servers&#8230;</string>
     <string name="settings_autoconnect_title">Automatisch verbinden.</string>
     <string name="settings_autoconnect_summary">Biedt aan Wi-Fi in te schakelen, en bij Wi-Fi beschikbaarheid, probeer te verbinden.</string>
@@ -44,17 +40,13 @@
     <string name="settings_scrobble_off">Informatie van liedje is niet verzonden naar Last.fm</string>
     <string name="settings_scrobble_noapp">Er zijn geen apps om te scrobbelen geïnstalleerd</string>
 
->>>>>>> f96eebf0
     <string name="menu_item_disconnect">Verbreek contact</string>
     <string name="menu_item_connect">Verbind</string>
     <string name="menu_item_poweron">Aanzetten</string>
     <string name="menu_item_poweroff">Schakel uit</string>
     <string name="menu_item_main">Speelt nu</string>
     <string name="menu_item_home">Hoofdmenu</string>
-<<<<<<< HEAD
-=======
     <string name="menu_item_download">Download</string>
->>>>>>> f96eebf0
     <string name="menu_item_fetch_all">Download resterend</string>
     <string name="menu_item_filter">Filter</string>
     <string name="menu_item_sort">Sorteer volgorde</string>
@@ -73,13 +65,8 @@
     <string name="notification_playing_text">%s Speelt af</string>
     <string name="notification_connected_text">%s Verbonden</string>
     <string name="filter_text_hint">Zoek naar %s</string>
-<<<<<<< HEAD
-    <string name="search_text_hint">Vul zoek tekst in</string>
-    <string name="search_music_library_hint">Zoek voor artiest, album, genre of lied titel.</string>
-=======
     <string name="search_instructions_text">Zoek voor artiest, album, genre of lied titel.</string>
     <string name="search_hint_text">Vul zoek tekst in</string>
->>>>>>> f96eebf0
     <string name="move_to_dialog_title">Verplaats lied nummer %s</string>
     <string name="move_to_index_hint">Vul nieuwe positie voor nummer in</string>
     <string name="save_playlist_title">Bewaar playlist</string>
@@ -105,12 +92,9 @@
     <string name="unknown_album">Onbekend album</string>
     <string name="unknown_artist">Onbekend artiest</string>
 
-<<<<<<< HEAD
-=======
     <string name="tips_title">Tips</string>
     <string name="tip_volume">Gebruik de volume knoppen van uw apparaat om het afspeel volume te veranderen. Probeer het nu uit.</string>
 
->>>>>>> f96eebf0
     <string name="CONTEXTMENU_BROWSE_SONGS">Blader liedjes</string>
     <string name="CONTEXTMENU_BROWSE_ALBUMS">Blader albums</string>
     <string name="CONTEXTMENU_BROWSE_ARTISTS">Blader artiesten</string>
@@ -120,10 +104,7 @@
     <string name="CONTEXTMENU_PLAY_ITEM">Speel af</string>
     <string name="CONTEXTMENU_ADD_ITEM">Voeg toe aan Playlist</string>
     <string name="CONTEXTMENU_INSERT_ITEM">Speel af na huidige liedje</string>
-<<<<<<< HEAD
-=======
     <string name="CONTEXTMENU_DOWNLOAD_ITEM">Download</string>
->>>>>>> f96eebf0
 
     <string name="PLAYLIST_CONTEXTMENU_REMOVE_ITEM">Verwijder van playlist</string>
     <string name="PLAYLIST_CONTEXTMENU_MOVE_UP">Verplaats naar boven</string>
@@ -228,13 +209,8 @@
         <item>Willekeurige mix</item>
         <item>Playlisten</item>
         <item>Internet Radio</item>
-<<<<<<< HEAD
         <item>My Apps</item>
         <item>Favorieten</item>
-=======
-        <item>Favorieten</item>
-        <item>My Apps</item>
->>>>>>> f96eebf0
     </string-array>
 
     <string-array name="randomplay_items">
@@ -245,8 +221,4 @@
         <!-- <item>Kies genres</item> -->
     </string-array>
 
-<<<<<<< HEAD
-</resources>
-=======
-</resources>
->>>>>>> f96eebf0
+</resources>