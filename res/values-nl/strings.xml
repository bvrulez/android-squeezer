<<<<<<< HEAD
<?xml version="1.0" encoding="utf-8"?>

<!--
 Copyright (c) 2012 Google Inc.  All Rights Reserved.

 Licensed under the Apache License, Version 2.0 (the "License");
 you may not use this file except in compliance with the License.
 You may obtain a copy of the License at

       http://www.apache.org/licenses/LICENSE-2.0

 Unless required by applicable law or agreed to in writing, software
 distributed under the License is distributed on an "AS IS" BASIS,
 WITHOUT WARRANTIES OR CONDITIONS OF ANY KIND, either express or implied.
 See the License for the specific language governing permissions and
 limitations under the License.
-->

<resources>
    <string name="app_name">Squeezer</string>
    <string name="volume">%s volume</string>
    <string name="menu_item_players">Spelers</string>
    <string name="menu_item_search_label">Zoek</string>
    <string name="menu_item_settings_label">Instellingen</string>
    <string name="menu_item_about_label">Over</string>
    <string name="activity_settings_name">Instellingen</string>
    <string name="settings_serveraddr_title">Server Adres</string>
    <string name="settings_serveraddr_summary">IP adres of naam van de Squeezebox Server, bv. 10.0.0.5.</string>
    <string name="settings_server_prompt">Kies een server</string>
    <string name="settings_server_scan_start">Start scan</string>
    <string name="settings_server_scan_stop">Stop scan</string>
    <string name="settings_server_scan_msg">Of druk \'Start scan\' om het netwerk voor servers te scannen.</string>
    <string name="settings_server_scanning_disabled_msg">Scannen is uitgeschakeld, omdat het WiFi niet is verbonden.</string>
    <string name="settings_autoconnect_title">Automatisch verbinden.</string>
    <string name="settings_autoconnect_summary">Biedt aan Wi-Fi in te schakelen, en bij Wi-Fi beschikbaarheid, probeer te verbinden.</string>
    <string name="menu_item_disconnect">Verbreek contact</string>
    <string name="menu_item_connect">Verbind</string>
    <string name="menu_item_poweron">Aanzetten</string>
    <string name="menu_item_poweroff">Schakel uit</string>
    <string name="menu_item_main">Speelt nu</string>
    <string name="menu_item_home">Hoofdmenu</string>
    <string name="menu_item_fetch_all">Download resterend</string>
    <string name="menu_item_filter">Filter</string>
    <string name="menu_item_sort">Sorteer volgorde</string>
    <string name="menu_item_delete">Verwijder</string>
    <string name="menu_item_rename">Hernoem</string>
    <string name="menu_item_playlists_new">Nieuwe playlist</string>
    <string name="menu_item_playlist_clear">Wis huidige playlist</string>
    <string name="menu_item_playlist_save">Bewaar huidige playlist</string>
    <string name="about_title">Over Squeezer v%s</string>
    <string name="connecting_text">Verbinden</string>
    <string name="connecting_to_text">Verbinden met SqueezeBox CLI met %s</string>
    <string name="connection_failed_text">Verbinden mislukt. Bekijk settings.</string>
    <string name="disconnected_text">Contact verbroken.</string>
    <string name="wifi_disabled_text">Wi-Fi is uitgeschakeld</string>
    <string name="enable_wifi_text">Dit zet Wi-Fi aan op uw Android. Gelieve wachten voor een actieve Wi-Fi connectie. \nNu Wi-Fi aanzetten?</string>
    <string name="notification_playing_text">%s Speelt af</string>
    <string name="notification_connected_text">%s Verbonden</string>
    <string name="filter_text_hint">Zoek naar %s</string>
    <string name="search_instructions_text">Zoek voor artiest, album, genre of lied titel.</string>
    <string name="search_hint_text">Vul zoek tekst in</string>
    <string name="move_to_dialog_title">Verplaats lied nummer %s</string>
    <string name="move_to_index_hint">Vul nieuwe positie voor nummer in</string>
    <string name="save_playlist_title">Bewaar playlist</string>
    <string name="save_playlist_hint">Voer naam playlist in</string>
    <string name="new_playlist_title">Nieuwe playlist</string>
    <string name="new_playlist_hint">Voer naam playlist in</string>
    <string name="rename_title">Hernoem %s</string>
    <string name="delete_title">Verwijder %s</string>
    <string name="delete__message">Echt verwijderen?</string>
    <string name="loading_text">Laden &#8230;</string>
    <string name="browse_items_text" >Blader %2$d %1$s</string>
    <string name="choose_sort_order">Kies organisatie van %s</string>
    <string name="genre_prompt">Kies genre</string>
    <string name="year_prompt">Kies jaar</string>
    <string name="track_label">Nummer</string>
    <string name="artist_label">Artiest</string>
    <string name="album_label">Album</string>
    <string name="genre_label">Genre</string>
    <string name="year_label">Jaar</string>
    <string name="filter_label">Zoek tekst</string>

    <string name="unknown_track">Onbekend nummer</string>
    <string name="unknown_album">Onbekend album</string>
    <string name="unknown_artist">Onbekend artiest</string>

    <string name="CONTEXTMENU_BROWSE_SONGS">Blader liedjes</string>
    <string name="CONTEXTMENU_BROWSE_ALBUMS">Blader albums</string>
    <string name="CONTEXTMENU_BROWSE_ARTISTS">Blader artiesten</string>
    <string name="CONTEXTMENU_BROWSE_ALBUM_SONGS">Blader liedjes op album</string>
    <string name="CONTEXTMENU_BROWSE_ARTIST_ALBUMS">Blader albums met liedjes van artiest</string>
    <string name="CONTEXTMENU_BROWSE_ARTIST_SONGS">Blader liedjes per artiest</string>
    <string name="CONTEXTMENU_PLAY_ITEM">Speel af</string>
    <string name="CONTEXTMENU_ADD_ITEM">Voeg toe aan Playlist</string>
    <string name="CONTEXTMENU_INSERT_ITEM">Speel af na huidige liedje</string>

    <string name="PLAYLIST_CONTEXTMENU_REMOVE_ITEM">Verwijder van playlist</string>
    <string name="PLAYLIST_CONTEXTMENU_MOVE_UP">Verplaats naar boven</string>
    <string name="PLAYLIST_CONTEXTMENU_MOVE_DOWN">Verplaats naar beneden</string>
    <string name="PLAYLIST_CONTEXTMENU_MOVE">Verplaats &#8230;</string>

    <string name="ITEM_PLAYING">Speelt nu %s</string>
    <string name="ITEM_ADDED">Heb %s aan huidige playlist toegevoegd</string>
    <string name="ITEM_INSERTED">%s is ingevoegd om direct af te spelen na huidige liedje in huidige playlist</string>

    <string name="PLAYLIST_EXISTS_MESSAGE">Playlist %s bestaat al</string>

    <string name="albums_sort_order_album">Album</string>
    <string name="albums_sort_order_artflow">Artiest, Jaar, Album</string>
    <string name="albums_sort_order_new">Nieuwe muziek</string>

    <string name="songs_sort_order_title">Titel</string>
    <string name="songs_sort_order_tracknum">Liedje</string>

    <!--  Crash notifications -->
    <string name="crash_toast_text">Sorry, er trad een fout op.</string>
    <string name="crash_notif_ticker_text">Sorry, Squeezer is gecrashed. Gelieve een rapport te versturen.</string>
    <string name="crash_notif_title">Squeezer is gecrashed.</string>
    <string name="crash_notif_text">Selecteer om de fout op te lossen.</string>
    <string name="crash_dialog_text">Een onverwachte fout trad op, en Squeezer is gecrashd. Een fout-rapport is opgesteld, graag op OK drukken om het te versturen. Geen persoonlijke informatie is verstrekt in dit rapport.</string>  
    <string name="crash_dialog_comment_prompt">Als er andere toevoegingen zijn waarvan u denk dat ze handig zijn, gelieve ze hier in te vullen.</string>
    <string name="crash_dialog_ok_toast">Bedankt voor het meehelpen aan het verbeteren van Squeezer.</string>

    <!--  ACRA preference strings -->
    <string name="pref_cat_error_reports">Fouten rapporten and statistieken</string>
    <string name="pref_disable_acra">Rapporteer fouten</string>
    <string name="pref_acra_enabled">Fouten worden afgehandeld, en u heeft de kans een rapport te versturen naar de ontwikkelaars.</string>
    <string name="pref_acra_disabled">Fouten worden afgehandeld, maar u wordt niet gedwongen een rapport te versturen. Er is geen rapport verzonden.</string>

    <string name="pref_acra_alwaysaccept">Verstuur rapporten automatisch.</string>
    <string name="pref_acra_alwaysaccept_enabled">Fouten zullen automatisch worden gerapporteerd.</string>
    <string name="pref_acra_alwaysaccept_disabled">Fouten worden niet automatisch gerapporteerd.</string>

    <!--  Analytics preference strings -->
    <string name="pref_analytics_enable">Verzend gebruiks-statistieken</string>
    <string name="pref_analytics_enable_enabled">Anonieme gebruiks-statistieken zijn verzameld met behulp van Google Analytics.</string>
    <string name="pref_analytics_enable_disabled">Geen gebruiks-statistieken zijn verzameld.</string>

    <plurals name="artist">
        <item quantity="one">Artiest</item>
        <item quantity="other">artiesten</item>
    </plurals>

    <plurals name="album">
        <item quantity="one">album</item>
        <item quantity="other">albums</item>
    </plurals>

    <plurals name="genre">
        <item quantity="one">genre</item>
        <item quantity="other">genres</item>
    </plurals>

    <plurals name="musicfolder">
        <item quantity="one">muziek map</item>
        <item quantity="other">muziek mappen</item>
    </plurals>

    <plurals name="year">
        <item quantity="one">jaar</item>
        <item quantity="other">jaren</item>
    </plurals>

    <plurals name="song">
        <item quantity="one">nummer</item>
        <item quantity="other">nummers</item>
    </plurals>

    <plurals name="player">
        <item quantity="one">speler</item>
        <item quantity="other">spelers</item>
    </plurals>

    <plurals name="playlist">
        <item quantity="one">playlist</item>
        <item quantity="other">playlisten</item>
    </plurals>

    <plurals name="radio">
        <item quantity="one">radio station plugin</item>
        <item quantity="other">radio station plugins</item>
    </plurals>

    <plurals name="application">
        <item quantity="one">applicatie</item>
        <item quantity="other">applicaties</item>
    </plurals>

=======
<?xml version="1.0" encoding="utf-8"?>

<!--
 Copyright (c) 2012 Google Inc.  All Rights Reserved.

 Licensed under the Apache License, Version 2.0 (the "License");
 you may not use this file except in compliance with the License.
 You may obtain a copy of the License at

       http://www.apache.org/licenses/LICENSE-2.0

 Unless required by applicable law or agreed to in writing, software
 distributed under the License is distributed on an "AS IS" BASIS,
 WITHOUT WARRANTIES OR CONDITIONS OF ANY KIND, either express or implied.
 See the License for the specific language governing permissions and
 limitations under the License.
-->

<resources>
    <string name="app_name">Squeezer</string>
    <string name="volume">%s volume</string>
    <string name="menu_item_players">Spelers</string>
    <string name="menu_item_search_label">Zoek</string>
    <string name="menu_item_settings_label">Instellingen</string>
    <string name="menu_item_about_label">Over</string>
    <string name="activity_settings_name">Instellingen</string>
    <string name="settings_serveraddr_title">Server Adres</string>
    <string name="settings_serveraddr_summary">IP adres of naam van de Squeezebox Server, bv. 10.0.0.5.</string>
    <string name="settings_server_prompt">Kies een server</string>
    <string name="settings_server_scan_start">Start scan</string>
    <string name="settings_server_scan_stop">Stop scan</string>
    <string name="settings_server_scan_msg">Of druk \'Start scan\' om het netwerk voor servers te scannen.</string>
    <string name="settings_server_scanning_disabled_msg">Scannen is uitgeschakeld, omdat het WiFi niet is verbonden.</string>
    <string name="settings_autoconnect_title">Automatisch verbinden.</string>
    <string name="settings_autoconnect_summary">Biedt aan Wi-Fi in te schakelen, en bij Wi-Fi beschikbaarheid, probeer te verbinden.</string>
    <string name="menu_item_disconnect">Verbreek contact</string>
    <string name="menu_item_connect">Verbind</string>
    <string name="menu_item_poweron">Aanzetten</string>
    <string name="menu_item_poweroff">Schakel uit</string>
    <string name="menu_item_main">Speelt nu</string>
    <string name="menu_item_home">Hoofdmenu</string>
    <string name="menu_item_fetch_all">Download resterend</string>
    <string name="menu_item_filter">Filter</string>
    <string name="menu_item_sort">Sorteer volgorde</string>
    <string name="menu_item_delete">Verwijder</string>
    <string name="menu_item_rename">Hernoem</string>
    <string name="menu_item_playlists_new">Nieuwe playlist</string>
    <string name="menu_item_playlist_clear">Wis huidige playlist</string>
    <string name="menu_item_playlist_save">Bewaar huidige playlist</string>
    <string name="about_title">Over Squeezer v%s</string>
    <string name="connecting_text">Verbinden</string>
    <string name="connecting_to_text">Verbinden met SqueezeBox CLI met %s</string>
    <string name="connection_failed_text">Verbinden mislukt. Bekijk settings.</string>
    <string name="disconnected_text">Contact verbroken.</string>
    <string name="wifi_disabled_text">Wi-Fi is uitgeschakeld</string>
    <string name="enable_wifi_text">Dit zet Wi-Fi aan op uw Android. Gelieve wachten voor een actieve Wi-Fi connectie. \nNu Wi-Fi aanzetten?</string>
    <string name="notification_playing_text">%s Speelt af</string>
    <string name="notification_connected_text">%s Verbonden</string>
    <string name="filter_text_hint">Zoek naar %s</string>
    <string name="search_hint_text">Zoek voor artiest, album, genre of lied titel.</string>
    <string name="move_to_dialog_title">Verplaats lied nummer %s</string>
    <string name="move_to_index_hint">Vul nieuwe positie voor nummer in</string>
    <string name="save_playlist_title">Bewaar playlist</string>
    <string name="save_playlist_hint">Voer naam playlist in</string>
    <string name="new_playlist_title">Nieuwe playlist</string>
    <string name="new_playlist_hint">Voer naam playlist in</string>
    <string name="rename_title">Hernoem %s</string>
    <string name="delete_title">Verwijder %s</string>
    <string name="delete__message">Echt verwijderen?</string>
    <string name="loading_text">Laden &#8230;</string>
    <string name="browse_items_text" >Blader %2$d %1$s</string>
    <string name="choose_sort_order">Kies organisatie van %s</string>
    <string name="genre_prompt">Kies genre</string>
    <string name="year_prompt">Kies jaar</string>
    <string name="track_label">Nummer</string>
    <string name="artist_label">Artiest</string>
    <string name="album_label">Album</string>
    <string name="genre_label">Genre</string>
    <string name="year_label">Jaar</string>
    <string name="filter_label">Zoek tekst</string>

    <string name="unknown_track">Onbekend nummer</string>
    <string name="unknown_album">Onbekend album</string>
    <string name="unknown_artist">Onbekend artiest</string>

    <string name="CONTEXTMENU_BROWSE_SONGS">Blader liedjes</string>
    <string name="CONTEXTMENU_BROWSE_ALBUMS">Blader albums</string>
    <string name="CONTEXTMENU_BROWSE_ARTISTS">Blader artiesten</string>
    <string name="CONTEXTMENU_BROWSE_ALBUM_SONGS">Blader liedjes op album</string>
    <string name="CONTEXTMENU_BROWSE_ARTIST_ALBUMS">Blader albums met liedjes van artiest</string>
    <string name="CONTEXTMENU_BROWSE_ARTIST_SONGS">Blader liedjes per artiest</string>
    <string name="CONTEXTMENU_PLAY_ITEM">Speel af</string>
    <string name="CONTEXTMENU_ADD_ITEM">Voeg toe aan Playlist</string>
    <string name="CONTEXTMENU_INSERT_ITEM">Speel af na huidige liedje</string>

    <string name="PLAYLIST_CONTEXTMENU_REMOVE_ITEM">Verwijder van playlist</string>
    <string name="PLAYLIST_CONTEXTMENU_MOVE_UP">Verplaats naar boven</string>
    <string name="PLAYLIST_CONTEXTMENU_MOVE_DOWN">Verplaats naar beneden</string>
    <string name="PLAYLIST_CONTEXTMENU_MOVE">Verplaats &#8230;</string>

    <string name="ITEM_PLAYING">Speelt nu %s</string>
    <string name="ITEM_ADDED">Heb %s aan huidige playlist toegevoegd</string>
    <string name="ITEM_INSERTED">%s is ingevoegd om direct af te spelen na huidige liedje in huidige playlist</string>

    <string name="PLAYLIST_EXISTS_MESSAGE">Playlist %s bestaat al</string>

    <string name="albums_sort_order_album">Album</string>
    <string name="albums_sort_order_artflow">Artiest, Jaar, Album</string>
    <string name="albums_sort_order_new">Nieuwe muziek</string>

    <string name="songs_sort_order_title">Titel</string>
    <string name="songs_sort_order_tracknum">Liedje</string>

    <!--  Crash notifications -->
    <string name="crash_toast_text">Sorry, er trad een fout op.</string>
    <string name="crash_notif_ticker_text">Sorry, Squeezer is gecrashed. Gelieve een rapport te versturen.</string>
    <string name="crash_notif_title">Squeezer is gecrashed.</string>
    <string name="crash_notif_text">Selecteer om de fout op te lossen.</string>
    <string name="crash_dialog_text">Een onverwachte fout trad op, en Squeezer is gecrashd. Een fout-rapport is opgesteld, graag op OK drukken om het te versturen. Geen persoonlijke informatie is verstrekt in dit rapport.</string>  
    <string name="crash_dialog_comment_prompt">Als er andere toevoegingen zijn waarvan u denk dat ze handig zijn, gelieve ze hier in te vullen.</string>
    <string name="crash_dialog_ok_toast">Bedankt voor het meehelpen aan het verbeteren van Squeezer.</string>

    <!--  ACRA preference strings -->
    <string name="pref_cat_error_reports">Fouten rapporten and statistieken</string>
    <string name="pref_disable_acra">Rapporteer fouten</string>
    <string name="pref_acra_enabled">Fouten worden afgehandeld, en u heeft de kans een rapport te versturen naar de ontwikkelaars.</string>
    <string name="pref_acra_disabled">Fouten worden afgehandeld, maar u wordt niet gedwongen een rapport te versturen. Er is geen rapport verzonden.</string>

    <string name="pref_acra_alwaysaccept">Verstuur rapporten automatisch.</string>
    <string name="pref_acra_alwaysaccept_enabled">Fouten zullen automatisch worden gerapporteerd.</string>
    <string name="pref_acra_alwaysaccept_disabled">Fouten worden niet automatisch gerapporteerd.</string>

    <!--  Analytics preference strings -->
    <string name="pref_analytics_enable">Verzend gebruiks-statistieken</string>
    <string name="pref_analytics_enable_enabled">Anonieme gebruiks-statistieken zijn verzameld met behulp van Google Analytics.</string>
    <string name="pref_analytics_enable_disabled">Geen gebruiks-statistieken zijn verzameld.</string>

    <plurals name="artist">
        <item quantity="one">Artiest</item>
        <item quantity="other">artiesten</item>
    </plurals>

    <plurals name="album">
        <item quantity="one">album</item>
        <item quantity="other">albums</item>
    </plurals>

    <plurals name="genre">
        <item quantity="one">genre</item>
        <item quantity="other">genres</item>
    </plurals>

    <plurals name="musicfolder">
        <item quantity="one">muziek map</item>
        <item quantity="other">muziek mappen</item>
    </plurals>

    <plurals name="year">
        <item quantity="one">jaar</item>
        <item quantity="other">jaren</item>
    </plurals>

    <plurals name="song">
        <item quantity="one">nummer</item>
        <item quantity="other">nummers</item>
    </plurals>

    <plurals name="player">
        <item quantity="one">speler</item>
        <item quantity="other">spelers</item>
    </plurals>

    <plurals name="playlist">
        <item quantity="one">playlist</item>
        <item quantity="other">playlisten</item>
    </plurals>

    <plurals name="radio">
        <item quantity="one">radio station plugin</item>
        <item quantity="other">radio station plugins</item>
    </plurals>

    <plurals name="application">
        <item quantity="one">applicatie</item>
        <item quantity="other">applicaties</item>
    </plurals>

>>>>>>> 8c51f7ae
    <string-array name="home_items">
        <item>Artiesten</item>
        <item>Albums</item>
        <item>Nummers</item>
        <item>Genres</item>
        <item>Jaren</item>
        <item>New music</item>
        <item>Muziek Mappen</item>
        <item>Willekeurige mix</item>
        <item>Playlisten</item>
        <item>Internet Radio</item>
        <item>My Apps</item>
        <item>Favorieten</item>
    </string-array>

    <string-array name="randomplay_items">
        <item>Nummer mix</item>
        <item>Album mix</item>
        <item>Artiest mix</item>
        <item>Jaar mix</item>
        <!-- <item>Kies genres</item> -->
    </string-array>

</resources>
<|MERGE_RESOLUTION|>--- conflicted
+++ resolved
@@ -1,402 +1,211 @@
-<<<<<<< HEAD
-<?xml version="1.0" encoding="utf-8"?>
-
-<!--
- Copyright (c) 2012 Google Inc.  All Rights Reserved.
-
- Licensed under the Apache License, Version 2.0 (the "License");
- you may not use this file except in compliance with the License.
- You may obtain a copy of the License at
-
-       http://www.apache.org/licenses/LICENSE-2.0
-
- Unless required by applicable law or agreed to in writing, software
- distributed under the License is distributed on an "AS IS" BASIS,
- WITHOUT WARRANTIES OR CONDITIONS OF ANY KIND, either express or implied.
- See the License for the specific language governing permissions and
- limitations under the License.
--->
-
-<resources>
-    <string name="app_name">Squeezer</string>
-    <string name="volume">%s volume</string>
-    <string name="menu_item_players">Spelers</string>
-    <string name="menu_item_search_label">Zoek</string>
-    <string name="menu_item_settings_label">Instellingen</string>
-    <string name="menu_item_about_label">Over</string>
-    <string name="activity_settings_name">Instellingen</string>
-    <string name="settings_serveraddr_title">Server Adres</string>
-    <string name="settings_serveraddr_summary">IP adres of naam van de Squeezebox Server, bv. 10.0.0.5.</string>
-    <string name="settings_server_prompt">Kies een server</string>
-    <string name="settings_server_scan_start">Start scan</string>
-    <string name="settings_server_scan_stop">Stop scan</string>
-    <string name="settings_server_scan_msg">Of druk \'Start scan\' om het netwerk voor servers te scannen.</string>
-    <string name="settings_server_scanning_disabled_msg">Scannen is uitgeschakeld, omdat het WiFi niet is verbonden.</string>
-    <string name="settings_autoconnect_title">Automatisch verbinden.</string>
-    <string name="settings_autoconnect_summary">Biedt aan Wi-Fi in te schakelen, en bij Wi-Fi beschikbaarheid, probeer te verbinden.</string>
-    <string name="menu_item_disconnect">Verbreek contact</string>
-    <string name="menu_item_connect">Verbind</string>
-    <string name="menu_item_poweron">Aanzetten</string>
-    <string name="menu_item_poweroff">Schakel uit</string>
-    <string name="menu_item_main">Speelt nu</string>
-    <string name="menu_item_home">Hoofdmenu</string>
-    <string name="menu_item_fetch_all">Download resterend</string>
-    <string name="menu_item_filter">Filter</string>
-    <string name="menu_item_sort">Sorteer volgorde</string>
-    <string name="menu_item_delete">Verwijder</string>
-    <string name="menu_item_rename">Hernoem</string>
-    <string name="menu_item_playlists_new">Nieuwe playlist</string>
-    <string name="menu_item_playlist_clear">Wis huidige playlist</string>
-    <string name="menu_item_playlist_save">Bewaar huidige playlist</string>
-    <string name="about_title">Over Squeezer v%s</string>
-    <string name="connecting_text">Verbinden</string>
-    <string name="connecting_to_text">Verbinden met SqueezeBox CLI met %s</string>
-    <string name="connection_failed_text">Verbinden mislukt. Bekijk settings.</string>
-    <string name="disconnected_text">Contact verbroken.</string>
-    <string name="wifi_disabled_text">Wi-Fi is uitgeschakeld</string>
-    <string name="enable_wifi_text">Dit zet Wi-Fi aan op uw Android. Gelieve wachten voor een actieve Wi-Fi connectie. \nNu Wi-Fi aanzetten?</string>
-    <string name="notification_playing_text">%s Speelt af</string>
-    <string name="notification_connected_text">%s Verbonden</string>
-    <string name="filter_text_hint">Zoek naar %s</string>
-    <string name="search_instructions_text">Zoek voor artiest, album, genre of lied titel.</string>
-    <string name="search_hint_text">Vul zoek tekst in</string>
-    <string name="move_to_dialog_title">Verplaats lied nummer %s</string>
-    <string name="move_to_index_hint">Vul nieuwe positie voor nummer in</string>
-    <string name="save_playlist_title">Bewaar playlist</string>
-    <string name="save_playlist_hint">Voer naam playlist in</string>
-    <string name="new_playlist_title">Nieuwe playlist</string>
-    <string name="new_playlist_hint">Voer naam playlist in</string>
-    <string name="rename_title">Hernoem %s</string>
-    <string name="delete_title">Verwijder %s</string>
-    <string name="delete__message">Echt verwijderen?</string>
-    <string name="loading_text">Laden &#8230;</string>
-    <string name="browse_items_text" >Blader %2$d %1$s</string>
-    <string name="choose_sort_order">Kies organisatie van %s</string>
-    <string name="genre_prompt">Kies genre</string>
-    <string name="year_prompt">Kies jaar</string>
-    <string name="track_label">Nummer</string>
-    <string name="artist_label">Artiest</string>
-    <string name="album_label">Album</string>
-    <string name="genre_label">Genre</string>
-    <string name="year_label">Jaar</string>
-    <string name="filter_label">Zoek tekst</string>
-
-    <string name="unknown_track">Onbekend nummer</string>
-    <string name="unknown_album">Onbekend album</string>
-    <string name="unknown_artist">Onbekend artiest</string>
-
-    <string name="CONTEXTMENU_BROWSE_SONGS">Blader liedjes</string>
-    <string name="CONTEXTMENU_BROWSE_ALBUMS">Blader albums</string>
-    <string name="CONTEXTMENU_BROWSE_ARTISTS">Blader artiesten</string>
-    <string name="CONTEXTMENU_BROWSE_ALBUM_SONGS">Blader liedjes op album</string>
-    <string name="CONTEXTMENU_BROWSE_ARTIST_ALBUMS">Blader albums met liedjes van artiest</string>
-    <string name="CONTEXTMENU_BROWSE_ARTIST_SONGS">Blader liedjes per artiest</string>
-    <string name="CONTEXTMENU_PLAY_ITEM">Speel af</string>
-    <string name="CONTEXTMENU_ADD_ITEM">Voeg toe aan Playlist</string>
-    <string name="CONTEXTMENU_INSERT_ITEM">Speel af na huidige liedje</string>
-
-    <string name="PLAYLIST_CONTEXTMENU_REMOVE_ITEM">Verwijder van playlist</string>
-    <string name="PLAYLIST_CONTEXTMENU_MOVE_UP">Verplaats naar boven</string>
-    <string name="PLAYLIST_CONTEXTMENU_MOVE_DOWN">Verplaats naar beneden</string>
-    <string name="PLAYLIST_CONTEXTMENU_MOVE">Verplaats &#8230;</string>
-
-    <string name="ITEM_PLAYING">Speelt nu %s</string>
-    <string name="ITEM_ADDED">Heb %s aan huidige playlist toegevoegd</string>
-    <string name="ITEM_INSERTED">%s is ingevoegd om direct af te spelen na huidige liedje in huidige playlist</string>
-
-    <string name="PLAYLIST_EXISTS_MESSAGE">Playlist %s bestaat al</string>
-
-    <string name="albums_sort_order_album">Album</string>
-    <string name="albums_sort_order_artflow">Artiest, Jaar, Album</string>
-    <string name="albums_sort_order_new">Nieuwe muziek</string>
-
-    <string name="songs_sort_order_title">Titel</string>
-    <string name="songs_sort_order_tracknum">Liedje</string>
-
-    <!--  Crash notifications -->
-    <string name="crash_toast_text">Sorry, er trad een fout op.</string>
-    <string name="crash_notif_ticker_text">Sorry, Squeezer is gecrashed. Gelieve een rapport te versturen.</string>
-    <string name="crash_notif_title">Squeezer is gecrashed.</string>
-    <string name="crash_notif_text">Selecteer om de fout op te lossen.</string>
-    <string name="crash_dialog_text">Een onverwachte fout trad op, en Squeezer is gecrashd. Een fout-rapport is opgesteld, graag op OK drukken om het te versturen. Geen persoonlijke informatie is verstrekt in dit rapport.</string>  
-    <string name="crash_dialog_comment_prompt">Als er andere toevoegingen zijn waarvan u denk dat ze handig zijn, gelieve ze hier in te vullen.</string>
-    <string name="crash_dialog_ok_toast">Bedankt voor het meehelpen aan het verbeteren van Squeezer.</string>
-
-    <!--  ACRA preference strings -->
-    <string name="pref_cat_error_reports">Fouten rapporten and statistieken</string>
-    <string name="pref_disable_acra">Rapporteer fouten</string>
-    <string name="pref_acra_enabled">Fouten worden afgehandeld, en u heeft de kans een rapport te versturen naar de ontwikkelaars.</string>
-    <string name="pref_acra_disabled">Fouten worden afgehandeld, maar u wordt niet gedwongen een rapport te versturen. Er is geen rapport verzonden.</string>
-
-    <string name="pref_acra_alwaysaccept">Verstuur rapporten automatisch.</string>
-    <string name="pref_acra_alwaysaccept_enabled">Fouten zullen automatisch worden gerapporteerd.</string>
-    <string name="pref_acra_alwaysaccept_disabled">Fouten worden niet automatisch gerapporteerd.</string>
-
-    <!--  Analytics preference strings -->
-    <string name="pref_analytics_enable">Verzend gebruiks-statistieken</string>
-    <string name="pref_analytics_enable_enabled">Anonieme gebruiks-statistieken zijn verzameld met behulp van Google Analytics.</string>
-    <string name="pref_analytics_enable_disabled">Geen gebruiks-statistieken zijn verzameld.</string>
-
-    <plurals name="artist">
-        <item quantity="one">Artiest</item>
-        <item quantity="other">artiesten</item>
-    </plurals>
-
-    <plurals name="album">
-        <item quantity="one">album</item>
-        <item quantity="other">albums</item>
-    </plurals>
-
-    <plurals name="genre">
-        <item quantity="one">genre</item>
-        <item quantity="other">genres</item>
-    </plurals>
-
-    <plurals name="musicfolder">
-        <item quantity="one">muziek map</item>
-        <item quantity="other">muziek mappen</item>
-    </plurals>
-
-    <plurals name="year">
-        <item quantity="one">jaar</item>
-        <item quantity="other">jaren</item>
-    </plurals>
-
-    <plurals name="song">
-        <item quantity="one">nummer</item>
-        <item quantity="other">nummers</item>
-    </plurals>
-
-    <plurals name="player">
-        <item quantity="one">speler</item>
-        <item quantity="other">spelers</item>
-    </plurals>
-
-    <plurals name="playlist">
-        <item quantity="one">playlist</item>
-        <item quantity="other">playlisten</item>
-    </plurals>
-
-    <plurals name="radio">
-        <item quantity="one">radio station plugin</item>
-        <item quantity="other">radio station plugins</item>
-    </plurals>
-
-    <plurals name="application">
-        <item quantity="one">applicatie</item>
-        <item quantity="other">applicaties</item>
-    </plurals>
-
-=======
-<?xml version="1.0" encoding="utf-8"?>
-
-<!--
- Copyright (c) 2012 Google Inc.  All Rights Reserved.
-
- Licensed under the Apache License, Version 2.0 (the "License");
- you may not use this file except in compliance with the License.
- You may obtain a copy of the License at
-
-       http://www.apache.org/licenses/LICENSE-2.0
-
- Unless required by applicable law or agreed to in writing, software
- distributed under the License is distributed on an "AS IS" BASIS,
- WITHOUT WARRANTIES OR CONDITIONS OF ANY KIND, either express or implied.
- See the License for the specific language governing permissions and
- limitations under the License.
--->
-
-<resources>
-    <string name="app_name">Squeezer</string>
-    <string name="volume">%s volume</string>
-    <string name="menu_item_players">Spelers</string>
-    <string name="menu_item_search_label">Zoek</string>
-    <string name="menu_item_settings_label">Instellingen</string>
-    <string name="menu_item_about_label">Over</string>
-    <string name="activity_settings_name">Instellingen</string>
-    <string name="settings_serveraddr_title">Server Adres</string>
-    <string name="settings_serveraddr_summary">IP adres of naam van de Squeezebox Server, bv. 10.0.0.5.</string>
-    <string name="settings_server_prompt">Kies een server</string>
-    <string name="settings_server_scan_start">Start scan</string>
-    <string name="settings_server_scan_stop">Stop scan</string>
-    <string name="settings_server_scan_msg">Of druk \'Start scan\' om het netwerk voor servers te scannen.</string>
-    <string name="settings_server_scanning_disabled_msg">Scannen is uitgeschakeld, omdat het WiFi niet is verbonden.</string>
-    <string name="settings_autoconnect_title">Automatisch verbinden.</string>
-    <string name="settings_autoconnect_summary">Biedt aan Wi-Fi in te schakelen, en bij Wi-Fi beschikbaarheid, probeer te verbinden.</string>
-    <string name="menu_item_disconnect">Verbreek contact</string>
-    <string name="menu_item_connect">Verbind</string>
-    <string name="menu_item_poweron">Aanzetten</string>
-    <string name="menu_item_poweroff">Schakel uit</string>
-    <string name="menu_item_main">Speelt nu</string>
-    <string name="menu_item_home">Hoofdmenu</string>
-    <string name="menu_item_fetch_all">Download resterend</string>
-    <string name="menu_item_filter">Filter</string>
-    <string name="menu_item_sort">Sorteer volgorde</string>
-    <string name="menu_item_delete">Verwijder</string>
-    <string name="menu_item_rename">Hernoem</string>
-    <string name="menu_item_playlists_new">Nieuwe playlist</string>
-    <string name="menu_item_playlist_clear">Wis huidige playlist</string>
-    <string name="menu_item_playlist_save">Bewaar huidige playlist</string>
-    <string name="about_title">Over Squeezer v%s</string>
-    <string name="connecting_text">Verbinden</string>
-    <string name="connecting_to_text">Verbinden met SqueezeBox CLI met %s</string>
-    <string name="connection_failed_text">Verbinden mislukt. Bekijk settings.</string>
-    <string name="disconnected_text">Contact verbroken.</string>
-    <string name="wifi_disabled_text">Wi-Fi is uitgeschakeld</string>
-    <string name="enable_wifi_text">Dit zet Wi-Fi aan op uw Android. Gelieve wachten voor een actieve Wi-Fi connectie. \nNu Wi-Fi aanzetten?</string>
-    <string name="notification_playing_text">%s Speelt af</string>
-    <string name="notification_connected_text">%s Verbonden</string>
-    <string name="filter_text_hint">Zoek naar %s</string>
-    <string name="search_hint_text">Zoek voor artiest, album, genre of lied titel.</string>
-    <string name="move_to_dialog_title">Verplaats lied nummer %s</string>
-    <string name="move_to_index_hint">Vul nieuwe positie voor nummer in</string>
-    <string name="save_playlist_title">Bewaar playlist</string>
-    <string name="save_playlist_hint">Voer naam playlist in</string>
-    <string name="new_playlist_title">Nieuwe playlist</string>
-    <string name="new_playlist_hint">Voer naam playlist in</string>
-    <string name="rename_title">Hernoem %s</string>
-    <string name="delete_title">Verwijder %s</string>
-    <string name="delete__message">Echt verwijderen?</string>
-    <string name="loading_text">Laden &#8230;</string>
-    <string name="browse_items_text" >Blader %2$d %1$s</string>
-    <string name="choose_sort_order">Kies organisatie van %s</string>
-    <string name="genre_prompt">Kies genre</string>
-    <string name="year_prompt">Kies jaar</string>
-    <string name="track_label">Nummer</string>
-    <string name="artist_label">Artiest</string>
-    <string name="album_label">Album</string>
-    <string name="genre_label">Genre</string>
-    <string name="year_label">Jaar</string>
-    <string name="filter_label">Zoek tekst</string>
-
-    <string name="unknown_track">Onbekend nummer</string>
-    <string name="unknown_album">Onbekend album</string>
-    <string name="unknown_artist">Onbekend artiest</string>
-
-    <string name="CONTEXTMENU_BROWSE_SONGS">Blader liedjes</string>
-    <string name="CONTEXTMENU_BROWSE_ALBUMS">Blader albums</string>
-    <string name="CONTEXTMENU_BROWSE_ARTISTS">Blader artiesten</string>
-    <string name="CONTEXTMENU_BROWSE_ALBUM_SONGS">Blader liedjes op album</string>
-    <string name="CONTEXTMENU_BROWSE_ARTIST_ALBUMS">Blader albums met liedjes van artiest</string>
-    <string name="CONTEXTMENU_BROWSE_ARTIST_SONGS">Blader liedjes per artiest</string>
-    <string name="CONTEXTMENU_PLAY_ITEM">Speel af</string>
-    <string name="CONTEXTMENU_ADD_ITEM">Voeg toe aan Playlist</string>
-    <string name="CONTEXTMENU_INSERT_ITEM">Speel af na huidige liedje</string>
-
-    <string name="PLAYLIST_CONTEXTMENU_REMOVE_ITEM">Verwijder van playlist</string>
-    <string name="PLAYLIST_CONTEXTMENU_MOVE_UP">Verplaats naar boven</string>
-    <string name="PLAYLIST_CONTEXTMENU_MOVE_DOWN">Verplaats naar beneden</string>
-    <string name="PLAYLIST_CONTEXTMENU_MOVE">Verplaats &#8230;</string>
-
-    <string name="ITEM_PLAYING">Speelt nu %s</string>
-    <string name="ITEM_ADDED">Heb %s aan huidige playlist toegevoegd</string>
-    <string name="ITEM_INSERTED">%s is ingevoegd om direct af te spelen na huidige liedje in huidige playlist</string>
-
-    <string name="PLAYLIST_EXISTS_MESSAGE">Playlist %s bestaat al</string>
-
-    <string name="albums_sort_order_album">Album</string>
-    <string name="albums_sort_order_artflow">Artiest, Jaar, Album</string>
-    <string name="albums_sort_order_new">Nieuwe muziek</string>
-
-    <string name="songs_sort_order_title">Titel</string>
-    <string name="songs_sort_order_tracknum">Liedje</string>
-
-    <!--  Crash notifications -->
-    <string name="crash_toast_text">Sorry, er trad een fout op.</string>
-    <string name="crash_notif_ticker_text">Sorry, Squeezer is gecrashed. Gelieve een rapport te versturen.</string>
-    <string name="crash_notif_title">Squeezer is gecrashed.</string>
-    <string name="crash_notif_text">Selecteer om de fout op te lossen.</string>
-    <string name="crash_dialog_text">Een onverwachte fout trad op, en Squeezer is gecrashd. Een fout-rapport is opgesteld, graag op OK drukken om het te versturen. Geen persoonlijke informatie is verstrekt in dit rapport.</string>  
-    <string name="crash_dialog_comment_prompt">Als er andere toevoegingen zijn waarvan u denk dat ze handig zijn, gelieve ze hier in te vullen.</string>
-    <string name="crash_dialog_ok_toast">Bedankt voor het meehelpen aan het verbeteren van Squeezer.</string>
-
-    <!--  ACRA preference strings -->
-    <string name="pref_cat_error_reports">Fouten rapporten and statistieken</string>
-    <string name="pref_disable_acra">Rapporteer fouten</string>
-    <string name="pref_acra_enabled">Fouten worden afgehandeld, en u heeft de kans een rapport te versturen naar de ontwikkelaars.</string>
-    <string name="pref_acra_disabled">Fouten worden afgehandeld, maar u wordt niet gedwongen een rapport te versturen. Er is geen rapport verzonden.</string>
-
-    <string name="pref_acra_alwaysaccept">Verstuur rapporten automatisch.</string>
-    <string name="pref_acra_alwaysaccept_enabled">Fouten zullen automatisch worden gerapporteerd.</string>
-    <string name="pref_acra_alwaysaccept_disabled">Fouten worden niet automatisch gerapporteerd.</string>
-
-    <!--  Analytics preference strings -->
-    <string name="pref_analytics_enable">Verzend gebruiks-statistieken</string>
-    <string name="pref_analytics_enable_enabled">Anonieme gebruiks-statistieken zijn verzameld met behulp van Google Analytics.</string>
-    <string name="pref_analytics_enable_disabled">Geen gebruiks-statistieken zijn verzameld.</string>
-
-    <plurals name="artist">
-        <item quantity="one">Artiest</item>
-        <item quantity="other">artiesten</item>
-    </plurals>
-
-    <plurals name="album">
-        <item quantity="one">album</item>
-        <item quantity="other">albums</item>
-    </plurals>
-
-    <plurals name="genre">
-        <item quantity="one">genre</item>
-        <item quantity="other">genres</item>
-    </plurals>
-
-    <plurals name="musicfolder">
-        <item quantity="one">muziek map</item>
-        <item quantity="other">muziek mappen</item>
-    </plurals>
-
-    <plurals name="year">
-        <item quantity="one">jaar</item>
-        <item quantity="other">jaren</item>
-    </plurals>
-
-    <plurals name="song">
-        <item quantity="one">nummer</item>
-        <item quantity="other">nummers</item>
-    </plurals>
-
-    <plurals name="player">
-        <item quantity="one">speler</item>
-        <item quantity="other">spelers</item>
-    </plurals>
-
-    <plurals name="playlist">
-        <item quantity="one">playlist</item>
-        <item quantity="other">playlisten</item>
-    </plurals>
-
-    <plurals name="radio">
-        <item quantity="one">radio station plugin</item>
-        <item quantity="other">radio station plugins</item>
-    </plurals>
-
-    <plurals name="application">
-        <item quantity="one">applicatie</item>
-        <item quantity="other">applicaties</item>
-    </plurals>
-
->>>>>>> 8c51f7ae
+<?xml version="1.0" encoding="utf-8"?>
+
+<!--
+ Copyright (c) 2012 Google Inc.  All Rights Reserved.
+
+ Licensed under the Apache License, Version 2.0 (the "License");
+ you may not use this file except in compliance with the License.
+ You may obtain a copy of the License at
+
+       http://www.apache.org/licenses/LICENSE-2.0
+
+ Unless required by applicable law or agreed to in writing, software
+ distributed under the License is distributed on an "AS IS" BASIS,
+ WITHOUT WARRANTIES OR CONDITIONS OF ANY KIND, either express or implied.
+ See the License for the specific language governing permissions and
+ limitations under the License.
+-->
+
+<resources>
+    <string name="app_name">Squeezer</string>
+    <string name="volume">%s volume</string>
+    <string name="menu_item_players">Spelers</string>
+    <string name="menu_item_search_label">Zoek</string>
+    <string name="menu_item_settings_label">Instellingen</string>
+    <string name="menu_item_about_label">Over</string>
+    <string name="activity_settings_name">Instellingen</string>
+    <string name="settings_serveraddr_title">Server Adres</string>
+    <string name="settings_serveraddr_summary">IP adres of naam van de Squeezebox Server, bv. 10.0.0.5.</string>
+    <string name="settings_server_prompt">Kies een server</string>
+    <string name="settings_server_scan_start">Start scan</string>
+    <string name="settings_server_scan_stop">Stop scan</string>
+    <string name="settings_server_scan_msg">Of druk \'Start scan\' om het netwerk voor servers te scannen.</string>
+    <string name="settings_server_scanning_disabled_msg">Scannen is uitgeschakeld, omdat het WiFi niet is verbonden.</string>
+    <string name="settings_autoconnect_title">Automatisch verbinden.</string>
+    <string name="settings_autoconnect_summary">Biedt aan Wi-Fi in te schakelen, en bij Wi-Fi beschikbaarheid, probeer te verbinden.</string>
+    <string name="menu_item_disconnect">Verbreek contact</string>
+    <string name="menu_item_connect">Verbind</string>
+    <string name="menu_item_poweron">Aanzetten</string>
+    <string name="menu_item_poweroff">Schakel uit</string>
+    <string name="menu_item_main">Speelt nu</string>
+    <string name="menu_item_home">Hoofdmenu</string>
+    <string name="menu_item_fetch_all">Download resterend</string>
+    <string name="menu_item_filter">Filter</string>
+    <string name="menu_item_sort">Sorteer volgorde</string>
+    <string name="menu_item_delete">Verwijder</string>
+    <string name="menu_item_rename">Hernoem</string>
+    <string name="menu_item_playlists_new">Nieuwe playlist</string>
+    <string name="menu_item_playlist_clear">Wis huidige playlist</string>
+    <string name="menu_item_playlist_save">Bewaar huidige playlist</string>
+    <string name="about_title">Over Squeezer v%s</string>
+    <string name="connecting_text">Verbinden</string>
+    <string name="connecting_to_text">Verbinden met SqueezeBox CLI met %s</string>
+    <string name="connection_failed_text">Verbinden mislukt. Bekijk settings.</string>
+    <string name="disconnected_text">Contact verbroken.</string>
+    <string name="wifi_disabled_text">Wi-Fi is uitgeschakeld</string>
+    <string name="enable_wifi_text">Dit zet Wi-Fi aan op uw Android. Gelieve wachten voor een actieve Wi-Fi connectie. \nNu Wi-Fi aanzetten?</string>
+    <string name="notification_playing_text">%s Speelt af</string>
+    <string name="notification_connected_text">%s Verbonden</string>
+    <string name="filter_text_hint">Zoek naar %s</string>
+    <string name="search_hint_text">Zoek voor artiest, album, genre of lied titel.</string>
+    <string name="move_to_dialog_title">Verplaats lied nummer %s</string>
+    <string name="move_to_index_hint">Vul nieuwe positie voor nummer in</string>
+    <string name="save_playlist_title">Bewaar playlist</string>
+    <string name="save_playlist_hint">Voer naam playlist in</string>
+    <string name="new_playlist_title">Nieuwe playlist</string>
+    <string name="new_playlist_hint">Voer naam playlist in</string>
+    <string name="rename_title">Hernoem %s</string>
+    <string name="delete_title">Verwijder %s</string>
+    <string name="delete__message">Echt verwijderen?</string>
+    <string name="loading_text">Laden &#8230;</string>
+    <string name="browse_items_text" >Blader %2$d %1$s</string>
+    <string name="choose_sort_order">Kies organisatie van %s</string>
+    <string name="genre_prompt">Kies genre</string>
+    <string name="year_prompt">Kies jaar</string>
+    <string name="track_label">Nummer</string>
+    <string name="artist_label">Artiest</string>
+    <string name="album_label">Album</string>
+    <string name="genre_label">Genre</string>
+    <string name="year_label">Jaar</string>
+    <string name="filter_label">Zoek tekst</string>
+
+    <string name="unknown_track">Onbekend nummer</string>
+    <string name="unknown_album">Onbekend album</string>
+    <string name="unknown_artist">Onbekend artiest</string>
+
+    <string name="CONTEXTMENU_BROWSE_SONGS">Blader liedjes</string>
+    <string name="CONTEXTMENU_BROWSE_ALBUMS">Blader albums</string>
+    <string name="CONTEXTMENU_BROWSE_ARTISTS">Blader artiesten</string>
+    <string name="CONTEXTMENU_BROWSE_ALBUM_SONGS">Blader liedjes op album</string>
+    <string name="CONTEXTMENU_BROWSE_ARTIST_ALBUMS">Blader albums met liedjes van artiest</string>
+    <string name="CONTEXTMENU_BROWSE_ARTIST_SONGS">Blader liedjes per artiest</string>
+    <string name="CONTEXTMENU_PLAY_ITEM">Speel af</string>
+    <string name="CONTEXTMENU_ADD_ITEM">Voeg toe aan Playlist</string>
+    <string name="CONTEXTMENU_INSERT_ITEM">Speel af na huidige liedje</string>
+
+    <string name="PLAYLIST_CONTEXTMENU_REMOVE_ITEM">Verwijder van playlist</string>
+    <string name="PLAYLIST_CONTEXTMENU_MOVE_UP">Verplaats naar boven</string>
+    <string name="PLAYLIST_CONTEXTMENU_MOVE_DOWN">Verplaats naar beneden</string>
+    <string name="PLAYLIST_CONTEXTMENU_MOVE">Verplaats &#8230;</string>
+
+    <string name="ITEM_PLAYING">Speelt nu %s</string>
+    <string name="ITEM_ADDED">Heb %s aan huidige playlist toegevoegd</string>
+    <string name="ITEM_INSERTED">%s is ingevoegd om direct af te spelen na huidige liedje in huidige playlist</string>
+
+    <string name="PLAYLIST_EXISTS_MESSAGE">Playlist %s bestaat al</string>
+
+    <string name="albums_sort_order_album">Album</string>
+    <string name="albums_sort_order_artflow">Artiest, Jaar, Album</string>
+    <string name="albums_sort_order_new">Nieuwe muziek</string>
+
+    <string name="songs_sort_order_title">Titel</string>
+    <string name="songs_sort_order_tracknum">Liedje</string>
+
+    <!--  Crash notifications -->
+    <string name="crash_toast_text">Sorry, er trad een fout op.</string>
+    <string name="crash_notif_ticker_text">Sorry, Squeezer is gecrashed. Gelieve een rapport te versturen.</string>
+    <string name="crash_notif_title">Squeezer is gecrashed.</string>
+    <string name="crash_notif_text">Selecteer om de fout op te lossen.</string>
+    <string name="crash_dialog_text">Een onverwachte fout trad op, en Squeezer is gecrashd. Een fout-rapport is opgesteld, graag op OK drukken om het te versturen. Geen persoonlijke informatie is verstrekt in dit rapport.</string>  
+    <string name="crash_dialog_comment_prompt">Als er andere toevoegingen zijn waarvan u denk dat ze handig zijn, gelieve ze hier in te vullen.</string>
+    <string name="crash_dialog_ok_toast">Bedankt voor het meehelpen aan het verbeteren van Squeezer.</string>
+
+    <!--  ACRA preference strings -->
+    <string name="pref_cat_error_reports">Fouten rapporten and statistieken</string>
+    <string name="pref_disable_acra">Rapporteer fouten</string>
+    <string name="pref_acra_enabled">Fouten worden afgehandeld, en u heeft de kans een rapport te versturen naar de ontwikkelaars.</string>
+    <string name="pref_acra_disabled">Fouten worden afgehandeld, maar u wordt niet gedwongen een rapport te versturen. Er is geen rapport verzonden.</string>
+
+    <string name="pref_acra_alwaysaccept">Verstuur rapporten automatisch.</string>
+    <string name="pref_acra_alwaysaccept_enabled">Fouten zullen automatisch worden gerapporteerd.</string>
+    <string name="pref_acra_alwaysaccept_disabled">Fouten worden niet automatisch gerapporteerd.</string>
+
+    <!--  Analytics preference strings -->
+    <string name="pref_analytics_enable">Verzend gebruiks-statistieken</string>
+    <string name="pref_analytics_enable_enabled">Anonieme gebruiks-statistieken zijn verzameld met behulp van Google Analytics.</string>
+    <string name="pref_analytics_enable_disabled">Geen gebruiks-statistieken zijn verzameld.</string>
+
+    <plurals name="artist">
+        <item quantity="one">Artiest</item>
+        <item quantity="other">artiesten</item>
+    </plurals>
+
+    <plurals name="album">
+        <item quantity="one">album</item>
+        <item quantity="other">albums</item>
+    </plurals>
+
+    <plurals name="genre">
+        <item quantity="one">genre</item>
+        <item quantity="other">genres</item>
+    </plurals>
+
+    <plurals name="musicfolder">
+        <item quantity="one">muziek map</item>
+        <item quantity="other">muziek mappen</item>
+    </plurals>
+
+    <plurals name="year">
+        <item quantity="one">jaar</item>
+        <item quantity="other">jaren</item>
+    </plurals>
+
+    <plurals name="song">
+        <item quantity="one">nummer</item>
+        <item quantity="other">nummers</item>
+    </plurals>
+
+    <plurals name="player">
+        <item quantity="one">speler</item>
+        <item quantity="other">spelers</item>
+    </plurals>
+
+    <plurals name="playlist">
+        <item quantity="one">playlist</item>
+        <item quantity="other">playlisten</item>
+    </plurals>
+
+    <plurals name="radio">
+        <item quantity="one">radio station plugin</item>
+        <item quantity="other">radio station plugins</item>
+    </plurals>
+
+    <plurals name="application">
+        <item quantity="one">applicatie</item>
+        <item quantity="other">applicaties</item>
+    </plurals>
+
     <string-array name="home_items">
-        <item>Artiesten</item>
-        <item>Albums</item>
-        <item>Nummers</item>
-        <item>Genres</item>
-        <item>Jaren</item>
-        <item>New music</item>
-        <item>Muziek Mappen</item>
-        <item>Willekeurige mix</item>
-        <item>Playlisten</item>
-        <item>Internet Radio</item>
-        <item>My Apps</item>
-        <item>Favorieten</item>
-    </string-array>
-
-    <string-array name="randomplay_items">
-        <item>Nummer mix</item>
-        <item>Album mix</item>
-        <item>Artiest mix</item>
-        <item>Jaar mix</item>
-        <!-- <item>Kies genres</item> -->
-    </string-array>
-
-</resources>
+        <item>Artiesten</item>
+        <item>Albums</item>
+        <item>Nummers</item>
+        <item>Genres</item>
+        <item>Jaren</item>
+        <item>New music</item>
+        <item>Muziek Mappen</item>
+        <item>Willekeurige mix</item>
+        <item>Playlisten</item>
+        <item>Internet Radio</item>
+        <item>My Apps</item>
+        <item>Favorieten</item>
+    </string-array>
+
+    <string-array name="randomplay_items">
+        <item>Nummer mix</item>
+        <item>Album mix</item>
+        <item>Artiest mix</item>
+        <item>Jaar mix</item>
+        <!-- <item>Kies genres</item> -->
+    </string-array>
+
+</resources>