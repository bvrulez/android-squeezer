<?xml version="1.0" encoding="utf-8"?>

<!--
 Copyright (c) 2009 Google Inc.  All Rights Reserved.

 Licensed under the Apache License, Version 2.0 (the "License");
 you may not use this file except in compliance with the License.
 You may obtain a copy of the License at

       http://www.apache.org/licenses/LICENSE-2.0

 Unless required by applicable law or agreed to in writing, software
 distributed under the License is distributed on an "AS IS" BASIS,
 WITHOUT WARRANTIES OR CONDITIONS OF ANY KIND, either express or implied.
 See the License for the specific language governing permissions and
 limitations under the License.
-->

<resources>
    <string name="app_name">Squeezer</string>
    <string name="volume">%s volume</string>
    <string name="menu_item_players">Players</string>
    <string name="menu_item_search_label">Search</string>
    <string name="menu_item_settings_label">Settings</string>
    <string name="menu_item_about_label">About</string>
    <string name="activity_settings_name">Settings</string>
    <string name="pref_cat_server">Server settings</string>
    <string name="settings_serveraddr_title">Server Address</string>
    <string name="settings_serveraddr_summary">IP address or name of Squeezebox Server, e.g. 10.0.0.5.</string>
    <string name="settings_server_prompt">Choose a server</string>
    <string name="settings_server_scan_start">Start scan</string>
    <string name="settings_server_scan_stop">Stop scanning</string>
    <string name="settings_server_scan_msg">Or press \'Start scan\' to scan the network for servers.</string>
<<<<<<< HEAD
    <string name="settings_username_title">User name</string>
    <string name="settings_username_summary">Optional SqueezeBox Server user name.</string>
    <string name="settings_password_title">Password</string>
    <string name="settings_password_summary">Optional SqueezeBox Server password.</string>
=======
    <string name="settings_server_scanning_disabled_msg">Scanning is disabled, because WiFi is not connected.</string>
>>>>>>> 4ab07cb3
    <string name="settings_autoconnect_title">Auto-connect</string>
    <string name="settings_autoconnect_summary">Offer to enable Wi-Fi, and on Wi-Fi availability, try to connect.</string>
    <string name="menu_item_disconnect">Disconnect</string>
    <string name="menu_item_connect">Connect</string>
    <string name="menu_item_poweron">Power on</string>
    <string name="menu_item_poweroff">Power off</string>
    <string name="menu_item_main">Now playing</string>
    <string name="menu_item_home">Main Menu</string>
    <string name="menu_item_fetch_all">Fetch remaining</string>
    <string name="menu_item_filter">Filter</string>
    <string name="menu_item_sort">Sort order</string>
    <string name="menu_item_delete">Delete</string>
    <string name="menu_item_rename">Rename</string>
<<<<<<< HEAD
    <string name="menu_item_playlist">Playlist</string>
    <string name="menu_item_playlists_new">New</string>
    <string name="menu_item_playlist_clear">Clear</string>
    <string name="menu_item_playlist_save">Save</string>
    <string name="about_title">About Squeezer v%s</string>
    <string name="connecting_text">Connecting</string>
    <string name="connecting_to_text">Connecting to SqueezeBox CLI at %s</string>
    <string name="connection_failed_text">Connection failed. Check settings.</string>
    <string name="login_failed_text">Login failed. Enter user name and password.</string>
    <string name="disconnected_text">Disconnected.</string>
    <string name="wifi_disabled_text">Wifi is disabled</string>
    <string name="enable_wifi_text">This will turn on Wi-Fi on your Android device.\nWhen an active Wi-Fi connection is made, Squeezer will automatically try to connect to your SqueezeBox Server.\nTurn on Wifi now?</string>
    <string name="wifi_enabled_text">Wi-Fi is enabled. Please wait for an active Wi-Fi connection.</string>
=======
    <string name="menu_item_playlists_new">New playlist</string>
    <string name="menu_item_playlist_clear">Clear current playlist</string>
    <string name="menu_item_playlist_save">Save current playlist</string>
    <string name="about_title">Squeezer v%s</string>
    <string name="connecting_text">Connecting</string>
    <string name="connecting_to_text">Connecting to SqueezeBox CLI at %s</string>
    <string name="connection_failed_text">Connection failed. Check settings.</string>
    <string name="disconnected_text">Disconnected.</string>
    <string name="wifi_disabled_text">Wi-Fi is disabled</string>
    <string name="enable_wifi_text">This will turn on Wi-Fi on your Android device. Please wait for an active Wi-Fi connection. \nTurn on Wi-Fi now?</string>
>>>>>>> 4ab07cb3
    <string name="notification_playing_text">%s playing</string>
    <string name="notification_connected_text">%s connected</string>
    <string name="filter_text_hint">Search for %s</string>
    <string name="search_instructions_text">Search for artist, album, genre or song title.</string>
    <string name="search_hint_text">Enter search text</string>
    <string name="move_to_dialog_title">Move song number %s</string>
    <string name="move_to_index_hint">Enter new position for song</string>
    <string name="save_playlist_title">Save playlist</string>
    <string name="save_playlist_hint">Enter name of playlist</string>
    <string name="new_playlist_title">New playlist</string>
    <string name="new_playlist_hint">Enter name of playlist</string>
    <string name="rename_title">Rename %s</string>
    <string name="delete_title">Delete %s</string>
    <string name="delete__message">Are you sure to delete?</string>
    <string name="loading_text">Loading &#8230;</string>
    <string name="browse_items_text" >Browse %2$d %1$s</string>
    <string name="choose_sort_order">Choose ordering of %s</string>
    <string name="genre_prompt">Choose genre</string>
    <string name="year_prompt">Choose year</string>
    <string name="track_label">Track</string>
    <string name="artist_label">Artist</string>
    <string name="album_label">Album</string>
    <string name="genre_label">Genre</string>
    <string name="year_label">Year</string>
    <string name="filter_label">Search text</string>

    <string name="unknown_track">Unknown track</string>
    <string name="unknown_album">Unknown album</string>
    <string name="unknown_artist">Unknown artist</string>

    <string name="tips_title">Tips</string>
    <string name="tip_volume">Use your device\'s hardware volume controls to change the playing volume.\n\nTry it now.</string>

    <!-- Dialog buttons -->
    <string name="dialog_license">License</string>

    <string name="copyright_text">Copyright &#169; 2009 Google Inc.  All Rights Reserved\nCopyright &#169; 2011 Kurt Aaholst.  All Rights Reserved.</string>

    <string name="license_text">&lt;p&gt;Apache License&lt;br /&gt;
Version 2.0, January 2004&lt;br /&gt;
http://www.apache.org/licenses/&lt;/p&gt;

&lt;p&gt;TERMS AND CONDITIONS FOR USE, REPRODUCTION, AND DISTRIBUTION&lt;/p&gt;

&lt;p&gt;1. Definitions.&lt;/p&gt;

&lt;p&gt;"License" shall mean the terms and conditions for use, reproduction,
and distribution as defined by Sections 1 through 9 of this document.&lt;/p&gt;

&lt;p&gt;"Licensor" shall mean the copyright owner or entity authorized by
the copyright owner that is granting the License.&lt;/p&gt;

&lt;p&gt;"Legal Entity" shall mean the union of the acting entity and all
other entities that control, are controlled by, or are under common
control with that entity. For the purposes of this definition,
"control" means (i) the power, direct or indirect, to cause the
direction or management of such entity, whether by contract or
otherwise, or (ii) ownership of fifty percent (50%%) or more of the
outstanding shares, or (iii) beneficial ownership of such entity.&lt;/p&gt;

&lt;p&gt;"You" (or "Your") shall mean an individual or Legal Entity
exercising permissions granted by this License.&lt;/p&gt;

&lt;p&gt;"Source" form shall mean the preferred form for making modifications,
including but not limited to software source code, documentation
source, and configuration files.&lt;/p&gt;

&lt;p&gt;"Object" form shall mean any form resulting from mechanical
transformation or translation of a Source form, including but
not limited to compiled object code, generated documentation,
and conversions to other media types.&lt;/p&gt;

&lt;p&gt;"Work" shall mean the work of authorship, whether in Source or
Object form, made available under the License, as indicated by a
copyright notice that is included in or attached to the work
(an example is provided in the Appendix below).&lt;/p&gt;

&lt;p&gt;"Derivative Works" shall mean any work, whether in Source or Object
form, that is based on (or derived from) the Work and for which the
editorial revisions, annotations, elaborations, or other modifications
represent, as a whole, an original work of authorship. For the purposes
of this License, Derivative Works shall not include works that remain
separable from, or merely link (or bind by name) to the interfaces of,
the Work and Derivative Works thereof.&lt;/p&gt;

&lt;p&gt;"Contribution" shall mean any work of authorship, including
the original version of the Work and any modifications or additions
to that Work or Derivative Works thereof, that is intentionally
submitted to Licensor for inclusion in the Work by the copyright owner
or by an individual or Legal Entity authorized to submit on behalf of
the copyright owner. For the purposes of this definition, "submitted"
means any form of electronic, verbal, or written communication sent
to the Licensor or its representatives, including but not limited to
communication on electronic mailing lists, source code control systems,
and issue tracking systems that are managed by, or on behalf of, the
Licensor for the purpose of discussing and improving the Work, but
excluding communication that is conspicuously marked or otherwise
designated in writing by the copyright owner as "Not a Contribution."&lt;/p&gt;

&lt;p&gt;"Contributor" shall mean Licensor and any individual or Legal Entity
on behalf of whom a Contribution has been received by Licensor and
subsequently incorporated within the Work.&lt;/p&gt;

&lt;p&gt;2. Grant of Copyright License. Subject to the terms and conditions of
this License, each Contributor hereby grants to You a perpetual,
worldwide, non-exclusive, no-charge, royalty-free, irrevocable
copyright license to reproduce, prepare Derivative Works of,
publicly display, publicly perform, sublicense, and distribute the
Work and such Derivative Works in Source or Object form.&lt;/p&gt;

&lt;p&gt;3. Grant of Patent License. Subject to the terms and conditions of
this License, each Contributor hereby grants to You a perpetual,
worldwide, non-exclusive, no-charge, royalty-free, irrevocable
(except as stated in this section) patent license to make, have made,
use, offer to sell, sell, import, and otherwise transfer the Work,
where such license applies only to those patent claims licensable
by such Contributor that are necessarily infringed by their
Contribution(s) alone or by combination of their Contribution(s)
with the Work to which such Contribution(s) was submitted. If You
institute patent litigation against any entity (including a
cross-claim or counterclaim in a lawsuit) alleging that the Work
or a Contribution incorporated within the Work constitutes direct
or contributory patent infringement, then any patent licenses
granted to You under this License for that Work shall terminate
as of the date such litigation is filed.&lt;/p&gt;

&lt;p&gt;4. Redistribution. You may reproduce and distribute copies of the
Work or Derivative Works thereof in any medium, with or without
modifications, and in Source or Object form, provided that You
meet the following conditions:&lt;/p&gt;

&lt;p&gt;(a) You must give any other recipients of the Work or
Derivative Works a copy of this License; and&lt;/p&gt;

&lt;p&gt;(b) You must cause any modified files to carry prominent notices
stating that You changed the files; and&lt;/p&gt;

&lt;p&gt;(c) You must retain, in the Source form of any Derivative Works
that You distribute, all copyright, patent, trademark, and
attribution notices from the Source form of the Work,
excluding those notices that do not pertain to any part of
the Derivative Works; and&lt;/p&gt;

&lt;p&gt;(d) If the Work includes a "NOTICE" text file as part of its
distribution, then any Derivative Works that You distribute must
include a readable copy of the attribution notices contained
within such NOTICE file, excluding those notices that do not
pertain to any part of the Derivative Works, in at least one
of the following places: within a NOTICE text file distributed
as part of the Derivative Works; within the Source form or
documentation, if provided along with the Derivative Works; or,
within a display generated by the Derivative Works, if and
wherever such third-party notices normally appear. The contents
of the NOTICE file are for informational purposes only and
do not modify the License. You may add Your own attribution
notices within Derivative Works that You distribute, alongside
or as an addendum to the NOTICE text from the Work, provided
that such additional attribution notices cannot be construed
as modifying the License.&lt;/p&gt;

&lt;p&gt;You may add Your own copyright statement to Your modifications and
may provide additional or different license terms and conditions
for use, reproduction, or distribution of Your modifications, or
for any such Derivative Works as a whole, provided Your use,
reproduction, and distribution of the Work otherwise complies with
the conditions stated in this License.&lt;/p&gt;

&lt;p&gt;5. Submission of Contributions. Unless You explicitly state otherwise,
any Contribution intentionally submitted for inclusion in the Work
by You to the Licensor shall be under the terms and conditions of
this License, without any additional terms or conditions.
Notwithstanding the above, nothing herein shall supersede or modify
the terms of any separate license agreement you may have executed
with Licensor regarding such Contributions.&lt;/p&gt;

&lt;p&gt;6. Trademarks. This License does not grant permission to use the trade
names, trademarks, service marks, or product names of the Licensor,
except as required for reasonable and customary use in describing the
origin of the Work and reproducing the content of the NOTICE file.&lt;/p&gt;

&lt;p&gt;7. Disclaimer of Warranty. Unless required by applicable law or
agreed to in writing, Licensor provides the Work (and each
Contributor provides its Contributions) on an "AS IS" BASIS,
WITHOUT WARRANTIES OR CONDITIONS OF ANY KIND, either express or
implied, including, without limitation, any warranties or conditions
of TITLE, NON-INFRINGEMENT, MERCHANTABILITY, or FITNESS FOR A
PARTICULAR PURPOSE. You are solely responsible for determining the
appropriateness of using or redistributing the Work and assume any
risks associated with Your exercise of permissions under this License.&lt;/p&gt;

&lt;p&gt;8. Limitation of Liability. In no event and under no legal theory,
whether in tort (including negligence), contract, or otherwise,
unless required by applicable law (such as deliberate and grossly
negligent acts) or agreed to in writing, shall any Contributor be
liable to You for damages, including any direct, indirect, special,
incidental, or consequential damages of any character arising as a
result of this License or out of the use or inability to use the
Work (including but not limited to damages for loss of goodwill,
work stoppage, computer failure or malfunction, or any and all
other commercial damages or losses), even if such Contributor
has been advised of the possibility of such damages.&lt;/p&gt;

&lt;p&gt;9. Accepting Warranty or Additional Liability. While redistributing
the Work or Derivative Works thereof, You may choose to offer,
and charge a fee for, acceptance of support, warranty, indemnity,
or other liability obligations and/or rights consistent with this
License. However, in accepting such obligations, You may act only
on Your own behalf and on Your sole responsibility, not on behalf
of any other Contributor, and only if You agree to indemnify,
defend, and hold each Contributor harmless for any liability
incurred by, or claims asserted against, such Contributor by reason
of your accepting any such warranty or additional liability.&lt;/p&gt;</string>

	<string name="CONTEXTMENU_BROWSE_SONGS">Browse songs</string>
	<string name="CONTEXTMENU_BROWSE_ALBUMS">Browse albums</string>
	<string name="CONTEXTMENU_BROWSE_ARTISTS">Browse artists</string>
    <string name="CONTEXTMENU_BROWSE_ALBUM_SONGS">Browse songs on album</string>
    <string name="CONTEXTMENU_BROWSE_ARTIST_ALBUMS">Browse albums with song by artist</string>
    <string name="CONTEXTMENU_BROWSE_ARTIST_SONGS">Browse songs by artist</string>
	<string name="CONTEXTMENU_PLAY_ITEM">Play</string>
	<string name="CONTEXTMENU_ADD_ITEM">Add to Playlist</string>
	<string name="CONTEXTMENU_INSERT_ITEM">Play after the currently playing song</string>
    <string name="CONTEXTMENU_DOWNLOAD_ITEM">Download</string>

    <string name="PLAYLIST_CONTEXTMENU_REMOVE_ITEM">Remove from playlist</string>
    <string name="PLAYLIST_CONTEXTMENU_MOVE_UP">Move up</string>
    <string name="PLAYLIST_CONTEXTMENU_MOVE_DOWN">Move down</string>
    <string name="PLAYLIST_CONTEXTMENU_MOVE">Move &#8230;</string>

	<string name="ITEM_PLAYING">Now playing %s</string>
	<string name="ITEM_ADDED">Added %s to the current playlist</string>
	<string name="ITEM_INSERTED">%s is inserted to be played immediately after the current song in the current playlist</string>
  
    <string name="PLAYLIST_EXISTS_MESSAGE">Playlist %s allready exists</string>

	<string name="albums_sort_order_album">Album</string>
	<string name="albums_sort_order_artflow">Artist, Year, Album</string>
    <string name="albums_sort_order_new">New music</string>

	<string name="songs_sort_order_title">Title</string>
	<string name="songs_sort_order_tracknum">Track</string>

    <!--  Crash notifications -->
    <string name="crash_toast_text">Sorry, an error occurred.</string>
    <string name="crash_notif_ticker_text">Sorry, Squeezer crashed. Please send a report.</string>
    <string name="crash_notif_title">Squeezer crashed.</string>
    <string name="crash_notif_text">Select to help fix the bug.</string>
    <string name="crash_dialog_text">An unexpected error occurred, and Squeezer crashed. A bug report has been prepared, please press OK to send it. No personally identifying information is included in this report.</string>	
    <string name="crash_dialog_comment_prompt">If you have any additional comments that you think are helpful, please enter them here.</string>
    <string name="crash_dialog_ok_toast">Thank you for helping us to improve Squeezer.</string>

    <!--  ACRA preference strings -->
    <string name="pref_cat_error_reports">Error reports and statistics</string>
    <string name="pref_disable_acra">Report errors</string>
    <string name="pref_acra_enabled">Errors are caught, and you have the option of sending a report to the developers.</string>
    <string name="pref_acra_disabled">Errors are caught, but you will not be prompted to send a report. No report is sent.</string>

    <string name="pref_acra_alwaysaccept">Automatically send reports</string>
    <string name="pref_acra_alwaysaccept_enabled">Errors will automatically be reported.</string>
    <string name="pref_acra_alwaysaccept_disabled">Errors will not automatically be reported.</string>

    <!--  Analytics preference strings -->
    <string name="pref_analytics_enable">Send usage statistics</string>
    <string name="pref_analytics_enable_enabled">Anonymous usage statistics are collected using Google Analytics.</string>
    <string name="pref_analytics_enable_disabled">No usage statistics are collected.</string>

    <plurals name="artist">
        <item quantity="one">artist</item>
        <item quantity="other">artists</item>
    </plurals>

    <plurals name="album">
        <item quantity="one">album</item>
        <item quantity="other">albums</item>
    </plurals>

    <plurals name="genre">
        <item quantity="one">genre</item>
        <item quantity="other">genres</item>
    </plurals>

    <plurals name="musicfolder">
        <item quantity="one">music folder</item>
        <item quantity="other">music folders</item>
    </plurals>

    <plurals name="year">
        <item quantity="one">year</item>
        <item quantity="other">years</item>
    </plurals>

    <plurals name="song">
        <item quantity="one">song</item>
        <item quantity="other">songs</item>
    </plurals>

    <plurals name="player">
        <item quantity="one">player</item>
        <item quantity="other">players</item>
    </plurals>

    <plurals name="playlist">
        <item quantity="one">playlist</item>
        <item quantity="other">playlists</item>
    </plurals>

    <plurals name="radio">
        <item quantity="one">radio station plugin</item>
        <item quantity="other">radio station plugins</item>
    </plurals>

    <plurals name="application">
        <item quantity="one">application</item>
        <item quantity="other">applications</item>
    </plurals>

    <string-array name="home_items">
<<<<<<< HEAD
=======
        <item>Now playing</item>
        <item>My Music</item>
        <item>Internet Radio</item>
<!--         <item>My Apps</item> -->
        <item>Favorites</item>
    </string-array>

    <string-array name="music_items">
>>>>>>> 4ab07cb3
        <item>Artists</item>
        <item>Albums</item>
        <item>Songs</item>
        <item>Genres</item>
        <item>Years</item>
        <item>New Music</item>
        <item>Music Folder</item>
        <item>Random mix</item>
        <item>Playlists</item>
        <item>Internet Radio</item>
<!--         <item>My Apps</item> -->
<!--         <item>Favorites</item> -->
    </string-array>

    <string-array name="randomplay_items">
        <item>Song mix</item>
        <item>Album mix</item>
        <item>Artist mix</item>
        <item>Year mix</item>
        <item>Choose genres</item>
    </string-array>

</resources><|MERGE_RESOLUTION|>--- conflicted
+++ resolved
@@ -31,14 +31,11 @@
     <string name="settings_server_scan_start">Start scan</string>
     <string name="settings_server_scan_stop">Stop scanning</string>
     <string name="settings_server_scan_msg">Or press \'Start scan\' to scan the network for servers.</string>
-<<<<<<< HEAD
     <string name="settings_username_title">User name</string>
     <string name="settings_username_summary">Optional SqueezeBox Server user name.</string>
     <string name="settings_password_title">Password</string>
     <string name="settings_password_summary">Optional SqueezeBox Server password.</string>
-=======
     <string name="settings_server_scanning_disabled_msg">Scanning is disabled, because WiFi is not connected.</string>
->>>>>>> 4ab07cb3
     <string name="settings_autoconnect_title">Auto-connect</string>
     <string name="settings_autoconnect_summary">Offer to enable Wi-Fi, and on Wi-Fi availability, try to connect.</string>
     <string name="menu_item_disconnect">Disconnect</string>
@@ -52,12 +49,11 @@
     <string name="menu_item_sort">Sort order</string>
     <string name="menu_item_delete">Delete</string>
     <string name="menu_item_rename">Rename</string>
-<<<<<<< HEAD
     <string name="menu_item_playlist">Playlist</string>
     <string name="menu_item_playlists_new">New</string>
     <string name="menu_item_playlist_clear">Clear</string>
     <string name="menu_item_playlist_save">Save</string>
-    <string name="about_title">About Squeezer v%s</string>
+    <string name="about_title">Squeezer v%s</string>
     <string name="connecting_text">Connecting</string>
     <string name="connecting_to_text">Connecting to SqueezeBox CLI at %s</string>
     <string name="connection_failed_text">Connection failed. Check settings.</string>
@@ -66,18 +62,6 @@
     <string name="wifi_disabled_text">Wifi is disabled</string>
     <string name="enable_wifi_text">This will turn on Wi-Fi on your Android device.\nWhen an active Wi-Fi connection is made, Squeezer will automatically try to connect to your SqueezeBox Server.\nTurn on Wifi now?</string>
     <string name="wifi_enabled_text">Wi-Fi is enabled. Please wait for an active Wi-Fi connection.</string>
-=======
-    <string name="menu_item_playlists_new">New playlist</string>
-    <string name="menu_item_playlist_clear">Clear current playlist</string>
-    <string name="menu_item_playlist_save">Save current playlist</string>
-    <string name="about_title">Squeezer v%s</string>
-    <string name="connecting_text">Connecting</string>
-    <string name="connecting_to_text">Connecting to SqueezeBox CLI at %s</string>
-    <string name="connection_failed_text">Connection failed. Check settings.</string>
-    <string name="disconnected_text">Disconnected.</string>
-    <string name="wifi_disabled_text">Wi-Fi is disabled</string>
-    <string name="enable_wifi_text">This will turn on Wi-Fi on your Android device. Please wait for an active Wi-Fi connection. \nTurn on Wi-Fi now?</string>
->>>>>>> 4ab07cb3
     <string name="notification_playing_text">%s playing</string>
     <string name="notification_connected_text">%s connected</string>
     <string name="filter_text_hint">Search for %s</string>
@@ -395,17 +379,6 @@
     </plurals>
 
     <string-array name="home_items">
-<<<<<<< HEAD
-=======
-        <item>Now playing</item>
-        <item>My Music</item>
-        <item>Internet Radio</item>
-<!--         <item>My Apps</item> -->
-        <item>Favorites</item>
-    </string-array>
-
-    <string-array name="music_items">
->>>>>>> 4ab07cb3
         <item>Artists</item>
         <item>Albums</item>
         <item>Songs</item>
@@ -416,8 +389,8 @@
         <item>Random mix</item>
         <item>Playlists</item>
         <item>Internet Radio</item>
-<!--         <item>My Apps</item> -->
-<!--         <item>Favorites</item> -->
+        <item>Favorites</item>
+        <item>My Apps</item>
     </string-array>
 
     <string-array name="randomplay_items">
