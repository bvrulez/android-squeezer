--- conflicted
+++ resolved
@@ -379,17 +379,6 @@
     </plurals>
 
     <string-array name="home_items">
-<<<<<<< HEAD
-=======
-        <item>Now playing</item>
-        <item>My Music</item>
-        <item>Internet Radio</item>
-<!--         <item>My Apps</item> -->
-        <item>Favorites</item>
-    </string-array>
-
-    <string-array name="music_items">
->>>>>>> 44648498
         <item>Artists</item>
         <item>Albums</item>
         <item>Songs</item>
