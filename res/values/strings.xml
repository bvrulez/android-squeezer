<?xml version="1.0" encoding="utf-8"?>

<!--
 Copyright (c) 2009 Google Inc.  All Rights Reserved.

 Licensed under the Apache License, Version 2.0 (the "License");
 you may not use this file except in compliance with the License.
 You may obtain a copy of the License at

       http://www.apache.org/licenses/LICENSE-2.0

 Unless required by applicable law or agreed to in writing, software
 distributed under the License is distributed on an "AS IS" BASIS,
 WITHOUT WARRANTIES OR CONDITIONS OF ANY KIND, either express or implied.
 See the License for the specific language governing permissions and
 limitations under the License.
-->

<resources>
    <string name="app_name">Squeezer</string>
    <string name="disabled">Disabled</string>
    <string name="volume">%s volume</string>
    <string name="menu_item_players">Players</string>
    <string name="menu_item_search_label">Search</string>
    <string name="menu_item_settings_label">Settings</string>
    <string name="menu_item_about_label">About</string>
    <string name="activity_settings_name">Settings</string>
    <string name="pref_cat_server">Server settings</string>
    <string name="settings_serveraddr_title">Server Address</string>
    <string name="settings_serveraddr_summary">IP address or name of Squeezebox Server, e.g. 10.0.0.5.</string>
    <string name="settings_serveraddr_hint">Name or IP address of server</string>
    <string name="settings_server_prompt">Choose a server</string>
    <string name="settings_server_scan_start">Start scan</string>
    <string name="settings_server_scan_stop">Stop scanning</string>
    <string name="settings_server_scan_msg">Or press \'Start scan\' to scan the network for servers.</string>
    <string name="settings_server_scan_progress">Scanning for servers&#8230;</string>
    <string name="settings_server_scanning_disabled_msg">Scanning is disabled, because WiFi is not connected.</string>
    <string name="settings_username_hint">User name (optional)</string>
    <string name="settings_password_hint">Password (optional)</string>
<<<<<<< HEAD
=======
    <string name="settings_server_scan_progress">Scanning for servers&#8230;</string>
    <string name="settings_fadeinsecs_title">Fade in duration</string>
    <string name="settings_fadeinsecs_summary">Enter the amount of time to take to fade in when unpausing, in seconds. Enter 0 to disable fade in.</string>
>>>>>>> 2fd77533
    <string name="settings_autoconnect_title">Auto-connect</string>
    <string name="settings_autoconnect_summary">Offer to enable Wi-Fi, and on Wi-Fi availability, try to connect.</string>

    <string name="settings_scrobble_title">Scrobble to Last.fm</string>
    <string name="settings_scrobble_on">Song information is sent to Last.fm</string>
    <string name="settings_scrobble_off">Song information is not sent to Last.fm</string>
    <string name="settings_scrobble_noapp">No apps that can scrobble are installed</string>

    <string name="menu_item_disconnect">Disconnect</string>
    <string name="menu_item_connect">Connect</string>
    <string name="menu_item_poweron">Power on</string>
    <string name="menu_item_poweroff">Power off</string>
    <string name="menu_item_main">Now playing</string>
    <string name="menu_item_home">Main Menu</string>
    <string name="menu_item_download">Download</string>
    <string name="menu_item_fetch_all">Fetch remaining</string>
    <string name="menu_item_filter">Filter</string>
    <string name="menu_item_sort">Sort order</string>
    <string name="menu_item_delete">Delete</string>
    <string name="menu_item_rename">Rename</string>
    <string name="menu_item_playlist">Playlist</string>
    <string name="menu_item_playlists_new">New playlist</string>
    <string name="menu_item_playlist_clear">Clear current playlist</string>
    <string name="menu_item_playlist_save">Save current playlist</string>
    <string name="about_title">Squeezer v%s</string>
    <string name="connecting_text">Connecting</string>
    <string name="connecting_to_text">Connecting to SqueezeBox CLI at %s</string>
    <string name="connection_failed_text">Connection failed. Check settings.</string>
    <string name="login_failed_text">Login failed. Enter user name and password.</string>
    <string name="disconnected_text">Disconnected.</string>
    <string name="wifi_disabled_text">Wi-Fi is disabled</string>
    <string name="enable_wifi_text">This will turn on Wi-Fi on your Android device.\nWhen an active Wi-Fi connection is made, Squeezer will automatically try to connect to your SqueezeBox Server.\nTurn on Wifi now?</string>
    <string name="wifi_enabled_text">Wi-Fi is enabled. Please wait for an active Wi-Fi connection.</string>
    <string name="notification_playing_text">%s playing</string>
    <string name="notification_connected_text">%s connected</string>
    <string name="filter_text_hint">Search %s</string>
    <string name="search_text_hint">Enter search text</string>
    <string name="search_music_library_hint">Search artist, album, genre or song title.</string>
    <string name="move_to_dialog_title">Move song number %s</string>
    <string name="move_to_index_hint">Enter new position for song</string>
    <string name="save_playlist_title">Save playlist</string>
    <string name="save_playlist_hint">Enter name of playlist</string>
    <string name="new_playlist_title">New playlist</string>
    <string name="new_playlist_hint">Enter name of playlist</string>
    <string name="rename_title">Rename %s</string>
    <string name="delete_title">Delete %s</string>
    <string name="delete__message">Are you sure to delete?</string>
    <string name="loading_text">Loading &#8230;</string>
    <string name="browse_items_text" >Browse %2$d %1$s</string>
    <string name="choose_sort_order">Choose ordering of %s</string>
    <string name="genre_prompt">Choose genre</string>
    <string name="year_prompt">Choose year</string>
    <string name="track_label">Track</string>
    <string name="artist_label">Artist</string>
    <string name="album_label">Album</string>
    <string name="genre_label">Genre</string>
    <string name="year_label">Year</string>
    <string name="filter_label">Search text</string>

    <string name="unknown_track">Unknown track</string>
    <string name="unknown_album">Unknown album</string>
    <string name="unknown_artist">Unknown artist</string>

    <string name="tips_title">Tips</string>
    <string name="tip_volume">Use your device\'s hardware volume controls to change the playing volume.\n\nTry it now.</string>

    <!-- Dialog buttons -->
    <string name="dialog_license">License</string>

    <string name="copyright_text">Copyright &#169; 2009 Google Inc.  All Rights Reserved\nCopyright &#169; 2011 Kurt Aaholst.  All Rights Reserved.</string>

    <string name="license_text">&lt;p&gt;Apache License&lt;br /&gt;
Version 2.0, January 2004&lt;br /&gt;
http://www.apache.org/licenses/&lt;/p&gt;

&lt;p&gt;TERMS AND CONDITIONS FOR USE, REPRODUCTION, AND DISTRIBUTION&lt;/p&gt;

&lt;p&gt;1. Definitions.&lt;/p&gt;

&lt;p&gt;"License" shall mean the terms and conditions for use, reproduction,
and distribution as defined by Sections 1 through 9 of this document.&lt;/p&gt;

&lt;p&gt;"Licensor" shall mean the copyright owner or entity authorized by
the copyright owner that is granting the License.&lt;/p&gt;

&lt;p&gt;"Legal Entity" shall mean the union of the acting entity and all
other entities that control, are controlled by, or are under common
control with that entity. For the purposes of this definition,
"control" means (i) the power, direct or indirect, to cause the
direction or management of such entity, whether by contract or
otherwise, or (ii) ownership of fifty percent (50%%) or more of the
outstanding shares, or (iii) beneficial ownership of such entity.&lt;/p&gt;

&lt;p&gt;"You" (or "Your") shall mean an individual or Legal Entity
exercising permissions granted by this License.&lt;/p&gt;

&lt;p&gt;"Source" form shall mean the preferred form for making modifications,
including but not limited to software source code, documentation
source, and configuration files.&lt;/p&gt;

&lt;p&gt;"Object" form shall mean any form resulting from mechanical
transformation or translation of a Source form, including but
not limited to compiled object code, generated documentation,
and conversions to other media types.&lt;/p&gt;

&lt;p&gt;"Work" shall mean the work of authorship, whether in Source or
Object form, made available under the License, as indicated by a
copyright notice that is included in or attached to the work
(an example is provided in the Appendix below).&lt;/p&gt;

&lt;p&gt;"Derivative Works" shall mean any work, whether in Source or Object
form, that is based on (or derived from) the Work and for which the
editorial revisions, annotations, elaborations, or other modifications
represent, as a whole, an original work of authorship. For the purposes
of this License, Derivative Works shall not include works that remain
separable from, or merely link (or bind by name) to the interfaces of,
the Work and Derivative Works thereof.&lt;/p&gt;

&lt;p&gt;"Contribution" shall mean any work of authorship, including
the original version of the Work and any modifications or additions
to that Work or Derivative Works thereof, that is intentionally
submitted to Licensor for inclusion in the Work by the copyright owner
or by an individual or Legal Entity authorized to submit on behalf of
the copyright owner. For the purposes of this definition, "submitted"
means any form of electronic, verbal, or written communication sent
to the Licensor or its representatives, including but not limited to
communication on electronic mailing lists, source code control systems,
and issue tracking systems that are managed by, or on behalf of, the
Licensor for the purpose of discussing and improving the Work, but
excluding communication that is conspicuously marked or otherwise
designated in writing by the copyright owner as "Not a Contribution."&lt;/p&gt;

&lt;p&gt;"Contributor" shall mean Licensor and any individual or Legal Entity
on behalf of whom a Contribution has been received by Licensor and
subsequently incorporated within the Work.&lt;/p&gt;

&lt;p&gt;2. Grant of Copyright License. Subject to the terms and conditions of
this License, each Contributor hereby grants to You a perpetual,
worldwide, non-exclusive, no-charge, royalty-free, irrevocable
copyright license to reproduce, prepare Derivative Works of,
publicly display, publicly perform, sublicense, and distribute the
Work and such Derivative Works in Source or Object form.&lt;/p&gt;

&lt;p&gt;3. Grant of Patent License. Subject to the terms and conditions of
this License, each Contributor hereby grants to You a perpetual,
worldwide, non-exclusive, no-charge, royalty-free, irrevocable
(except as stated in this section) patent license to make, have made,
use, offer to sell, sell, import, and otherwise transfer the Work,
where such license applies only to those patent claims licensable
by such Contributor that are necessarily infringed by their
Contribution(s) alone or by combination of their Contribution(s)
with the Work to which such Contribution(s) was submitted. If You
institute patent litigation against any entity (including a
cross-claim or counterclaim in a lawsuit) alleging that the Work
or a Contribution incorporated within the Work constitutes direct
or contributory patent infringement, then any patent licenses
granted to You under this License for that Work shall terminate
as of the date such litigation is filed.&lt;/p&gt;

&lt;p&gt;4. Redistribution. You may reproduce and distribute copies of the
Work or Derivative Works thereof in any medium, with or without
modifications, and in Source or Object form, provided that You
meet the following conditions:&lt;/p&gt;

&lt;p&gt;(a) You must give any other recipients of the Work or
Derivative Works a copy of this License; and&lt;/p&gt;

&lt;p&gt;(b) You must cause any modified files to carry prominent notices
stating that You changed the files; and&lt;/p&gt;

&lt;p&gt;(c) You must retain, in the Source form of any Derivative Works
that You distribute, all copyright, patent, trademark, and
attribution notices from the Source form of the Work,
excluding those notices that do not pertain to any part of
the Derivative Works; and&lt;/p&gt;

&lt;p&gt;(d) If the Work includes a "NOTICE" text file as part of its
distribution, then any Derivative Works that You distribute must
include a readable copy of the attribution notices contained
within such NOTICE file, excluding those notices that do not
pertain to any part of the Derivative Works, in at least one
of the following places: within a NOTICE text file distributed
as part of the Derivative Works; within the Source form or
documentation, if provided along with the Derivative Works; or,
within a display generated by the Derivative Works, if and
wherever such third-party notices normally appear. The contents
of the NOTICE file are for informational purposes only and
do not modify the License. You may add Your own attribution
notices within Derivative Works that You distribute, alongside
or as an addendum to the NOTICE text from the Work, provided
that such additional attribution notices cannot be construed
as modifying the License.&lt;/p&gt;

&lt;p&gt;You may add Your own copyright statement to Your modifications and
may provide additional or different license terms and conditions
for use, reproduction, or distribution of Your modifications, or
for any such Derivative Works as a whole, provided Your use,
reproduction, and distribution of the Work otherwise complies with
the conditions stated in this License.&lt;/p&gt;

&lt;p&gt;5. Submission of Contributions. Unless You explicitly state otherwise,
any Contribution intentionally submitted for inclusion in the Work
by You to the Licensor shall be under the terms and conditions of
this License, without any additional terms or conditions.
Notwithstanding the above, nothing herein shall supersede or modify
the terms of any separate license agreement you may have executed
with Licensor regarding such Contributions.&lt;/p&gt;

&lt;p&gt;6. Trademarks. This License does not grant permission to use the trade
names, trademarks, service marks, or product names of the Licensor,
except as required for reasonable and customary use in describing the
origin of the Work and reproducing the content of the NOTICE file.&lt;/p&gt;

&lt;p&gt;7. Disclaimer of Warranty. Unless required by applicable law or
agreed to in writing, Licensor provides the Work (and each
Contributor provides its Contributions) on an "AS IS" BASIS,
WITHOUT WARRANTIES OR CONDITIONS OF ANY KIND, either express or
implied, including, without limitation, any warranties or conditions
of TITLE, NON-INFRINGEMENT, MERCHANTABILITY, or FITNESS FOR A
PARTICULAR PURPOSE. You are solely responsible for determining the
appropriateness of using or redistributing the Work and assume any
risks associated with Your exercise of permissions under this License.&lt;/p&gt;

&lt;p&gt;8. Limitation of Liability. In no event and under no legal theory,
whether in tort (including negligence), contract, or otherwise,
unless required by applicable law (such as deliberate and grossly
negligent acts) or agreed to in writing, shall any Contributor be
liable to You for damages, including any direct, indirect, special,
incidental, or consequential damages of any character arising as a
result of this License or out of the use or inability to use the
Work (including but not limited to damages for loss of goodwill,
work stoppage, computer failure or malfunction, or any and all
other commercial damages or losses), even if such Contributor
has been advised of the possibility of such damages.&lt;/p&gt;

&lt;p&gt;9. Accepting Warranty or Additional Liability. While redistributing
the Work or Derivative Works thereof, You may choose to offer,
and charge a fee for, acceptance of support, warranty, indemnity,
or other liability obligations and/or rights consistent with this
License. However, in accepting such obligations, You may act only
on Your own behalf and on Your sole responsibility, not on behalf
of any other Contributor, and only if You agree to indemnify,
defend, and hold each Contributor harmless for any liability
incurred by, or claims asserted against, such Contributor by reason
of your accepting any such warranty or additional liability.&lt;/p&gt;</string>

	<string name="CONTEXTMENU_BROWSE_SONGS">Browse songs</string>
	<string name="CONTEXTMENU_BROWSE_ALBUMS">Browse albums</string>
	<string name="CONTEXTMENU_BROWSE_ARTISTS">Browse artists</string>
    <string name="CONTEXTMENU_BROWSE_ALBUM_SONGS">Browse songs on album</string>
    <string name="CONTEXTMENU_BROWSE_ARTIST_ALBUMS">Browse albums with song by artist</string>
    <string name="CONTEXTMENU_BROWSE_ARTIST_SONGS">Browse songs by artist</string>
	<string name="CONTEXTMENU_PLAY_ITEM">Play</string>
	<string name="CONTEXTMENU_ADD_ITEM">Add to Playlist</string>
	<string name="CONTEXTMENU_INSERT_ITEM">Play after the currently playing song</string>
    <string name="CONTEXTMENU_DOWNLOAD_ITEM">Download</string>

    <string name="PLAYLIST_CONTEXTMENU_REMOVE_ITEM">Remove from playlist</string>
    <string name="PLAYLIST_CONTEXTMENU_MOVE_UP">Move up</string>
    <string name="PLAYLIST_CONTEXTMENU_MOVE_DOWN">Move down</string>
    <string name="PLAYLIST_CONTEXTMENU_MOVE">Move &#8230;</string>

	<string name="ITEM_PLAYING">Now playing %s</string>
	<string name="ITEM_ADDED">Added %s to the current playlist</string>
	<string name="ITEM_INSERTED">%s is inserted to be played immediately after the current song in the current playlist</string>
  
    <string name="PLAYLIST_EXISTS_MESSAGE">Playlist %s allready exists</string>

    <!-- Song sort orders -->
	<string name="songs_sort_order_title">Title</string>
	<string name="songs_sort_order_tracknum">Track</string>

    <!--  Crash notifications -->
    <string name="crash_toast_text">Sorry, an error occurred.</string>
    <string name="crash_notif_ticker_text">Sorry, Squeezer crashed. Please send a report.</string>
    <string name="crash_notif_title">Squeezer crashed.</string>
    <string name="crash_notif_text">Select to help fix the bug.</string>
    <string name="crash_dialog_text">An unexpected error occurred, and Squeezer crashed. A bug report has been prepared, please press OK to send it. No personally identifying information is included in this report.</string>	
    <string name="crash_dialog_comment_prompt">If you have any additional comments that you think are helpful, please enter them here.</string>
    <string name="crash_dialog_ok_toast">Thank you for helping us to improve Squeezer.</string>

    <!--  ACRA preference strings -->
    <string name="pref_cat_error_reports">Error reports and statistics</string>
    <string name="pref_disable_acra">Report errors</string>
    <string name="pref_acra_enabled">Errors are caught, and you have the option of sending a report to the developers.</string>
    <string name="pref_acra_disabled">Errors are caught, but you will not be prompted to send a report. No report is sent.</string>

    <string name="pref_acra_alwaysaccept">Automatically send reports</string>
    <string name="pref_acra_alwaysaccept_enabled">Errors will automatically be reported.</string>
    <string name="pref_acra_alwaysaccept_disabled">Errors will not automatically be reported.</string>

    <!--  Analytics preference strings -->
    <string name="pref_analytics_enable">Send usage statistics</string>
    <string name="pref_analytics_enable_enabled">Anonymous usage statistics are collected using Google Analytics.</string>
    <string name="pref_analytics_enable_disabled">No usage statistics are collected.</string>

    <plurals name="seconds">
        <item quantity="one">second</item>
        <item quantity="other">seconds</item>
    </plurals>

    <plurals name="artist">
        <item quantity="one">artist</item>
        <item quantity="other">artists</item>
    </plurals>
    
    <plurals name="album">
        <item quantity="one">album</item>
        <item quantity="other">albums</item>
    </plurals>

    <plurals name="genre">
        <item quantity="one">genre</item>
        <item quantity="other">genres</item>
    </plurals>

    <plurals name="musicfolder">
        <item quantity="one">music folder</item>
        <item quantity="other">music folders</item>
    </plurals>

    <plurals name="year">
        <item quantity="one">year</item>
        <item quantity="other">years</item>
    </plurals>

    <plurals name="song">
        <item quantity="one">song</item>
        <item quantity="other">songs</item>
    </plurals>

    <plurals name="player">
        <item quantity="one">player</item>
        <item quantity="other">players</item>
    </plurals>

    <plurals name="playlist">
        <item quantity="one">playlist</item>
        <item quantity="other">playlists</item>
    </plurals>

    <plurals name="radio">
        <item quantity="one">radio station plugin</item>
        <item quantity="other">radio station plugins</item>
    </plurals>

    <plurals name="application">
        <item quantity="one">application</item>
        <item quantity="other">applications</item>
    </plurals>

    <string-array name="home_items">
        <item>Artists</item>
        <item>Albums</item>
        <item>Songs</item>
        <item>Genres</item>
        <item>Years</item>
        <item>New Music</item>
        <item>Music Folder</item>
        <item>Random mix</item>
        <item>Playlists</item>
        <item>Internet Radio</item>
        <item>My Apps</item>
        <item>Favorites</item>
    </string-array>

    <string-array name="randomplay_items">
        <item>Song mix</item>
        <item>Album mix</item>
        <item>Artist mix</item>
        <item>Year mix</item>
        <!-- <item>Choose genres</item> -->
    </string-array>

</resources><|MERGE_RESOLUTION|>--- conflicted
+++ resolved
@@ -33,16 +33,12 @@
     <string name="settings_server_scan_start">Start scan</string>
     <string name="settings_server_scan_stop">Stop scanning</string>
     <string name="settings_server_scan_msg">Or press \'Start scan\' to scan the network for servers.</string>
-    <string name="settings_server_scan_progress">Scanning for servers&#8230;</string>
     <string name="settings_server_scanning_disabled_msg">Scanning is disabled, because WiFi is not connected.</string>
     <string name="settings_username_hint">User name (optional)</string>
     <string name="settings_password_hint">Password (optional)</string>
-<<<<<<< HEAD
-=======
     <string name="settings_server_scan_progress">Scanning for servers&#8230;</string>
     <string name="settings_fadeinsecs_title">Fade in duration</string>
     <string name="settings_fadeinsecs_summary">Enter the amount of time to take to fade in when unpausing, in seconds. Enter 0 to disable fade in.</string>
->>>>>>> 2fd77533
     <string name="settings_autoconnect_title">Auto-connect</string>
     <string name="settings_autoconnect_summary">Offer to enable Wi-Fi, and on Wi-Fi availability, try to connect.</string>
 
@@ -64,9 +60,9 @@
     <string name="menu_item_delete">Delete</string>
     <string name="menu_item_rename">Rename</string>
     <string name="menu_item_playlist">Playlist</string>
-    <string name="menu_item_playlists_new">New playlist</string>
-    <string name="menu_item_playlist_clear">Clear current playlist</string>
-    <string name="menu_item_playlist_save">Save current playlist</string>
+    <string name="menu_item_playlists_new">New</string>
+    <string name="menu_item_playlist_clear">Clear</string>
+    <string name="menu_item_playlist_save">Save</string>
     <string name="about_title">Squeezer v%s</string>
     <string name="connecting_text">Connecting</string>
     <string name="connecting_to_text">Connecting to SqueezeBox CLI at %s</string>
@@ -348,7 +344,7 @@
         <item quantity="one">artist</item>
         <item quantity="other">artists</item>
     </plurals>
-    
+
     <plurals name="album">
         <item quantity="one">album</item>
         <item quantity="other">albums</item>
