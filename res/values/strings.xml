<?xml version="1.0" encoding="utf-8"?>

<!--
 Copyright (c) 2009 Google Inc.  All Rights Reserved.

 Licensed under the Apache License, Version 2.0 (the "License");
 you may not use this file except in compliance with the License.
 You may obtain a copy of the License at

       http://www.apache.org/licenses/LICENSE-2.0

 Unless required by applicable law or agreed to in writing, software
 distributed under the License is distributed on an "AS IS" BASIS,
 WITHOUT WARRANTIES OR CONDITIONS OF ANY KIND, either express or implied.
 See the License for the specific language governing permissions and
 limitations under the License.
-->

<resources>
    <string name="app_name">Squeezer</string>
    <string name="volume">%s volume</string>
    <string name="menu_item_players">Players</string>
    <string name="menu_item_search_label">Search</string>
    <string name="menu_item_settings_label">Settings</string>
    <string name="menu_item_about_label">About</string>
    <string name="activity_settings_name">Settings</string>
    <string name="pref_cat_server">Server settings</string>
    <string name="settings_serveraddr_title">Server Address</string>
    <string name="settings_serveraddr_summary">IP address or name of Squeezebox Server, e.g. 10.0.0.5.</string>
    <string name="settings_server_prompt">Choose a server</string>
    <string name="settings_server_scan_start">Start scan</string>
    <string name="settings_server_scan_stop">Stop scanning</string>
    <string name="settings_server_scan_msg">Or press \'Start scan\' to scan the network for servers.</string>
<<<<<<< HEAD
    <string name="settings_server_scanning_disabled_msg">Scanning is disabled, because WiFi is not connected.</string>
=======
    <string name="settings_username_title">User name</string>
    <string name="settings_username_summary">Optional SqueezeBox Server user name.</string>
    <string name="settings_password_title">Password</string>
    <string name="settings_password_summary">Optional SqueezeBox Server password.</string>
>>>>>>> 59de8e48
    <string name="settings_autoconnect_title">Auto-connect</string>
    <string name="settings_autoconnect_summary">Offer to enable Wi-Fi, and on Wi-Fi availability, try to connect.</string>
    <string name="menu_item_disconnect">Disconnect</string>
    <string name="menu_item_connect">Connect</string>
    <string name="menu_item_poweron">Power on</string>
    <string name="menu_item_poweroff">Power off</string>
    <string name="menu_item_main">Now playing</string>
    <string name="menu_item_home">Main Menu</string>
    <string name="menu_item_fetch_all">Fetch remaining</string>
    <string name="menu_item_filter">Filter</string>
    <string name="menu_item_sort">Sort order</string>
    <string name="menu_item_delete">Delete</string>
    <string name="menu_item_rename">Rename</string>
    <string name="menu_item_playlist">Playlist</string>
    <string name="menu_item_playlists_new">New playlist</string>
    <string name="menu_item_playlist_clear">Clear current playlist</string>
    <string name="menu_item_playlist_save">Save current playlist</string>
    <string name="about_title">About Squeezer v%s</string>
    <string name="connecting_text">Connecting</string>
    <string name="connecting_to_text">Connecting to SqueezeBox CLI at %s</string>
    <string name="connection_failed_text">Connection failed. Check settings.</string>
<<<<<<< HEAD
=======
    <string name="login_failed_text">Login failed. Enter user name and password.</string>
>>>>>>> 59de8e48
    <string name="disconnected_text">Disconnected.</string>
    <string name="wifi_disabled_text">Wi-Fi is disabled</string>
    <string name="enable_wifi_text">This will turn on Wi-Fi on your Android device. Please wait for an active Wi-Fi connection. \nTurn on Wi-Fi now?</string>
    <string name="notification_playing_text">%s playing</string>
    <string name="notification_connected_text">%s connected</string>
    <string name="filter_text_hint">Search for %s</string>
    <string name="search_instructions_text">Search for artist, album, genre or song title.</string>
    <string name="search_hint_text">Enter search text</string>
    <string name="move_to_dialog_title">Move song number %s</string>
    <string name="move_to_index_hint">Enter new position for song</string>
    <string name="save_playlist_title">Save playlist</string>
    <string name="save_playlist_hint">Enter name of playlist</string>
    <string name="new_playlist_title">New playlist</string>
    <string name="new_playlist_hint">Enter name of playlist</string>
    <string name="rename_title">Rename %s</string>
    <string name="delete_title">Delete %s</string>
    <string name="delete__message">Are you sure to delete?</string>
    <string name="loading_text">Loading &#8230;</string>
    <string name="browse_items_text" >Browse %2$d %1$s</string>
    <string name="choose_sort_order">Choose ordering of %s</string>
    <string name="genre_prompt">Choose genre</string>
    <string name="year_prompt">Choose year</string>
    <string name="track_label">Track</string>
    <string name="artist_label">Artist</string>
    <string name="album_label">Album</string>
    <string name="genre_label">Genre</string>
    <string name="year_label">Year</string>
    <string name="filter_label">Search text</string>

    <string name="unknown_track">Unknown track</string>
    <string name="unknown_album">Unknown album</string>
    <string name="unknown_artist">Unknown artist</string>

    <string name="tips_title">Tips</string>
    <string name="tip_volume">Use your device\'s hardware volume controls to change the playing volume.\n\nTry it now.</string>

    <!-- Dialog buttons -->
    <string name="dialog_license">License</string>

    <string name="copyright_text">Copyright &#169; 2009 Google Inc.  All Rights Reserved\nCopyright &#169; 2011 Kurt Aaholst.  All Rights Reserved.</string>

    <string name="license_text">&lt;p&gt;Apache License&lt;br /&gt;
Version 2.0, January 2004&lt;br /&gt;
http://www.apache.org/licenses/&lt;/p&gt;

&lt;p&gt;TERMS AND CONDITIONS FOR USE, REPRODUCTION, AND DISTRIBUTION&lt;/p&gt;

&lt;p&gt;1. Definitions.&lt;/p&gt;

&lt;p&gt;"License" shall mean the terms and conditions for use, reproduction,
and distribution as defined by Sections 1 through 9 of this document.&lt;/p&gt;

&lt;p&gt;"Licensor" shall mean the copyright owner or entity authorized by
the copyright owner that is granting the License.&lt;/p&gt;

&lt;p&gt;"Legal Entity" shall mean the union of the acting entity and all
other entities that control, are controlled by, or are under common
control with that entity. For the purposes of this definition,
"control" means (i) the power, direct or indirect, to cause the
direction or management of such entity, whether by contract or
otherwise, or (ii) ownership of fifty percent (50%%) or more of the
outstanding shares, or (iii) beneficial ownership of such entity.&lt;/p&gt;

&lt;p&gt;"You" (or "Your") shall mean an individual or Legal Entity
exercising permissions granted by this License.&lt;/p&gt;

&lt;p&gt;"Source" form shall mean the preferred form for making modifications,
including but not limited to software source code, documentation
source, and configuration files.&lt;/p&gt;

&lt;p&gt;"Object" form shall mean any form resulting from mechanical
transformation or translation of a Source form, including but
not limited to compiled object code, generated documentation,
and conversions to other media types.&lt;/p&gt;

&lt;p&gt;"Work" shall mean the work of authorship, whether in Source or
Object form, made available under the License, as indicated by a
copyright notice that is included in or attached to the work
(an example is provided in the Appendix below).&lt;/p&gt;

&lt;p&gt;"Derivative Works" shall mean any work, whether in Source or Object
form, that is based on (or derived from) the Work and for which the
editorial revisions, annotations, elaborations, or other modifications
represent, as a whole, an original work of authorship. For the purposes
of this License, Derivative Works shall not include works that remain
separable from, or merely link (or bind by name) to the interfaces of,
the Work and Derivative Works thereof.&lt;/p&gt;

&lt;p&gt;"Contribution" shall mean any work of authorship, including
the original version of the Work and any modifications or additions
to that Work or Derivative Works thereof, that is intentionally
submitted to Licensor for inclusion in the Work by the copyright owner
or by an individual or Legal Entity authorized to submit on behalf of
the copyright owner. For the purposes of this definition, "submitted"
means any form of electronic, verbal, or written communication sent
to the Licensor or its representatives, including but not limited to
communication on electronic mailing lists, source code control systems,
and issue tracking systems that are managed by, or on behalf of, the
Licensor for the purpose of discussing and improving the Work, but
excluding communication that is conspicuously marked or otherwise
designated in writing by the copyright owner as "Not a Contribution."&lt;/p&gt;

&lt;p&gt;"Contributor" shall mean Licensor and any individual or Legal Entity
on behalf of whom a Contribution has been received by Licensor and
subsequently incorporated within the Work.&lt;/p&gt;

&lt;p&gt;2. Grant of Copyright License. Subject to the terms and conditions of
this License, each Contributor hereby grants to You a perpetual,
worldwide, non-exclusive, no-charge, royalty-free, irrevocable
copyright license to reproduce, prepare Derivative Works of,
publicly display, publicly perform, sublicense, and distribute the
Work and such Derivative Works in Source or Object form.&lt;/p&gt;

&lt;p&gt;3. Grant of Patent License. Subject to the terms and conditions of
this License, each Contributor hereby grants to You a perpetual,
worldwide, non-exclusive, no-charge, royalty-free, irrevocable
(except as stated in this section) patent license to make, have made,
use, offer to sell, sell, import, and otherwise transfer the Work,
where such license applies only to those patent claims licensable
by such Contributor that are necessarily infringed by their
Contribution(s) alone or by combination of their Contribution(s)
with the Work to which such Contribution(s) was submitted. If You
institute patent litigation against any entity (including a
cross-claim or counterclaim in a lawsuit) alleging that the Work
or a Contribution incorporated within the Work constitutes direct
or contributory patent infringement, then any patent licenses
granted to You under this License for that Work shall terminate
as of the date such litigation is filed.&lt;/p&gt;

&lt;p&gt;4. Redistribution. You may reproduce and distribute copies of the
Work or Derivative Works thereof in any medium, with or without
modifications, and in Source or Object form, provided that You
meet the following conditions:&lt;/p&gt;

&lt;p&gt;(a) You must give any other recipients of the Work or
Derivative Works a copy of this License; and&lt;/p&gt;

&lt;p&gt;(b) You must cause any modified files to carry prominent notices
stating that You changed the files; and&lt;/p&gt;

&lt;p&gt;(c) You must retain, in the Source form of any Derivative Works
that You distribute, all copyright, patent, trademark, and
attribution notices from the Source form of the Work,
excluding those notices that do not pertain to any part of
the Derivative Works; and&lt;/p&gt;

&lt;p&gt;(d) If the Work includes a "NOTICE" text file as part of its
distribution, then any Derivative Works that You distribute must
include a readable copy of the attribution notices contained
within such NOTICE file, excluding those notices that do not
pertain to any part of the Derivative Works, in at least one
of the following places: within a NOTICE text file distributed
as part of the Derivative Works; within the Source form or
documentation, if provided along with the Derivative Works; or,
within a display generated by the Derivative Works, if and
wherever such third-party notices normally appear. The contents
of the NOTICE file are for informational purposes only and
do not modify the License. You may add Your own attribution
notices within Derivative Works that You distribute, alongside
or as an addendum to the NOTICE text from the Work, provided
that such additional attribution notices cannot be construed
as modifying the License.&lt;/p&gt;

&lt;p&gt;You may add Your own copyright statement to Your modifications and
may provide additional or different license terms and conditions
for use, reproduction, or distribution of Your modifications, or
for any such Derivative Works as a whole, provided Your use,
reproduction, and distribution of the Work otherwise complies with
the conditions stated in this License.&lt;/p&gt;

&lt;p&gt;5. Submission of Contributions. Unless You explicitly state otherwise,
any Contribution intentionally submitted for inclusion in the Work
by You to the Licensor shall be under the terms and conditions of
this License, without any additional terms or conditions.
Notwithstanding the above, nothing herein shall supersede or modify
the terms of any separate license agreement you may have executed
with Licensor regarding such Contributions.&lt;/p&gt;

&lt;p&gt;6. Trademarks. This License does not grant permission to use the trade
names, trademarks, service marks, or product names of the Licensor,
except as required for reasonable and customary use in describing the
origin of the Work and reproducing the content of the NOTICE file.&lt;/p&gt;

&lt;p&gt;7. Disclaimer of Warranty. Unless required by applicable law or
agreed to in writing, Licensor provides the Work (and each
Contributor provides its Contributions) on an "AS IS" BASIS,
WITHOUT WARRANTIES OR CONDITIONS OF ANY KIND, either express or
implied, including, without limitation, any warranties or conditions
of TITLE, NON-INFRINGEMENT, MERCHANTABILITY, or FITNESS FOR A
PARTICULAR PURPOSE. You are solely responsible for determining the
appropriateness of using or redistributing the Work and assume any
risks associated with Your exercise of permissions under this License.&lt;/p&gt;

&lt;p&gt;8. Limitation of Liability. In no event and under no legal theory,
whether in tort (including negligence), contract, or otherwise,
unless required by applicable law (such as deliberate and grossly
negligent acts) or agreed to in writing, shall any Contributor be
liable to You for damages, including any direct, indirect, special,
incidental, or consequential damages of any character arising as a
result of this License or out of the use or inability to use the
Work (including but not limited to damages for loss of goodwill,
work stoppage, computer failure or malfunction, or any and all
other commercial damages or losses), even if such Contributor
has been advised of the possibility of such damages.&lt;/p&gt;

&lt;p&gt;9. Accepting Warranty or Additional Liability. While redistributing
the Work or Derivative Works thereof, You may choose to offer,
and charge a fee for, acceptance of support, warranty, indemnity,
or other liability obligations and/or rights consistent with this
License. However, in accepting such obligations, You may act only
on Your own behalf and on Your sole responsibility, not on behalf
of any other Contributor, and only if You agree to indemnify,
defend, and hold each Contributor harmless for any liability
incurred by, or claims asserted against, such Contributor by reason
of your accepting any such warranty or additional liability.&lt;/p&gt;</string>

	<string name="CONTEXTMENU_BROWSE_SONGS">Browse songs</string>
	<string name="CONTEXTMENU_BROWSE_ALBUMS">Browse albums</string>
	<string name="CONTEXTMENU_BROWSE_ARTISTS">Browse artists</string>
    <string name="CONTEXTMENU_BROWSE_ALBUM_SONGS">Browse songs on album</string>
    <string name="CONTEXTMENU_BROWSE_ARTIST_ALBUMS">Browse albums with song by artist</string>
    <string name="CONTEXTMENU_BROWSE_ARTIST_SONGS">Browse songs by artist</string>
	<string name="CONTEXTMENU_PLAY_ITEM">Play</string>
	<string name="CONTEXTMENU_ADD_ITEM">Add to Playlist</string>
	<string name="CONTEXTMENU_INSERT_ITEM">Play after the currently playing song</string>
    <string name="CONTEXTMENU_DOWNLOAD_ITEM">Download</string>

    <string name="PLAYLIST_CONTEXTMENU_REMOVE_ITEM">Remove from playlist</string>
    <string name="PLAYLIST_CONTEXTMENU_MOVE_UP">Move up</string>
    <string name="PLAYLIST_CONTEXTMENU_MOVE_DOWN">Move down</string>
    <string name="PLAYLIST_CONTEXTMENU_MOVE">Move &#8230;</string>

	<string name="ITEM_PLAYING">Now playing %s</string>
	<string name="ITEM_ADDED">Added %s to the current playlist</string>
	<string name="ITEM_INSERTED">%s is inserted to be played immediately after the current song in the current playlist</string>
  
    <string name="PLAYLIST_EXISTS_MESSAGE">Playlist %s allready exists</string>

	<string name="albums_sort_order_album">Album</string>
	<string name="albums_sort_order_artflow">Artist, Year, Album</string>
    <string name="albums_sort_order_new">New music</string>

	<string name="songs_sort_order_title">Title</string>
	<string name="songs_sort_order_tracknum">Track</string>

    <!--  Crash notifications -->
    <string name="crash_toast_text">Sorry, an error occurred.</string>
    <string name="crash_notif_ticker_text">Sorry, Squeezer crashed. Please send a report.</string>
    <string name="crash_notif_title">Squeezer crashed.</string>
    <string name="crash_notif_text">Select to help fix the bug.</string>
    <string name="crash_dialog_text">An unexpected error occurred, and Squeezer crashed. A bug report has been prepared, please press OK to send it. No personally identifying information is included in this report.</string>	
    <string name="crash_dialog_comment_prompt">If you have any additional comments that you think are helpful, please enter them here.</string>
    <string name="crash_dialog_ok_toast">Thank you for helping us to improve Squeezer.</string>

    <!--  ACRA preference strings -->
    <string name="pref_cat_error_reports">Error reports and statistics</string>
    <string name="pref_disable_acra">Report errors</string>
    <string name="pref_acra_enabled">Errors are caught, and you have the option of sending a report to the developers.</string>
    <string name="pref_acra_disabled">Errors are caught, but you will not be prompted to send a report. No report is sent.</string>

    <string name="pref_acra_alwaysaccept">Automatically send reports</string>
    <string name="pref_acra_alwaysaccept_enabled">Errors will automatically be reported.</string>
    <string name="pref_acra_alwaysaccept_disabled">Errors will not automatically be reported.</string>

    <!--  Analytics preference strings -->
    <string name="pref_analytics_enable">Send usage statistics</string>
    <string name="pref_analytics_enable_enabled">Anonymous usage statistics are collected using Google Analytics.</string>
    <string name="pref_analytics_enable_disabled">No usage statistics are collected.</string>

    <plurals name="artist">
        <item quantity="one">artist</item>
        <item quantity="other">artists</item>
    </plurals>

    <plurals name="album">
        <item quantity="one">album</item>
        <item quantity="other">albums</item>
    </plurals>

    <plurals name="genre">
        <item quantity="one">genre</item>
        <item quantity="other">genres</item>
    </plurals>

    <plurals name="musicfolder">
        <item quantity="one">music folder</item>
        <item quantity="other">music folders</item>
    </plurals>

    <plurals name="year">
        <item quantity="one">year</item>
        <item quantity="other">years</item>
    </plurals>

    <plurals name="song">
        <item quantity="one">song</item>
        <item quantity="other">songs</item>
    </plurals>

    <plurals name="player">
        <item quantity="one">player</item>
        <item quantity="other">players</item>
    </plurals>

    <plurals name="playlist">
        <item quantity="one">playlist</item>
        <item quantity="other">playlists</item>
    </plurals>

    <plurals name="radio">
        <item quantity="one">radio station plugin</item>
        <item quantity="other">radio station plugins</item>
    </plurals>

    <plurals name="application">
        <item quantity="one">application</item>
        <item quantity="other">applications</item>
    </plurals>

    <string-array name="home_items">
        <item>Artists</item>
        <item>Albums</item>
        <item>Songs</item>
        <item>Genres</item>
        <item>Years</item>
        <item>Music Folder</item>
        <item>Random mix</item>
        <item>Playlists</item>
        <item>Internet Radio</item>
        <item>My Apps</item>
        <item>Favorites</item>
    </string-array>

    <string-array name="randomplay_items">
        <item>Song mix</item>
        <item>Album mix</item>
        <item>Artist mix</item>
        <item>Year mix</item>
        <item>Choose genres</item>
    </string-array>

</resources><|MERGE_RESOLUTION|>--- conflicted
+++ resolved
@@ -31,14 +31,11 @@
     <string name="settings_server_scan_start">Start scan</string>
     <string name="settings_server_scan_stop">Stop scanning</string>
     <string name="settings_server_scan_msg">Or press \'Start scan\' to scan the network for servers.</string>
-<<<<<<< HEAD
     <string name="settings_server_scanning_disabled_msg">Scanning is disabled, because WiFi is not connected.</string>
-=======
     <string name="settings_username_title">User name</string>
     <string name="settings_username_summary">Optional SqueezeBox Server user name.</string>
     <string name="settings_password_title">Password</string>
     <string name="settings_password_summary">Optional SqueezeBox Server password.</string>
->>>>>>> 59de8e48
     <string name="settings_autoconnect_title">Auto-connect</string>
     <string name="settings_autoconnect_summary">Offer to enable Wi-Fi, and on Wi-Fi availability, try to connect.</string>
     <string name="menu_item_disconnect">Disconnect</string>
@@ -60,10 +57,7 @@
     <string name="connecting_text">Connecting</string>
     <string name="connecting_to_text">Connecting to SqueezeBox CLI at %s</string>
     <string name="connection_failed_text">Connection failed. Check settings.</string>
-<<<<<<< HEAD
-=======
     <string name="login_failed_text">Login failed. Enter user name and password.</string>
->>>>>>> 59de8e48
     <string name="disconnected_text">Disconnected.</string>
     <string name="wifi_disabled_text">Wi-Fi is disabled</string>
     <string name="enable_wifi_text">This will turn on Wi-Fi on your Android device. Please wait for an active Wi-Fi connection. \nTurn on Wi-Fi now?</string>
