--- conflicted
+++ resolved
@@ -1042,10 +1042,6 @@
 			cli.requestItems("search", start, parameters);
             return true;
         }
-<<<<<<< HEAD
-        
-	};
-=======
 
         /* Start an asynchronous fetch of the squeezeservers radio type plugins */
    		public boolean radios(int start) throws RemoteException {
@@ -1096,7 +1092,5 @@
 			cli.cancelRequests(SqueezerSong.class);
 		}
 
-    };
-    
->>>>>>> 95076cc0
+	};
 }