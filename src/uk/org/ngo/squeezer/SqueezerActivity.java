/*
 * Copyright (c) 2009 Google Inc.  All Rights Reserved.
 *
 * Licensed under the Apache License, Version 2.0 (the "License");
 * you may not use this file except in compliance with the License.
 * You may obtain a copy of the License at
 *
 *      http://www.apache.org/licenses/LICENSE-2.0
 *
 * Unless required by applicable law or agreed to in writing, software
 * distributed under the License is distributed on an "AS IS" BASIS,
 * WITHOUT WARRANTIES OR CONDITIONS OF ANY KIND, either express or implied.
 * See the License for the specific language governing permissions and
 * limitations under the License.
 */

package uk.org.ngo.squeezer;

import java.util.concurrent.atomic.AtomicBoolean;
import java.util.concurrent.atomic.AtomicReference;

import uk.org.ngo.squeezer.dialogs.AboutDialog;
import uk.org.ngo.squeezer.dialogs.ConnectingDialog;
import uk.org.ngo.squeezer.dialogs.EnableWifiDialog;
import uk.org.ngo.squeezer.framework.SqueezerBaseActivity;
import uk.org.ngo.squeezer.framework.SqueezerIconUpdater;
import uk.org.ngo.squeezer.itemlists.SqueezerAlbumListActivity;
import uk.org.ngo.squeezer.itemlists.SqueezerCurrentPlaylistActivity;
import uk.org.ngo.squeezer.itemlists.SqueezerPlayerListActivity;
import uk.org.ngo.squeezer.itemlists.SqueezerSongListActivity;
import uk.org.ngo.squeezer.model.SqueezerAlbum;
import uk.org.ngo.squeezer.model.SqueezerArtist;
import uk.org.ngo.squeezer.model.SqueezerSong;
import uk.org.ngo.squeezer.service.SqueezeService;
import android.content.BroadcastReceiver;
import android.content.Context;
import android.content.Intent;
import android.content.IntentFilter;
import android.content.SharedPreferences;
import android.net.ConnectivityManager;
import android.net.NetworkInfo;
import android.net.wifi.WifiManager;
import android.os.Bundle;
import android.os.Handler;
import android.os.Message;
import android.os.RemoteException;
import android.util.Log;
import android.view.Menu;
import android.view.MenuItem;
import android.view.View;
import android.view.View.OnClickListener;
import android.widget.ImageButton;
import android.widget.ImageView;
import android.widget.SeekBar;
import android.widget.SeekBar.OnSeekBarChangeListener;
import android.widget.TextView;
import android.widget.Toast;

import com.google.android.apps.analytics.GoogleAnalyticsTracker;

public class SqueezerActivity extends SqueezerBaseActivity {
    protected static final int HOME_REQUESTCODE = 0;

    private final AtomicReference<SqueezerSong> currentSong = new AtomicReference<SqueezerSong>();
    private final AtomicBoolean connectInProgress = new AtomicBoolean(false);

    private TextView albumText;
    private TextView artistText;
    private TextView trackText;
    private TextView currentTime;
    private TextView totalTime;
    private MenuItem connectButton;
    private MenuItem disconnectButton;
    private MenuItem poweronButton;
    private MenuItem poweroffButton;
    private MenuItem playersButton;
    private MenuItem searchButton;
    private MenuItem homeButton;
    private ImageButton curPlayListButton;
    private ImageButton playPauseButton;
    private ImageButton nextButton;
    private ImageButton prevButton;
    private ImageView albumArt;
    private SeekBar seekBar;

    private final SqueezerIconUpdater<SqueezerSong> iconUpdater = new SqueezerIconUpdater<SqueezerSong>(this);

    private final BroadcastReceiver broadcastReceiver = new BroadcastReceiver() {
        @Override
        public void onReceive(Context context, Intent intent) {
            NetworkInfo networkInfo = intent.getParcelableExtra(ConnectivityManager.EXTRA_NETWORK_INFO);
            if(networkInfo.getType() == ConnectivityManager.TYPE_WIFI && networkInfo.isConnected()) {
                Log.v(getTag(), "Received WIFI connected broadcast");
                if (!isConnected()) {
                    // Requires a serviceStub.  Else we'll do this on the service connection callback.
                    if (getService() != null) {
                        Log.v(getTag(), "Initiated connect on WIFI connected");
                        startVisibleConnection();
                    }
                }
            }
        }
    };

    // Where we're connecting to.
    private ConnectingDialog connectingDialog = null;

    // Updating the seekbar
    private boolean updateSeekBar = true;
    private volatile int secondsIn;
    private volatile int secondsTotal;
    private final static int UPDATE_TIME = 1;

    private final Handler uiThreadHandler = new Handler() {
        // Normally I'm lazy and just post Runnables to the uiThreadHandler
        // but time updating is special enough (it happens every second) to
        // take care not to allocate so much memory which forces Dalvik to GC
        // all the time.
        @Override
        public void handleMessage (Message msg) {
            if (msg.what == UPDATE_TIME) {
                updateTimeDisplayTo(secondsIn, secondsTotal);
            }
        }
    };

    private GoogleAnalyticsTracker tracker;

    @Override
	public Handler getUIThreadHandler() {
    	return uiThreadHandler;
    }

    /** Called when the activity is first created. */
    @Override public void onCreate(Bundle savedInstanceState) {
        super.onCreate(savedInstanceState);
        setContentView(R.layout.main);

        final SharedPreferences preferences = getSharedPreferences(Preferences.NAME, 0);
        if (preferences.getBoolean(Preferences.KEY_ANALYTICS_ENABLED, true)) {
            Log.v("SqueezerActivity", "Tracking page view 'SqueezerActivity");
            // Start the tracker in manual dispatch mode...
            tracker = GoogleAnalyticsTracker.getInstance();
            tracker.startNewSession("UA-26457780-1", this);
            tracker.trackPageView("SqueezerActivity");
        }
        
        albumText = (TextView) findViewById(R.id.albumname);
        artistText = (TextView) findViewById(R.id.artistname);
        trackText = (TextView) findViewById(R.id.trackname);
        curPlayListButton = (ImageButton) findViewById(R.id.curplaylist);
        playPauseButton = (ImageButton) findViewById(R.id.pause);
        nextButton = (ImageButton) findViewById(R.id.next);
        prevButton = (ImageButton) findViewById(R.id.prev);
        albumArt = (ImageView) findViewById(R.id.album);
        currentTime = (TextView) findViewById(R.id.currenttime);
        totalTime = (TextView) findViewById(R.id.totaltime);
        seekBar = (SeekBar) findViewById(R.id.seekbar);

        /*
         * TODO: Simplify these following the notes at
         * http://developer.android.com/resources/articles/ui-1.6.html. Maybe.
         * because the TextView resources don't support the android:onClick
         * attribute.
         */
		curPlayListButton.setOnClickListener(new OnClickListener() {
			public void onClick(View v) {
				SqueezerCurrentPlaylistActivity.show(SqueezerActivity.this);
			}
		});

        playPauseButton.setOnClickListener(new OnClickListener() {
                public void onClick(View v) {
                    if (getService() == null) return;
                    try {
                        if (isConnected()) {
                            Log.v(getTag(), "Pause...");
                            getService().togglePausePlay();
                        } else {
                            // When we're not connected, the play/pause
                            // button turns into a green connect button.
                            onUserInitiatesConnect();
                        }
                    } catch (RemoteException e) {
                        Log.e(getTag(), "Service exception from togglePausePlay(): " + e);
                    }
                }
	    });

        nextButton.setOnClickListener(new OnClickListener() {
            public void onClick(View v) {
                if (getService() == null) return;
                try {
                    getService().nextTrack();
                } catch (RemoteException e) { }
            }
        });

        prevButton.setOnClickListener(new OnClickListener() {
            public void onClick(View v) {
                if (getService() == null) return;
                try {
                    getService().previousTrack();
                } catch (RemoteException e) { }
            }
        });

        artistText.setOnClickListener(new OnClickListener() {
			public void onClick(View v) {
				SqueezerSong song = getCurrentSong();
				if (song != null) {
					if (!song.isRemote())
						SqueezerAlbumListActivity.show(SqueezerActivity.this, new SqueezerArtist(song.getArtist_id(), song.getArtist()));
				}
			}
		});

        albumText.setOnClickListener(new OnClickListener() {
			public void onClick(View v) {
				SqueezerSong song = getCurrentSong();
				if (song != null) {
					if (!song.isRemote())
						SqueezerSongListActivity.show(SqueezerActivity.this, new SqueezerAlbum(song.getAlbum_id(), song.getAlbum()));
				}
			}
		});

        trackText.setOnClickListener(new OnClickListener() {
			public void onClick(View v) {
				SqueezerSong song = getCurrentSong();
				if (song != null) {
					if (!song.isRemote())
						SqueezerSongListActivity.show(SqueezerActivity.this, new SqueezerArtist(song.getArtist_id(), song.getArtist()));
				}
			}
		});

        seekBar.setOnSeekBarChangeListener(new OnSeekBarChangeListener() {
        	SqueezerSong seekingSong;

        	// Update the time indicator to reflect the dragged thumb position.
			public void onProgressChanged(SeekBar s, int progress, boolean fromUser) {
				if (fromUser) {
			        currentTime.setText(Util.makeTimeString(progress));
				}
			}

			// Disable updates when user drags the thumb.
			public void onStartTrackingTouch(SeekBar s) {
				seekingSong = getCurrentSong();
				updateSeekBar = false;
			}

			// Re-enable updates.  If the current song is the same as when
			// we started seeking then jump to the new point in the track,
			// otherwise ignore the seek.
			public void onStopTrackingTouch(SeekBar s) {
				SqueezerSong thisSong = getCurrentSong();

				updateSeekBar = true;

				if (seekingSong == thisSong) {
					setSecondsElapsed(s.getProgress());
				}
			}
        });

        // Set up a server connection, if it is not present
        if (getConfiguredCliIpPort() == null) SettingsActivity.show(this);
    }

    // Should only be called the UI thread.
    private void setConnected(boolean connected, boolean postConnect) {
        Log.v(getTag(), "setConnected(" + connected + ", " + postConnect + ")");
        if (postConnect) {
            connectInProgress.set(false);
            if (connectingDialog != null) {
                Log.d(getTag(), "Dismissing ConnectingDialog");
                connectingDialog.dismiss();
            } else {
                Log.d(getTag(), "Got connection failure, but ConnectingDialog wasn't showing");
            }
            connectingDialog = null;
            if (!connected) {
                // TODO: Make this a dialog? Allow the user to correct the
                // server settings here?
              Toast.makeText(this, getText(R.string.connection_failed_text), Toast.LENGTH_LONG).show();
            }
        }

        // These are all set at the same time, so one check is sufficient
        if (connectButton != null) {
            connectButton.setVisible(!connected);
            disconnectButton.setVisible(connected);
            playersButton.setEnabled(connected);
            searchButton.setEnabled(connected);
            homeButton.setEnabled(connected);
        }

        curPlayListButton.setEnabled(connected);
        nextButton.setEnabled(connected);
    	prevButton.setEnabled(connected);
    	if (!connected) {
            nextButton.setImageResource(0);
            prevButton.setImageResource(0);
            albumArt.setImageDrawable(null);
            updateSongInfo(null);
            artistText.setText(getText(R.string.disconnected_text));
            currentTime.setText("--:--");
            totalTime.setText("--:--");
            seekBar.setEnabled(false);
            seekBar.setProgress(0);
    	} else {
            nextButton.setImageResource(android.R.drawable.ic_media_next);
            prevButton.setImageResource(android.R.drawable.ic_media_previous);
            updateSongInfoFromService();
            seekBar.setEnabled(true);
    	}
    	updatePlayPauseIcon();
    	updateUIForPlayer();
    }

    private void updatePlayPauseIcon() {
        uiThreadHandler.post(new Runnable() {
            public void run() {
                if (!isConnected()) {
                    playPauseButton.setImageResource(R.drawable.presence_online);  // green circle
                } else if (isPlaying()) {
                    playPauseButton.setImageResource(android.R.drawable.ic_media_pause);
                } else {
                    playPauseButton.setImageResource(android.R.drawable.ic_media_play);
                }
            }
        });
    }

    private void updateUIForPlayer() {
        uiThreadHandler.post(new Runnable() {
            public void run() {
                String playerName = getActivePlayerName();
                if (playerName != null && !"".equals(playerName)) {
                    setTitle(getText(R.string.app_name) + ": " + playerName);
                } else {
                    setTitle(getText(R.string.app_name));
                }
                poweronButton.setVisible(canPowerOn());
                poweroffButton.setVisible(canPowerOff());
            }
        });
    }

	@Override
	protected void onServiceConnected() throws RemoteException {
    	Log.v(getTag(), "Service bound");
        getService().registerCallback(serviceCallback);
    	uiThreadHandler.post(new Runnable() {
    	    public void run() {
    	        updateUIFromServiceState();
    	    }
    	});

        // Assume they want to connect...
        if (!isConnected()) {
            startVisibleConnection();
        }
	}

    @Override
    public void onResume() {
        super.onResume();
        Log.d(getTag(), "onResume...");

        // Start it and have it run forever (until it shuts itself down).
        // This is required so swapping out the activity (and unbinding the
        // service connection in onPause) doesn't cause the service to be
        // killed due to zero refcount.  This is our signal that we want
        // it running in the background.
        startService(new Intent(this, SqueezeService.class));

        if (getService() != null) {
            uiThreadHandler.post(new Runnable() {
                public void run() {
                    updateUIFromServiceState();
                }
            });
        }

        if (isAutoConnect())
            registerReceiver(broadcastReceiver, new IntentFilter(ConnectivityManager.CONNECTIVITY_ACTION));
    }

    // Should only be called from the UI thread.
    private void updateUIFromServiceState() {
        // Update the UI to reflect connection state.  Basically just for
        // the initial display, as changing the prev/next buttons to empty
        // doesn't seem to work in onCreate.  (LayoutInflator still running?)
        Log.d(getTag(), "updateUIFromServiceState");
        setConnected(isConnected(), false);
    }

    private void updateTimeDisplayTo(int secondsIn, int secondsTotal) {
    	if (updateSeekBar) {
	        if (seekBar.getMax() != secondsTotal) {
	            seekBar.setMax(secondsTotal);
	            totalTime.setText(Util.makeTimeString(secondsTotal));
	        }
	        seekBar.setProgress(secondsIn);
	        currentTime.setText(Util.makeTimeString(secondsIn));
	    }
    }

    // Should only be called from the UI thread.
    private void updateSongInfoFromService() {
        SqueezerSong song = getCurrentSong();
    	updateSongInfo(song);
        updateTimeDisplayTo(getSecondsElapsed(), getSecondsTotal());
        updateAlbumArtIfNeeded(song);
    }

    private void updateSongInfo(SqueezerSong song) {
    	if (song != null) {
	        artistText.setText(song.getArtist());
	        albumText.setText(song.getAlbum());
	        trackText.setText(song.getName());
    	} else {
            artistText.setText("");
            albumText.setText("");
            trackText.setText("");
    	}
    }

    // Should only be called from the UI thread.
    private void updateAlbumArtIfNeeded(SqueezerSong song) {
        if (Util.atomicReferenceUpdated(currentSong, song))
        	iconUpdater.updateIcon(albumArt, song, song != null ? song.getArtworkUrl(getService()) : null);
    }

    private int getSecondsElapsed() {
        if (getService() == null) {
            return 0;
        }
        try {
            return getService().getSecondsElapsed();
        } catch (RemoteException e) {
            Log.e(getTag(), "Service exception in getSecondsElapsed(): " + e);
        }
        return 0;
    }

    private int getSecondsTotal() {
        if (getService() == null) {
            return 0;
        }
        try {
            return getService().getSecondsTotal();
        } catch (RemoteException e) {
            Log.e(getTag(), "Service exception in getSecondsTotal(): " + e);
        }
        return 0;
    }

    private boolean setSecondsElapsed(int seconds) {
    	if (getService() == null) {
    		return false;
    	}
    	try {
    		return getService().setSecondsElapsed(seconds);
    	} catch (RemoteException e) {
    		Log.e(getTag(), "Service exception in setSecondsElapsed(" + seconds + "): " + e);
    	}
    	return true;
    }

    private SqueezerSong getCurrentSong() {
        if (getService() == null) {
            return null;
        }
        try {
            return getService().getCurrentSong();
        } catch (RemoteException e) {
            Log.e(getTag(), "Service exception in getCurrentSong(): " + e);
        }
        return null;
    }

    private String getActivePlayerName() {
        if (getService() == null) {
            return null;
        }
        try {
            return getService().getActivePlayerName();
        } catch (RemoteException e) {
            Log.e(getTag(), "Service exception in getActivePlayerName(): " + e);
        }
        return null;
    }

    private boolean isConnected() {
        if (getService() == null) {
            return false;
        }
        try {
            return getService().isConnected();
        } catch (RemoteException e) {
            Log.e(getTag(), "Service exception in isConnected(): " + e);
        }
        return false;
    }

    private boolean isPlaying() {
        if (getService() == null) {
            return false;
        }
        try {
            return getService().isPlaying();
        } catch (RemoteException e) {
            Log.e(getTag(), "Service exception in isPlaying(): " + e);
        }
        return false;
    }

    private boolean canPowerOn() {
        if (getService() == null) {
            return false;
        }
        try {
            return getService().canPowerOn();
        } catch (RemoteException e) {
            Log.e(getTag(), "Service exception in canPowerOn(): " + e);
        }
        return false;
    }

    private boolean canPowerOff() {
        if (getService() == null) {
            return false;
        }
        try {
            return getService().canPowerOff();
        } catch (RemoteException e) {
            Log.e(getTag(), "Service exception in canPowerOff(): " + e);
        }
        return false;
    }

    @Override
    public void onPause() {
        Log.d(getTag(), "onPause...");
        if (getService() != null) {
            try {
                getService().unregisterCallback(serviceCallback);
            } catch (RemoteException e) {
                Log.e(getTag(), "Service exception in onPause(): " + e);
            }
        }
        if (isAutoConnect())
            unregisterReceiver(broadcastReceiver);
        super.onPause();
    }

	@Override
	public boolean onSearchRequested() {
	    if (isConnected()) {
	        SqueezerSearchActivity.show(this);
	    }
		return false;
	}

    @Override
    public boolean onCreateOptionsMenu(Menu menu) {
        getMenuInflater().inflate(R.menu.squeezer, menu);
        connectButton = getActionBarHelper().findItem(R.id.menu_item_connect);
        disconnectButton = getActionBarHelper().findItem(R.id.menu_item_disconnect);
        poweronButton = getActionBarHelper().findItem(R.id.menu_item_poweron);
        poweroffButton = getActionBarHelper().findItem(R.id.menu_item_poweroff);
        playersButton = getActionBarHelper().findItem(R.id.menu_item_players);
        searchButton = getActionBarHelper().findItem(R.id.menu_item_search);
        homeButton = getActionBarHelper().findItem(R.id.menu_item_home);
        return super.onCreateOptionsMenu(menu);
    }

    @Override
<<<<<<< HEAD
    public boolean onPrepareOptionsMenu(Menu menu) {
    	super.onPrepareOptionsMenu(menu);
    	boolean connected = isConnected.get();

    	// Only show one of connect and disconnect:
    	MenuItem connect = menu.findItem(R.id.menu_item_connect);
    	connect.setVisible(!connected);
    	MenuItem disconnect = menu.findItem(R.id.menu_item_disconnect);
    	disconnect.setVisible(connected);

    	// Only show power on/off, according to playerstate
    	MenuItem powerOn = menu.findItem(R.id.menu_item_poweron);
    	powerOn.setVisible(canPowerOn());
    	MenuItem powerOff = menu.findItem(R.id.menu_item_poweroff);
    	powerOff.setVisible(canPowerOff());

    	// Disable things that don't work when not connected.
        MenuItem players = menu.findItem(R.id.menu_item_players);
        players.setEnabled(connected);
        MenuItem search = menu.findItem(R.id.menu_item_search);
        search.setEnabled(connected);

    	return true;
    }

    @Override
=======
>>>>>>> ea2ba32f
    public boolean onMenuItemSelected(int featureId, MenuItem item) {
    switch (item.getItemId()) {
        case R.id.menu_item_home:
            SqueezerHomeActivity.show(this);
            return true;
      	case R.id.menu_item_settings:
            SettingsActivity.show(this);
            return true;
      	case R.id.menu_item_search:
      		SqueezerSearchActivity.show(this);
      		return true;
      	case R.id.menu_item_connect:
      	    onUserInitiatesConnect();
            return true;
      	case R.id.menu_item_disconnect:
            try {
                getService().disconnect();
            } catch (RemoteException e) {
                Toast.makeText(this, e.toString(), Toast.LENGTH_LONG).show();
            }
            return true;
      	case R.id.menu_item_poweron:
            try {
                getService().powerOn();
            } catch (RemoteException e) {
                Toast.makeText(this, e.toString(), Toast.LENGTH_LONG).show();
            }
            return true;
      	case R.id.menu_item_poweroff:
            try {
                getService().powerOff();
            } catch (RemoteException e) {
                Toast.makeText(this, e.toString(), Toast.LENGTH_LONG).show();
            }
            return true;
      	case R.id.menu_item_players:
      		SqueezerPlayerListActivity.show(this);
      	    return true;
        case R.id.menu_item_about:
            new AboutDialog().show(getSupportFragmentManager(), "AboutDialog");
            return true;
        }
        return super.onMenuItemSelected(featureId, item);
    }

    // Returns null if not configured.
    private String getConfiguredCliIpPort() {
        final SharedPreferences preferences = getSharedPreferences(Preferences.NAME, 0);
        final String ipPort = preferences.getString(Preferences.KEY_SERVERADDR, null);
        if (ipPort == null || ipPort.length() == 0) {
            return null;
        }
        return ipPort;
    }

    // Returns null if not configured.
    private boolean isAutoConnect() {
        final SharedPreferences preferences = getSharedPreferences(Preferences.NAME, 0);
        return preferences.getBoolean(Preferences.KEY_AUTO_CONNECT, true);
    }

    private void onUserInitiatesConnect() {
        // Set up a server connection, if it is not present
        if (getConfiguredCliIpPort() == null) {
            SettingsActivity.show(this);
            return;
        }

        if (getService() == null) {
            Log.e(getTag(), "serviceStub is null.");
            return;
        }
        startVisibleConnection();
    }

    private void startVisibleConnection() {
        Log.v(getTag(), "startVisibleConnection..., connectInProgress: " + connectInProgress.get());
        uiThreadHandler.post(new Runnable() {
            public void run() {
                String ipPort = getConfiguredCliIpPort();
<<<<<<< HEAD
                if (ipPort == null)
                    return;

=======
                if (ipPort == null) return;
        
>>>>>>> ea2ba32f
                if (isAutoConnect()) {
                    WifiManager wifiManager = (WifiManager) getSystemService(Context.WIFI_SERVICE);
                    if (!wifiManager.isWifiEnabled()) {
                        new EnableWifiDialog().show(getSupportFragmentManager(), "EnableWifiDialog");
                        return; // We will come back here when Wi-Fi is ready
                    }
                }
<<<<<<< HEAD

=======
        
>>>>>>> ea2ba32f
                if (connectInProgress.get()) {
                    Log.v(getTag(), "Connection is allready in progress, connecting aborted");
                    return;
                }
                connectingDialog = ConnectingDialog.addTo(SqueezerActivity.this, ipPort);
                if (connectingDialog != null) {
                    Log.v(getTag(), "startConnect, ipPort: " + ipPort);
                    connectInProgress.set(true);
                    try {
                        getService().startConnect(ipPort);
                    } catch (RemoteException e) {
                        Toast.makeText(SqueezerActivity.this, "startConnection error: " + e, Toast.LENGTH_LONG).show();
                    }
                } else {
<<<<<<< HEAD
=======
                    // We couldn't create the connect progress bar.
                    // If this happens because of the android life cycle, then we are fine, and
                    // will get back here shortly, otherwise the user will have to press the
                    // connect button again.
>>>>>>> ea2ba32f
                    Log.v(getTag(), "Could not show the connect dialog, connecting aborted");
                }
            }
        });
    }

	public static void show(Context context) {
		final Intent intent = new Intent(context, SqueezerActivity.class)
				.addFlags(Intent.FLAG_ACTIVITY_CLEAR_TOP)
				.addFlags(Intent.FLAG_ACTIVITY_SINGLE_TOP);
        context.startActivity(intent);
    }

    @Override
    protected void onDestroy() {
        super.onDestroy();

        // Send analytics stats (if enabled).
        if (tracker != null) {
            tracker.dispatch();
            tracker.stopSession();
        }
    }

    private final IServiceCallback serviceCallback = new IServiceCallback.Stub() {
        public void onConnectionChanged(final boolean isConnected,
                                        final boolean postConnect)
                       throws RemoteException {
            Log.v(getTag(), "Connected == " + isConnected + " (postConnect==" + postConnect + ")");
            uiThreadHandler.post(new Runnable() {
                    public void run() {
                        setConnected(isConnected, postConnect);
                    }
                });
        }

        public void onPlayerChanged(final String playerId,
                                    final String playerName) throws RemoteException {
            Log.v(getTag(), "player now " + playerId + ": " + playerName);
            updateUIForPlayer();
        }

        public void onMusicChanged() throws RemoteException {
            uiThreadHandler.post(new Runnable() {
                    public void run() {
                        updateSongInfoFromService();
                    }
                });
        }

        public void onPlayStatusChanged(boolean newStatus)
            throws RemoteException {
            updatePlayPauseIcon();
        }

        public void onTimeInSongChange(final int secondsIn, final int secondsTotal)
                throws RemoteException {
            SqueezerActivity.this.secondsIn = secondsIn;
            SqueezerActivity.this.secondsTotal = secondsTotal;
            uiThreadHandler.sendEmptyMessage(UPDATE_TIME);
        }

        public void onPowerStatusChanged()
            throws RemoteException {
            updateUIForPlayer();
        }

    
    };

}<|MERGE_RESOLUTION|>--- conflicted
+++ resolved
@@ -144,7 +144,7 @@
             tracker.startNewSession("UA-26457780-1", this);
             tracker.trackPageView("SqueezerActivity");
         }
-        
+
         albumText = (TextView) findViewById(R.id.albumname);
         artistText = (TextView) findViewById(R.id.artistname);
         trackText = (TextView) findViewById(R.id.trackname);
@@ -317,7 +317,7 @@
             seekBar.setEnabled(true);
     	}
     	updatePlayPauseIcon();
-    	updateUIForPlayer();
+        updateUIForPlayer();
     }
 
     private void updatePlayPauseIcon() {
@@ -580,35 +580,6 @@
     }
 
     @Override
-<<<<<<< HEAD
-    public boolean onPrepareOptionsMenu(Menu menu) {
-    	super.onPrepareOptionsMenu(menu);
-    	boolean connected = isConnected.get();
-
-    	// Only show one of connect and disconnect:
-    	MenuItem connect = menu.findItem(R.id.menu_item_connect);
-    	connect.setVisible(!connected);
-    	MenuItem disconnect = menu.findItem(R.id.menu_item_disconnect);
-    	disconnect.setVisible(connected);
-
-    	// Only show power on/off, according to playerstate
-    	MenuItem powerOn = menu.findItem(R.id.menu_item_poweron);
-    	powerOn.setVisible(canPowerOn());
-    	MenuItem powerOff = menu.findItem(R.id.menu_item_poweroff);
-    	powerOff.setVisible(canPowerOff());
-
-    	// Disable things that don't work when not connected.
-        MenuItem players = menu.findItem(R.id.menu_item_players);
-        players.setEnabled(connected);
-        MenuItem search = menu.findItem(R.id.menu_item_search);
-        search.setEnabled(connected);
-
-    	return true;
-    }
-
-    @Override
-=======
->>>>>>> ea2ba32f
     public boolean onMenuItemSelected(int featureId, MenuItem item) {
     switch (item.getItemId()) {
         case R.id.menu_item_home:
@@ -689,14 +660,9 @@
         uiThreadHandler.post(new Runnable() {
             public void run() {
                 String ipPort = getConfiguredCliIpPort();
-<<<<<<< HEAD
                 if (ipPort == null)
                     return;
 
-=======
-                if (ipPort == null) return;
-        
->>>>>>> ea2ba32f
                 if (isAutoConnect()) {
                     WifiManager wifiManager = (WifiManager) getSystemService(Context.WIFI_SERVICE);
                     if (!wifiManager.isWifiEnabled()) {
@@ -704,11 +670,7 @@
                         return; // We will come back here when Wi-Fi is ready
                     }
                 }
-<<<<<<< HEAD
-
-=======
-        
->>>>>>> ea2ba32f
+
                 if (connectInProgress.get()) {
                     Log.v(getTag(), "Connection is allready in progress, connecting aborted");
                     return;
@@ -723,13 +685,10 @@
                         Toast.makeText(SqueezerActivity.this, "startConnection error: " + e, Toast.LENGTH_LONG).show();
                     }
                 } else {
-<<<<<<< HEAD
-=======
                     // We couldn't create the connect progress bar.
                     // If this happens because of the android life cycle, then we are fine, and
                     // will get back here shortly, otherwise the user will have to press the
                     // connect button again.
->>>>>>> ea2ba32f
                     Log.v(getTag(), "Could not show the connect dialog, connecting aborted");
                 }
             }
@@ -797,7 +756,6 @@
             updateUIForPlayer();
         }
 
-    
     };
 
 }