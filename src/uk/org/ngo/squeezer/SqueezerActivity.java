/*
 * Copyright (c) 2009 Google Inc.  All Rights Reserved.
 *
 * Licensed under the Apache License, Version 2.0 (the "License");
 * you may not use this file except in compliance with the License.
 * You may obtain a copy of the License at
 *
 *      http://www.apache.org/licenses/LICENSE-2.0
 *
 * Unless required by applicable law or agreed to in writing, software
 * distributed under the License is distributed on an "AS IS" BASIS,
 * WITHOUT WARRANTIES OR CONDITIONS OF ANY KIND, either express or implied.
 * See the License for the specific language governing permissions and
 * limitations under the License.
 */

package uk.org.ngo.squeezer;

import java.util.concurrent.atomic.AtomicBoolean;
import java.util.concurrent.atomic.AtomicReference;

import uk.org.ngo.squeezer.dialogs.AboutDialog;
import uk.org.ngo.squeezer.dialogs.ConnectingDialog;
import uk.org.ngo.squeezer.dialogs.EnableWifiDialog;
import uk.org.ngo.squeezer.dialogs.TipsDialog;
import uk.org.ngo.squeezer.framework.SqueezerBaseActivity;
import uk.org.ngo.squeezer.itemlists.SqueezerAlbumListActivity;
import uk.org.ngo.squeezer.itemlists.SqueezerCurrentPlaylistActivity;
import uk.org.ngo.squeezer.itemlists.SqueezerPlayerListActivity;
import uk.org.ngo.squeezer.itemlists.SqueezerSongListActivity;
import uk.org.ngo.squeezer.model.SqueezerAlbum;
import uk.org.ngo.squeezer.model.SqueezerArtist;
import uk.org.ngo.squeezer.model.SqueezerSong;
import uk.org.ngo.squeezer.service.SqueezeService;
import uk.org.ngo.squeezer.util.ImageFetcher;
import uk.org.ngo.squeezer.util.ImageFetcher.ImageFetcherParams;
import uk.org.ngo.squeezer.util.UIUtils;
import android.content.BroadcastReceiver;
import android.content.Context;
import android.content.Intent;
import android.content.IntentFilter;
import android.content.SharedPreferences;
import android.content.pm.ApplicationInfo;
import android.content.pm.PackageInfo;
import android.content.pm.PackageManager;
import android.net.ConnectivityManager;
import android.net.NetworkInfo;
import android.net.wifi.WifiManager;
import android.os.Bundle;
import android.os.Handler;
import android.os.Message;
import android.os.RemoteException;
import android.util.Log;
import android.view.Menu;
import android.view.MenuItem;
import android.view.View;
import android.view.View.OnClickListener;
import android.widget.ImageButton;
import android.widget.ImageView;
import android.widget.SeekBar;
import android.widget.SeekBar.OnSeekBarChangeListener;
import android.widget.TextView;
import android.widget.Toast;

import com.google.android.apps.analytics.GoogleAnalyticsTracker;

public class SqueezerActivity extends SqueezerBaseActivity {
    private static final String TAG = "SqueezerActivity";

    protected static final int HOME_REQUESTCODE = 0;

    private final AtomicBoolean isConnected = new AtomicBoolean(false);
    private final AtomicBoolean isPlaying = new AtomicBoolean(false);
    private final AtomicReference<SqueezerSong> currentSong = new AtomicReference<SqueezerSong>();
    private final AtomicBoolean connectInProgress = new AtomicBoolean(false);
    private final AtomicBoolean broadcastReceiverRegistered = new AtomicBoolean(false);

    private TextView albumText;
    private TextView artistText;
    private TextView trackText;
    private TextView currentTime;
    private TextView totalTime;
    private ImageButton homeButton;
    private ImageButton curPlayListButton;
    private ImageButton playPauseButton;
    private ImageButton nextButton;
    private ImageButton prevButton;
    private ImageView albumArt;
    private SeekBar seekBar;

    private final BroadcastReceiver broadcastReceiver = new BroadcastReceiver() {
        @Override
        public void onReceive(Context context, Intent intent) {
            NetworkInfo networkInfo = intent.getParcelableExtra(ConnectivityManager.EXTRA_NETWORK_INFO);
            if(networkInfo.getType() == ConnectivityManager.TYPE_WIFI && networkInfo.isConnected()) {
                Log.v(getTag(), "Received WIFI connected broadcast");
                if (!isConnected()) {
                    // Requires a serviceStub.  Else we'll do this on the service connection callback.
                    if (getService() != null) {
                        Log.v(getTag(), "Initiated connect on WIFI connected");
                        startVisibleConnection();
                    }
                }
            }
        }
    };

    // Where we're connecting to.
    private ConnectingDialog connectingDialog = null;
    public void clearConnectingDialog() { connectingDialog = null; }

    // Updating the seekbar
    private boolean updateSeekBar = true;
    private volatile int secondsIn;
    private volatile int secondsTotal;
    private final static int UPDATE_TIME = 1;

    private GoogleAnalyticsTracker tracker;

    /** ImageFetcher for (large) album cover art. */
    private ImageFetcher mLargeImageFetcher;

    private final Handler uiThreadHandler = new Handler() {
        // Normally I'm lazy and just post Runnables to the uiThreadHandler
        // but time updating is special enough (it happens every second) to
        // take care not to allocate so much memory which forces Dalvik to GC
        // all the time.
        @Override
        public void handleMessage (Message msg) {
            if (msg.what == UPDATE_TIME) {
                updateTimeDisplayTo(secondsIn, secondsTotal);
            }
        }
    };

    @Override
	public Handler getUIThreadHandler() {
    	return uiThreadHandler;
    }

    /** Called when the activity is first created. */
    @Override public void onCreate(Bundle savedInstanceState) {
        super.onCreate(savedInstanceState);
        setContentView(R.layout.main);

        final SharedPreferences preferences = getSharedPreferences(Preferences.NAME, 0);

        // Enable Analytics if the option is on, and we're not running in debug
        // mode so that debug tests don't pollute the stats.
        if (preferences.getBoolean(Preferences.KEY_ANALYTICS_ENABLED, true)) {
            if ((getApplicationInfo().flags & ApplicationInfo.FLAG_DEBUGGABLE) == 0) {
                Log.v("SqueezerActivity", "Tracking page view 'SqueezerActivity");
                // Start the tracker in manual dispatch mode...
                tracker = GoogleAnalyticsTracker.getInstance();
                tracker.startNewSession("UA-26457780-1", this);
                tracker.trackPageView("SqueezerActivity");
            }
        }

        // Show a tip about volume controls, if this is the first time this app
        // has run. TODO: Add more robust and general 'tips' functionality.
        PackageInfo pInfo;
        try {
            pInfo = getPackageManager().getPackageInfo(getPackageName(),
                    PackageManager.GET_META_DATA);
            if (preferences.getLong("lastRunVersionCode", 0) < pInfo.versionCode) {
                new TipsDialog().show(getSupportFragmentManager(), "TipsDialog");
                SharedPreferences.Editor editor = preferences.edit();
                editor.putLong("lastRunVersionCode", pInfo.versionCode);
                editor.commit();
            }
        } catch (PackageManager.NameNotFoundException e) {
            // Nothing to do, don't crash.
        }

        albumText = (TextView) findViewById(R.id.albumname);
        artistText = (TextView) findViewById(R.id.artistname);
        trackText = (TextView) findViewById(R.id.trackname);
        homeButton = (ImageButton) findViewById(R.id.ic_mp_Home_btn);
        curPlayListButton = (ImageButton) findViewById(R.id.curplaylist);
        playPauseButton = (ImageButton) findViewById(R.id.pause);
        nextButton = (ImageButton) findViewById(R.id.next);
        prevButton = (ImageButton) findViewById(R.id.prev);
        albumArt = (ImageView) findViewById(R.id.album);
        currentTime = (TextView) findViewById(R.id.currenttime);
        totalTime = (TextView) findViewById(R.id.totaltime);
        seekBar = (SeekBar) findViewById(R.id.seekbar);

        /*
         * TODO: Simplify these following the notes at
         * http://developer.android.com/resources/articles/ui-1.6.html. Maybe.
         * because the TextView resources don't support the android:onClick
         * attribute.
         */
		homeButton.setOnClickListener(new OnClickListener() {
			public void onClick(View v) {
                if (!isConnected()) return;
				SqueezerHomeActivity.show(SqueezerActivity.this);
			}
		});

		curPlayListButton.setOnClickListener(new OnClickListener() {
			public void onClick(View v) {
                if (!isConnected()) return;
				SqueezerCurrentPlaylistActivity.show(SqueezerActivity.this);
			}
		});

        playPauseButton.setOnClickListener(new OnClickListener() {
                public void onClick(View v) {
                    if (getService() == null) return;
                    try {
                        if (isConnected.get()) {
                            Log.v(getTag(), "Pause...");
                            getService().togglePausePlay();
                        } else {
                            // When we're not connected, the play/pause
                            // button turns into a green connect button.
                            onUserInitiatesConnect();
                        }
                    } catch (RemoteException e) {
                        Log.e(getTag(), "Service exception from togglePausePlay(): " + e);
                    }
                }
	    });

        nextButton.setOnClickListener(new OnClickListener() {
            public void onClick(View v) {
                if (getService() == null) return;
                try {
                    getService().nextTrack();
                } catch (RemoteException e) { }
            }
        });

        prevButton.setOnClickListener(new OnClickListener() {
            public void onClick(View v) {
                if (getService() == null) return;
                try {
                    getService().previousTrack();
                } catch (RemoteException e) { }
            }
        });

        artistText.setOnClickListener(new OnClickListener() {
			public void onClick(View v) {
				SqueezerSong song = getCurrentSong();
				if (song != null) {
					if (!song.isRemote())
						SqueezerAlbumListActivity.show(SqueezerActivity.this, new SqueezerArtist(song.getArtist_id(), song.getArtist()));
				}
			}
		});

        albumText.setOnClickListener(new OnClickListener() {
			public void onClick(View v) {
				SqueezerSong song = getCurrentSong();
				if (song != null) {
					if (!song.isRemote())
						SqueezerSongListActivity.show(SqueezerActivity.this, new SqueezerAlbum(song.getAlbum_id(), song.getAlbum()));
				}
			}
		});

        trackText.setOnClickListener(new OnClickListener() {
			public void onClick(View v) {
				SqueezerSong song = getCurrentSong();
				if (song != null) {
					if (!song.isRemote())
						SqueezerSongListActivity.show(SqueezerActivity.this, new SqueezerArtist(song.getArtist_id(), song.getArtist()));
				}
			}
		});

        seekBar.setOnSeekBarChangeListener(new OnSeekBarChangeListener() {
        	SqueezerSong seekingSong;

        	// Update the time indicator to reflect the dragged thumb position.
			public void onProgressChanged(SeekBar s, int progress, boolean fromUser) {
				if (fromUser) {
			        currentTime.setText(Util.makeTimeString(progress));
				}
			}

			// Disable updates when user drags the thumb.
			public void onStartTrackingTouch(SeekBar s) {
				seekingSong = getCurrentSong();
				updateSeekBar = false;
			}

			// Re-enable updates.  If the current song is the same as when
			// we started seeking then jump to the new point in the track,
			// otherwise ignore the seek.
			public void onStopTrackingTouch(SeekBar s) {
				SqueezerSong thisSong = getCurrentSong();

				updateSeekBar = true;

				if (seekingSong == thisSong) {
					setSecondsElapsed(s.getProgress());
				}
			}
        });

        // Set up a server connection, if it is not present
        if (getConfiguredCliIpPort() == null) SettingsActivity.show(this);

        // Set up the image fetcher, max cover art size is 512K.
        ImageFetcherParams params = new ImageFetcherParams();
        params.mMaxThumbnailBytes = 512 * 1024 * 1024; // 512K
        mLargeImageFetcher = UIUtils.getImageFetcher(this, params);
    }

    // Should only be called the UI thread.
    private void setConnected(boolean connected, boolean postConnect) {
        Log.v(getTag(), "setConnected(" + connected + ", " + postConnect + ")");
        if (postConnect) {
            connectInProgress.set(false);
            if (connectingDialog != null) {
                Log.d(getTag(), "Dismissing ConnectingDialog");
                connectingDialog.dismiss();
            } else {
                Log.d(getTag(), "Got connection failure, but ConnectingDialog wasn't showing");
            }
            connectingDialog = null;
            if (!connected) {
                // TODO: Make this a dialog? Allow the user to correct the
                // server settings here?
              Toast.makeText(this, getText(R.string.connection_failed_text), Toast.LENGTH_LONG).show();
            }
        }

    	isConnected.set(connected);
    	nextButton.setEnabled(connected);
    	prevButton.setEnabled(connected);
    	if (!connected) {
            nextButton.setImageResource(0);
            prevButton.setImageResource(0);
            albumArt.setImageDrawable(null);
            updateSongInfo(null);
            artistText.setText(getText(R.string.disconnected_text));
            setTitleForPlayer(null);
            currentTime.setText("--:--");
            totalTime.setText("--:--");
            seekBar.setEnabled(false);
            seekBar.setProgress(0);
    	} else {
            nextButton.setImageResource(android.R.drawable.ic_media_next);
            prevButton.setImageResource(android.R.drawable.ic_media_previous);
            updateSongInfoFromService();
            seekBar.setEnabled(true);
    	}
    	updatePlayPauseIcon();
    }

    private void updatePlayPauseIcon() {
        uiThreadHandler.post(new Runnable() {
            public void run() {
                if (!isConnected.get()) {
                    playPauseButton.setImageResource(android.R.drawable.presence_online);  // green circle
                } else if (isPlaying.get()) {
                    playPauseButton.setImageResource(android.R.drawable.ic_media_pause);
                } else {
                    playPauseButton.setImageResource(android.R.drawable.ic_media_play);
                }
            }
        });
    }

    // May be called from any thread.
    private void setTitleForPlayer(final String playerName) {
        uiThreadHandler.post(new Runnable() {
            public void run() {
                if (playerName != null && !"".equals(playerName)) {
                    setTitle(getText(R.string.app_name) + ": " + playerName);
                } else {
                    setTitle(getText(R.string.app_name));
                }
            }
        });
    }

	@Override
	protected void onServiceConnected() throws RemoteException {
    	Log.v(getTag(), "Service bound");
        getService().registerCallback(serviceCallback);
    	uiThreadHandler.post(new Runnable() {
    	    public void run() {
    	        updateUIFromServiceState();
    	    }
    	});

        // Assume they want to connect...
        if (!isConnected()) {
            startVisibleConnection();
        }
	}

    @Override
    public void onResume() {
        super.onResume();
        Log.d(getTag(), "onResume...");

        // Start it and have it run forever (until it shuts itself down).
        // This is required so swapping out the activity (and unbinding the
        // service connection in onPause) doesn't cause the service to be
        // killed due to zero refcount.  This is our signal that we want
        // it running in the background.
        startService(new Intent(this, SqueezeService.class));

        if (getService() != null) {
            updateUIFromServiceState();
        }

        if (isAutoConnect()) {
            registerReceiver(broadcastReceiver, new IntentFilter(ConnectivityManager.CONNECTIVITY_ACTION));
            broadcastReceiverRegistered.set(true);
        }
    }

    // Should only be called from the UI thread.
    private void updateUIFromServiceState() {
        // Update the UI to reflect connection state.  Basically just for
        // the initial display, as changing the prev/next buttons to empty
        // doesn't seem to work in onCreate.  (LayoutInflator still running?)
        Log.d(getTag(), "updateUIFromServiceState");
        setConnected(isConnected(), false);

        // TODO(bradfitz): remove this check once everything is converted into
        // safe accessors like isConnected() already is.
        if (getService() == null) {
            Log.e(getTag(), "Can't update UI with null serviceStub");
            return;
        }

        try {
            setTitleForPlayer(getService().getActivePlayerName());
            isPlaying.set(getService().isPlaying());
            updatePlayPauseIcon();
        } catch (RemoteException e) {
            Log.e(getTag(), "Service exception: " + e);
        }

    }

    private void updateTimeDisplayTo(int secondsIn, int secondsTotal) {
    	if (updateSeekBar) {
	        if (seekBar.getMax() != secondsTotal) {
	            seekBar.setMax(secondsTotal);
	            totalTime.setText(Util.makeTimeString(secondsTotal));
	        }
	        seekBar.setProgress(secondsIn);
	        currentTime.setText(Util.makeTimeString(secondsIn));
	    }
    }

    // Should only be called from the UI thread.
    private void updateSongInfoFromService() {
        SqueezerSong song = getCurrentSong();
    	updateSongInfo(song);
        updateTimeDisplayTo(getSecondsElapsed(), getSecondsTotal());
        updateAlbumArtIfNeeded(song);
    }

    private void updateSongInfo(SqueezerSong song) {
    	if (song != null) {
	        artistText.setText(song.getArtist());
	        albumText.setText(song.getAlbum());
	        trackText.setText(song.getName());
    	} else {
            artistText.setText("");
            albumText.setText("");
            trackText.setText("");
        }
    }

    // Should only be called from the UI thread.
    private void updateAlbumArtIfNeeded(SqueezerSong song) {
<<<<<<< HEAD
        if (Util.atomicReferenceUpdated(currentSong, song))
        	iconUpdater.updateIcon(albumArt, song, song != null ? song.getArtworkUrl(getService()) : null);
=======
        if (Util.atomicSongUpdated(currentSong, song)) {
            if (song == null || song.getArtworkUrl(getService()) == null) {
                albumArt.setImageResource(R.drawable.icon_album_noart_143);
                return;
            }

            mLargeImageFetcher.loadImage(song.getArtworkUrl(getService()), albumArt);
        }
>>>>>>> 69d8dabb
    }

    private int getSecondsElapsed() {
        if (getService() == null) {
            return 0;
        }
        try {
            return getService().getSecondsElapsed();
        } catch (RemoteException e) {
            Log.e(getTag(), "Service exception in getSecondsElapsed(): " + e);
        }
        return 0;
    }

    private int getSecondsTotal() {
        if (getService() == null) {
            return 0;
        }
        try {
            return getService().getSecondsTotal();
        } catch (RemoteException e) {
            Log.e(getTag(), "Service exception in getSecondsTotal(): " + e);
        }
        return 0;
    }

    private boolean setSecondsElapsed(int seconds) {
    	if (getService() == null) {
    		return false;
    	}
    	try {
    		return getService().setSecondsElapsed(seconds);
    	} catch (RemoteException e) {
    		Log.e(getTag(), "Service exception in setSecondsElapsed(" + seconds + "): " + e);
    	}
    	return true;
    }

    private SqueezerSong getCurrentSong() {
        if (getService() == null) {
            return null;
        }
        try {
            return getService().currentSong();
        } catch (RemoteException e) {
            Log.e(getTag(), "Service exception in getServiceCurrentSong(): " + e);
        }
        return null;
    }


    private boolean isConnected() {
        if (getService() == null) {
            return false;
        }
        try {
            return getService().isConnected();
        } catch (RemoteException e) {
            Log.e(getTag(), "Service exception in isConnected(): " + e);
        }
        return false;
    }

    private boolean canPowerOn() {
        if (getService() == null) {
            return false;
        }
        try {
            return getService().canPowerOn();
        } catch (RemoteException e) {
            Log.e(getTag(), "Service exception in canPowerOn(): " + e);
        }
        return false;
    }

    private boolean canPowerOff() {
        if (getService() == null) {
            return false;
        }
        try {
            return getService().canPowerOff();
        } catch (RemoteException e) {
            Log.e(getTag(), "Service exception in canPowerOff(): " + e);
        }
        return false;
    }

    @Override
    public void onPause() {
        Log.d(getTag(), "onPause...");
        if (getService() != null) {
            try {
                getService().unregisterCallback(serviceCallback);
            } catch (RemoteException e) {
                Log.e(getTag(), "Service exception in onPause(): " + e);
            }
        }
        if (isAutoConnect())
            if (broadcastReceiverRegistered.get())
                unregisterReceiver(broadcastReceiver);
        super.onPause();
    }

    @Override
    public void onStop() {
        super.onStop();

        if (mLargeImageFetcher != null) {
            mLargeImageFetcher.closeCache();
        }
    }

	@Override
	public boolean onSearchRequested() {
  		SqueezerSearchActivity.show(this);
		return false;
	}

    @Override
    public boolean onCreateOptionsMenu(Menu menu) {
        getMenuInflater().inflate(R.menu.squeezer, menu);
        return super.onCreateOptionsMenu(menu);
    }

    @Override
    public boolean onPrepareOptionsMenu(Menu menu) {
    	super.onPrepareOptionsMenu(menu);
    	boolean connected = isConnected.get();

    	// Only show one of connect and disconnect:
    	MenuItem connect = menu.findItem(R.id.menu_item_connect);
    	connect.setVisible(!connected);
    	MenuItem disconnect = menu.findItem(R.id.menu_item_disconnect);
    	disconnect.setVisible(connected);

    	// Only show power on/off, according to playerstate
    	MenuItem powerOn = menu.findItem(R.id.menu_item_poweron);
    	powerOn.setVisible(canPowerOn());
    	MenuItem powerOff = menu.findItem(R.id.menu_item_poweroff);
    	powerOff.setVisible(canPowerOff());

    	// Disable things that don't work when not connected.
        MenuItem players = menu.findItem(R.id.menu_item_players);
        players.setEnabled(connected);
        MenuItem search = menu.findItem(R.id.menu_item_search);
        search.setEnabled(connected);

    	return true;
    }

    @Override
    public boolean onMenuItemSelected(int featureId, MenuItem item) {
        switch (item.getItemId()) {
      	case R.id.menu_item_settings:
            SettingsActivity.show(this);
            return true;
      	case R.id.menu_item_search:
      		SqueezerSearchActivity.show(this);
      		return true;
      	case R.id.menu_item_connect:
      	    onUserInitiatesConnect();
            return true;
      	case R.id.menu_item_disconnect:
            try {
                getService().disconnect();
            } catch (RemoteException e) {
                Toast.makeText(this, e.toString(), Toast.LENGTH_LONG).show();
            }
            return true;
      	case R.id.menu_item_poweron:
            try {
                getService().powerOn();
            } catch (RemoteException e) {
                Toast.makeText(this, e.toString(), Toast.LENGTH_LONG).show();
            }
            return true;
      	case R.id.menu_item_poweroff:
            try {
                getService().powerOff();
            } catch (RemoteException e) {
                Toast.makeText(this, e.toString(), Toast.LENGTH_LONG).show();
            }
            return true;
      	case R.id.menu_item_players:
      		SqueezerPlayerListActivity.show(this);
      	    return true;
        case R.id.menu_item_about:
            new AboutDialog().show(getSupportFragmentManager(), "AboutDialog");
            return true;
        }
        return super.onMenuItemSelected(featureId, item);
    }

    // Returns null if not configured.
    private String getConfiguredCliIpPort() {
        final SharedPreferences preferences = getSharedPreferences(Preferences.NAME, 0);
        final String ipPort = preferences.getString(Preferences.KEY_SERVERADDR, null);
        if (ipPort == null || ipPort.length() == 0) {
            return null;
        }
        return ipPort;
    }

    // Returns null if not configured.
    private boolean isAutoConnect() {
        final SharedPreferences preferences = getSharedPreferences(Preferences.NAME, 0);
        return preferences.getBoolean(Preferences.KEY_AUTO_CONNECT, true);
    }

    private void onUserInitiatesConnect() {
        // Set up a server connection, if it is not present
        if (getConfiguredCliIpPort() == null) {
            SettingsActivity.show(this);
            return;
        }

        if (getService() == null) {
            Log.e(getTag(), "serviceStub is null.");
            return;
        }
        startVisibleConnection();
    }

    private void startVisibleConnection() {
        Log.v(getTag(), "startVisibleConnection..., connectInProgress: " + connectInProgress.get());
        uiThreadHandler.post(new Runnable() {
            public void run() {
                String ipPort = getConfiguredCliIpPort();
                if (ipPort == null)
                    return;

                if (isAutoConnect()) {
                    WifiManager wifiManager = (WifiManager) getSystemService(Context.WIFI_SERVICE);
                    if (!wifiManager.isWifiEnabled()) {
                        try {
                            new EnableWifiDialog().show(getSupportFragmentManager(), "EnableWifiDialog");
                        } catch (IllegalStateException e) {
                            // We couldn't create the enable WiFi dialog. If this
                            // happens because of the android life cycle, then we are
                            // fine, and will get back here shortly, otherwise the user
                            // will have to press the connect button again.
                            Log.i(getTag(), "EnableWifiDialog.show() was not allowed: " + e);
                        }
                        return; // We will come back here when WiFi is ready
                    }
                }

                if (connectInProgress.get()) {
                    Log.v(getTag(), "Connection is allready in progress, connecting aborted");
                    return;
                }
                connectingDialog = ConnectingDialog.addTo(SqueezerActivity.this, ipPort);
                if (connectingDialog != null) {
                    Log.v(getTag(), "startConnect, ipPort: " + ipPort);
                    connectInProgress.set(true);
                    try {
                        getService().startConnect(ipPort);
                    } catch (RemoteException e) {
                        Toast.makeText(SqueezerActivity.this, "startConnection error: " + e, Toast.LENGTH_LONG).show();
                    }
                } else {
                    Log.v(getTag(), "Could not show the connect dialog, connecting aborted");
                }
            }
        });
    }

	public static void show(Context context) {
		final Intent intent = new Intent(context, SqueezerActivity.class)
				.addFlags(Intent.FLAG_ACTIVITY_CLEAR_TOP)
				.addFlags(Intent.FLAG_ACTIVITY_SINGLE_TOP);
        context.startActivity(intent);
    }

    @Override
    protected void onDestroy() {
        super.onDestroy();

        // Send analytics stats (if enabled).
        if (tracker != null) {
            tracker.dispatch();
            tracker.stopSession();
        }
    }

    private final IServiceCallback serviceCallback = new IServiceCallback.Stub() {
        public void onConnectionChanged(final boolean isConnected,
                                        final boolean postConnect)
                       throws RemoteException {
                Log.v(getTag(), "Connected == " + isConnected + " (postConnect==" + postConnect + ")");
                uiThreadHandler.post(new Runnable() {
                        public void run() {
                            setConnected(isConnected, postConnect);
                        }
                    });
            }

            public void onPlayerChanged(final String playerId,
                                        final String playerName) throws RemoteException {
                Log.v(getTag(), "player now " + playerId + ": " + playerName);
                setTitleForPlayer(playerName);
            }

            public void onMusicChanged() throws RemoteException {
                uiThreadHandler.post(new Runnable() {
                        public void run() {
                            updateSongInfoFromService();
                        }
                    });
            }

            public void onPlayStatusChanged(boolean newStatus)
                throws RemoteException {
                isPlaying.set(newStatus);
                updatePlayPauseIcon();
            }

            public void onTimeInSongChange(final int secondsIn, final int secondsTotal)
                    throws RemoteException {
                SqueezerActivity.this.secondsIn = secondsIn;
                SqueezerActivity.this.secondsTotal = secondsTotal;
                uiThreadHandler.sendEmptyMessage(UPDATE_TIME);
            }
        };

}<|MERGE_RESOLUTION|>--- conflicted
+++ resolved
@@ -476,11 +476,7 @@
 
     // Should only be called from the UI thread.
     private void updateAlbumArtIfNeeded(SqueezerSong song) {
-<<<<<<< HEAD
-        if (Util.atomicReferenceUpdated(currentSong, song))
-        	iconUpdater.updateIcon(albumArt, song, song != null ? song.getArtworkUrl(getService()) : null);
-=======
-        if (Util.atomicSongUpdated(currentSong, song)) {
+        if (Util.atomicReferenceUpdated(currentSong, song)) {
             if (song == null || song.getArtworkUrl(getService()) == null) {
                 albumArt.setImageResource(R.drawable.icon_album_noart_143);
                 return;
@@ -488,7 +484,6 @@
 
             mLargeImageFetcher.loadImage(song.getArtworkUrl(getService()), albumArt);
         }
->>>>>>> 69d8dabb
     }
 
     private int getSecondsElapsed() {
