--- conflicted
+++ resolved
@@ -20,11 +20,6 @@
 import java.util.ArrayList;
 import java.util.List;
 
-<<<<<<< HEAD
-import com.google.android.apps.analytics.GoogleAnalyticsTracker;
-
-=======
->>>>>>> edd9fb57
 import uk.org.ngo.squeezer.dialogs.TipsDialog;
 import uk.org.ngo.squeezer.framework.SqueezerBaseActivity;
 import uk.org.ngo.squeezer.itemlists.SqueezerAlbumListActivity;
@@ -36,10 +31,7 @@
 import uk.org.ngo.squeezer.itemlists.SqueezerRadioListActivity;
 import uk.org.ngo.squeezer.itemlists.SqueezerSongListActivity;
 import uk.org.ngo.squeezer.itemlists.SqueezerYearListActivity;
-<<<<<<< HEAD
 import uk.org.ngo.squeezer.itemlists.dialogs.SqueezerAlbumOrderDialog.AlbumsSortOrder;
-=======
->>>>>>> edd9fb57
 import uk.org.ngo.squeezer.menu.MenuFragment;
 import uk.org.ngo.squeezer.menu.SqueezerMenuFragment;
 import uk.org.ngo.squeezer.model.SqueezerPlugin;
@@ -67,7 +59,6 @@
     private static final int SONGS = 2;
     private static final int GENRES = 3;
     private static final int YEARS = 4;
-<<<<<<< HEAD
     private static final int NEW_MUSIC = 5;
     private static final int MUSIC_FOLDER = 6;
     private static final int RANDOM_MIX = 7;
@@ -75,14 +66,6 @@
     private static final int INTERNET_RADIO = 9;
     private static final int FAVORITES = 10;
     private static final int APPS = 11;
-=======
-    private static final int MUSIC_FOLDER = 5;
-    private static final int RANDOM_MIX = 6;
-    private static final int PLAYLISTS = 7;
-    private static final int INTERNET_RADIO = 8;
-    private static final int APPS = 9;
-    private static final int FAVORITES = 10;
->>>>>>> edd9fb57
 
     private boolean mCanMusicfolder = false;
     private boolean mCanRandomplay = false;
@@ -90,10 +73,6 @@
 
     private GoogleAnalyticsTracker tracker;
 
-<<<<<<< HEAD
-
-=======
->>>>>>> edd9fb57
     @Override
     public void onCreate(Bundle savedInstanceState) {
         super.onCreate(savedInstanceState);
@@ -139,11 +118,7 @@
 
 
     private final IServiceCallback mCallback = new IServiceCallback.Stub() {
-<<<<<<< HEAD
         public void onConnectionChanged(boolean isConnected, boolean postConnect, boolean loginFailure)
-=======
-        public void onConnectionChanged(boolean isConnected, boolean postConnect)
->>>>>>> edd9fb57
                 throws RemoteException {
             // XXX: The UI needs to change at this point, since none of the
             // options are valid if we're not connected.
@@ -193,7 +168,6 @@
                 R.drawable.ic_artists,
                 R.drawable.ic_albums, R.drawable.ic_songs,
                 R.drawable.ic_genres, R.drawable.ic_years,
-<<<<<<< HEAD
                 R.drawable.ic_new_music,
                 R.drawable.ic_music_folder, R.drawable.ic_random,
                 R.drawable.ic_playlists, R.drawable.ic_internet_radio,
@@ -219,39 +193,6 @@
         }
 
         List<IconRowAdapter.IconRow> rows = new ArrayList<IconRowAdapter.IconRow>();
-        for (int i = ARTISTS; i <= FAVORITES; i++) { // APPS & FAVORITES
-                                                          // not implemented
-            if (i == MUSIC_FOLDER && !mCanMusicfolder)
-                continue;
-
-            if (i == RANDOM_MIX && !mCanRandomplay)
-                continue;
-
-=======
-                R.drawable.ic_music_folder, R.drawable.ic_random,
-                R.drawable.ic_playlists, R.drawable.ic_internet_radio,
-                R.drawable.ic_my_apps, R.drawable.ic_favorites
-        };
-
-        String[] items = getResources().getStringArray(R.array.home_items);;
-
-        if (getService() != null) {
-            try {
-                mCanMusicfolder = getService().canMusicfolder();
-            } catch (RemoteException e) {
-                Log.e(getTag(), "Error requesting musicfolder ability: " + e);
-            }
-        }
-
-        if (getService() != null) {
-            try {
-                mCanRandomplay = getService().canRandomplay();
-            } catch (RemoteException e) {
-                Log.e(getTag(), "Error requesting randomplay ability: " + e);
-            }
-        }
-
-        List<IconRowAdapter.IconRow> rows = new ArrayList<IconRowAdapter.IconRow>();
         for (int i = ARTISTS; i <= FAVORITES; i++) {
             if (i == MUSIC_FOLDER && !mCanMusicfolder)
                 continue;
@@ -262,7 +203,6 @@
             if (i == APPS)
                 continue; // APPS not implemented.
 
->>>>>>> edd9fb57
             rows.add(new IconRowAdapter.IconRow(i, items[i], icons[i]));
         }
 
@@ -272,10 +212,6 @@
 
 	private final OnItemClickListener onHomeItemClick = new OnItemClickListener() {
 		public void onItemClick(AdapterView<?> parent, View view, int position, long id) {
-<<<<<<< HEAD
-=======
-
->>>>>>> edd9fb57
             switch ((int) id) {
                 case ARTISTS:
                     SqueezerArtistListActivity.show(SqueezerHomeActivity.this);
@@ -292,12 +228,9 @@
                 case YEARS:
                     SqueezerYearListActivity.show(SqueezerHomeActivity.this);
                     break;
-<<<<<<< HEAD
                 case NEW_MUSIC:
                     SqueezerAlbumListActivity.show(SqueezerHomeActivity.this, AlbumsSortOrder.__new);
                     break;
-=======
->>>>>>> edd9fb57
                 case MUSIC_FOLDER:
                     SqueezerMusicFolderListActivity.show(SqueezerHomeActivity.this);
                     break;
@@ -315,24 +248,15 @@
                     // Log.e("MyApp", sCrashString.toString());
                     SqueezerRadioListActivity.show(SqueezerHomeActivity.this);
                     break;
-<<<<<<< HEAD
                 case FAVORITES:
                     SqueezerPluginItemListActivity.show(SqueezerHomeActivity.this, SqueezerPlugin.FAVORITE);
                     break;
-=======
->>>>>>> edd9fb57
                 case APPS:
                     // TODO (kaa) implement
                     // Currently hidden, by commenting out the entry in
                     // strings.xml.
                     // SqueezerApplicationListActivity.show(SqueezerHomeActivity.this);
                     break;
-<<<<<<< HEAD
-=======
-                case FAVORITES:
-                    SqueezerPluginItemListActivity.show(SqueezerHomeActivity.this, SqueezerPlugin.FAVORITE);
-                    break;
->>>>>>> edd9fb57
 			}
 		}
 	};
@@ -350,8 +274,6 @@
         super.onPause();
     }
 
-<<<<<<< HEAD
-=======
     @Override
     protected void onDestroy() {
         super.onDestroy();
@@ -363,7 +285,6 @@
         }
     }
 
->>>>>>> edd9fb57
 	public static void show(Context context) {
         final Intent intent = new Intent(context, SqueezerHomeActivity.class)
         		.addFlags(Intent.FLAG_ACTIVITY_CLEAR_TOP)
