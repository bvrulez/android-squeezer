--- conflicted
+++ resolved
@@ -33,13 +33,8 @@
 import uk.org.ngo.squeezer.itemlists.SqueezerRadioListActivity;
 import uk.org.ngo.squeezer.itemlists.SqueezerSongListActivity;
 import uk.org.ngo.squeezer.itemlists.SqueezerYearListActivity;
-<<<<<<< HEAD
-import uk.org.ngo.squeezer.itemlists.dialogs.SqueezerAlbumOrderDialog.AlbumsSortOrder;
-
-=======
-import uk.org.ngo.squeezer.itemlists.dialogs.AlbumViewDialog.AlbumsSortOrder;
-import uk.org.ngo.squeezer.model.SqueezerPlugin;
->>>>>>> 56d94615
+import uk.org.ngo.squeezer.itemlists.dialogs.AlbumViewDialog;
+
 import android.content.Context;
 import android.content.Intent;
 import android.content.SharedPreferences;
@@ -227,7 +222,7 @@
                     break;
                 case NEW_MUSIC:
                     SqueezerAlbumListActivity.show(SqueezerHomeActivity.this,
-                            AlbumsSortOrder.__new);
+                            AlbumViewDialog.AlbumsSortOrder.__new);
                     break;
                 case MUSIC_FOLDER:
                     SqueezerMusicFolderListActivity.show(SqueezerHomeActivity.this);
