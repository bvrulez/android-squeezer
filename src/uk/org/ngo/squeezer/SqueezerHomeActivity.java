--- conflicted
+++ resolved
@@ -17,17 +17,18 @@
 package uk.org.ngo.squeezer;
 
 
+import java.util.ArrayList;
+import java.util.List;
+
 import uk.org.ngo.squeezer.framework.SqueezerBaseActivity;
 import uk.org.ngo.squeezer.itemlists.SqueezerAlbumListActivity;
 import uk.org.ngo.squeezer.itemlists.SqueezerArtistListActivity;
 import uk.org.ngo.squeezer.itemlists.SqueezerGenreListActivity;
+import uk.org.ngo.squeezer.itemlists.SqueezerMusicFolderListActivity;
 import uk.org.ngo.squeezer.itemlists.SqueezerPlaylistsActivity;
 import uk.org.ngo.squeezer.itemlists.SqueezerRadioListActivity;
-<<<<<<< HEAD
 import uk.org.ngo.squeezer.itemlists.SqueezerSongListActivity;
 import uk.org.ngo.squeezer.itemlists.SqueezerYearListActivity;
-=======
->>>>>>> 5531e91d
 import uk.org.ngo.squeezer.menu.MenuFragment;
 import uk.org.ngo.squeezer.menu.SqueezerMenuFragment;
 import android.content.Context;
@@ -46,14 +47,15 @@
     private static final int SONGS = 2;
     private static final int GENRES = 3;
     private static final int YEARS = 4;
-    private static final int RANDOM_MIX = 5;
-    private static final int MUSIC_FOLDER = -1; /* 6; */
-    private static final int PLAYLISTS = 6;
-    private static final int INTERNET_RADIO = 7;
-    private static final int APPS = 8;
-    private static final int FAVORITES = 9;
+    private static final int MUSIC_FOLDER = 5;
+    private static final int RANDOM_MIX = 6;
+    private static final int PLAYLISTS = 7;
+    private static final int INTERNET_RADIO = 8;
+    private static final int APPS = 9;
+    private static final int FAVORITES = 10;
 
-    private boolean canRandomplay = true;
+    private boolean mCanMusicfolder = false;
+    private boolean mCanRandomplay = false;
     private ListView listView;
 
     @Override
@@ -69,56 +71,64 @@
     protected void onServiceConnected() throws RemoteException {
     }
 
-<<<<<<< HEAD
 	private void setHomeMenu() {
-        int[] icons = new int[] { R.drawable.icon_ml_artist,
-                R.drawable.icon_ml_albums, R.drawable.icon_ml_songs,
-                R.drawable.icon_ml_genres, R.drawable.icon_ml_years,
-                R.drawable.icon_ml_random, /* R.drawable.icon_ml_folder, */
-                R.drawable.icon_ml_playlist, R.drawable.icon_internet_radio,
-                R.drawable.icon_my_apps, R.drawable.icon_favorites
-=======
-    private void setHomeMenu() {
         int[] icons = new int[] {
-                R.drawable.ic_now_playing, R.drawable.ic_my_music,
-                R.drawable.ic_internet_radio, R.drawable.ic_my_apps,
-                R.drawable.ic_favorites
->>>>>>> 5531e91d
+                R.drawable.ic_artists,
+                R.drawable.ic_albums, R.drawable.ic_songs,
+                R.drawable.ic_genres, R.drawable.ic_years,
+                R.drawable.ic_music_folder, R.drawable.ic_random,
+                R.drawable.ic_playlists, R.drawable.ic_internet_radio,
+                R.drawable.ic_my_apps, R.drawable.ic_favorites
         };
 
         String[] items = getResources().getStringArray(R.array.home_items);;
 
+        /**
+         * XXX: There's a race condition here.
+         * 
+         * If we make these calls before the "can ..." results have reached the
+         * service then the can*() methods return the default false.
+         *
+         * This wasn't a problem when these were in a separate activity, because
+         * by the the time the user had clicked through to SqueezerMusicActivity
+         * the service had had the time to fetch the data.
+         */
         if (getService() != null) {
             try {
-                canRandomplay = getService().canRandomplay();
+                mCanMusicfolder = getService().canMusicfolder();
+            } catch (RemoteException e) {
+                Log.e(getTag(), "Error requesting musicfolder ability: " + e);
+            }
+        }
+
+        if (getService() != null) {
+            try {
+                mCanRandomplay = getService().canRandomplay();
             } catch (RemoteException e) {
                 Log.e(getTag(), "Error requesting randomplay ability: " + e);
             }
         }
-        if (!canRandomplay) {
-            items = new String[items.length - 1];
-            icons = new int[icons.length - 1];
-            int j = 0;
-            for (int i = 0; i < items.length; i++) {
-                if (i != RANDOM_MIX) {
-                    items[j] = items[i];
-                    icons[j] = icons[i];
-                    j++;
-                }
-            }
 
+        List<IconRowAdapter.IconRow> rows = new ArrayList<IconRowAdapter.IconRow>();
+        for (int i = ARTISTS; i <= INTERNET_RADIO; i++) { // APPS & FAVORITES
+                                                          // not implemented
+            if (i == MUSIC_FOLDER && !mCanMusicfolder)
+                continue;
+
+            if (i == RANDOM_MIX && !mCanRandomplay)
+                continue;
+
+            rows.add(new IconRowAdapter.IconRow(i, items[i], icons[i]));
         }
 
-		listView.setAdapter(new IconRowAdapter(this, getResources().getStringArray(R.array.home_items), icons));
+        listView.setAdapter(new IconRowAdapter(this, rows));
 		listView.setOnItemClickListener(onHomeItemClick);
 	}
 
 	private final OnItemClickListener onHomeItemClick = new OnItemClickListener() {
 		public void onItemClick(AdapterView<?> parent, View view, int position, long id) {
-            if (!canRandomplay && position >= RANDOM_MIX)
-                position += 1;
 
-            switch (position) {
+            switch ((int) id) {
                 case ARTISTS:
                     SqueezerArtistListActivity.show(SqueezerHomeActivity.this);
                     break;
@@ -134,11 +144,11 @@
                 case YEARS:
                     SqueezerYearListActivity.show(SqueezerHomeActivity.this);
                     break;
+                case MUSIC_FOLDER:
+                    SqueezerMusicFolderListActivity.show(SqueezerHomeActivity.this);
+                    break;
                 case RANDOM_MIX:
                     SqueezerRandomplayActivity.show(SqueezerHomeActivity.this);
-                    break;
-                case MUSIC_FOLDER:
-                    /* TODO: Implement browsing the music folder. */
                     break;
                 case PLAYLISTS:
                     SqueezerPlaylistsActivity.show(SqueezerHomeActivity.this);
