--- conflicted
+++ resolved
@@ -69,13 +69,12 @@
     }
 
 	private void setMusicMenu() {
-<<<<<<< HEAD
         final String[] musicItems = getResources().getStringArray(R.array.music_items);
-		final int[] musicIcons = new int[] { R.drawable.icon_ml_artist,
-				R.drawable.icon_ml_albums, R.drawable.icon_ml_songs,
-				R.drawable.icon_ml_genres, R.drawable.icon_ml_years,
-                R.drawable.icon_ml_folder, R.drawable.icon_ml_random,
-				R.drawable.icon_ml_playlist, R.drawable.icon_ml_search };
+        final int[] musicIcons = new int[] {
+                R.drawable.ic_artists, R.drawable.ic_albums, R.drawable.ic_songs,
+                R.drawable.ic_genres, R.drawable.ic_years, R.drawable.ic_music_folder,
+                R.drawable.ic_random, R.drawable.ic_playlists, R.drawable.ic_search
+        };
 
         if (getService() != null) {
             try {
@@ -84,17 +83,6 @@
                 Log.e(getTag(), "Error requesting musicfolder ability: " + e);
             }
         }
-=======
-		final String[] musicItems = getResources().getStringArray(R.array.music_items);
-        final int[] musicIcons = new int[] {
-                R.drawable.ic_artists, R.drawable.ic_albums, R.drawable.ic_songs,
-                R.drawable.ic_genres, R.drawable.ic_years, R.drawable.ic_random,
-                /* R.drawable.ic_music_folder, */R.drawable.ic_playlists,
-                R.drawable.ic_search
-        };
-		String[] items = musicItems;
-		int[] icons = musicIcons;
->>>>>>> 52303c98
 
 		if (getService() != null) {
         	try {
