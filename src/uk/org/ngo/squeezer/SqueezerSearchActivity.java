--- conflicted
+++ resolved
@@ -36,25 +36,14 @@
 import android.os.Bundle;
 import android.os.RemoteException;
 import android.util.Log;
-<<<<<<< HEAD
-import android.view.KeyEvent;
 import android.view.MenuItem;
 import android.view.View;
-import android.view.inputmethod.EditorInfo;
-import android.widget.EditText;
-=======
-import android.view.ContextMenu;
-import android.view.ContextMenu.ContextMenuInfo;
-import android.view.MenuItem;
-import android.view.View;
-import android.view.View.OnCreateContextMenuListener;
->>>>>>> 8c51f7ae
 import android.widget.ExpandableListView;
 import android.widget.ExpandableListView.ExpandableListContextMenuInfo;
 import android.widget.ExpandableListView.OnChildClickListener;
 
 public class SqueezerSearchActivity extends SqueezerItemListActivity {
-	private View loadingLabel;
+    private View loadingLabel;
 	private ExpandableListView resultsExpandableListView;
 	private SqueezerSearchAdapter searchResultsAdapter;
 	private String searchString;
@@ -64,7 +53,7 @@
 		super.onCreate(savedInstanceState);
 		setContentView(R.layout.search_layout);
 
-		loadingLabel = findViewById(R.id.loading_label);
+        loadingLabel = findViewById(R.id.loading_label);
 
         searchResultsAdapter = new SqueezerSearchAdapter(this);
 		resultsExpandableListView = (ExpandableListView) findViewById(R.id.search_expandable_list);
@@ -90,41 +79,25 @@
 			}
 		});
 
-<<<<<<< HEAD
         resultsExpandableListView.setOnCreateContextMenuListener(searchResultsAdapter);
         resultsExpandableListView.setOnScrollListener(new ScrollListener());
-=======
-        resultsExpandableListView.setOnCreateContextMenuListener(new OnCreateContextMenuListener() {
-			public void onCreateContextMenu(ContextMenu menu, View v, ContextMenuInfo menuInfo) {
-				ExpandableListContextMenuInfo contextMenuInfo = (ExpandableListContextMenuInfo) menuInfo;
-				long packedPosition = contextMenuInfo.packedPosition;
-				if (ExpandableListView.getPackedPositionType(packedPosition) == ExpandableListView.PACKED_POSITION_TYPE_CHILD) {
-					int groupPosition = ExpandableListView.getPackedPositionGroup(packedPosition);
-					int childPosition = ExpandableListView.getPackedPositionChild(packedPosition);
-					searchResultsAdapter.setupContextMenu(menu, groupPosition, childPosition);
-				}
-			}
-		});
-
-        resultsExpandableListView.setOnScrollListener(this);
-        
-        handleIntent(getIntent());
->>>>>>> 8c51f7ae
-	};
-	
-	@Override
-	protected void onNewIntent(Intent intent) {
-	    setIntent(intent);
-	    handleIntent(intent);
-	}
-
-	private void handleIntent(Intent intent) {
-	    if (Intent.ACTION_SEARCH.equals(intent.getAction())) {
-	      String query = intent.getStringExtra(SearchManager.QUERY);
-	      doSearch(query);
-	    }
-	}
-	
+
+         handleIntent(getIntent());
+    };
+
+    @Override
+    protected void onNewIntent(Intent intent) {
+        setIntent(intent);
+        handleIntent(intent);
+    }
+
+    private void handleIntent(Intent intent) {
+        if (Intent.ACTION_SEARCH.equals(intent.getAction())) {
+            String query = intent.getStringExtra(SearchManager.QUERY);
+            doSearch(query);
+        }
+    }
+
 	@Override
 	protected void registerCallback() throws RemoteException {
 		getService().registerArtistListCallback(artistsCallback);
@@ -178,11 +151,12 @@
         super.onPause();
     }
 
-	public static void show(Context context) {
+    public static void show(Context context) {
 		final Intent intent = new Intent(context, SqueezerSearchActivity.class)
 				.addFlags(Intent.FLAG_ACTIVITY_REORDER_TO_FRONT);
         context.startActivity(intent);
     }
+
 
 	@Override
 	protected void orderPage(int start) {
