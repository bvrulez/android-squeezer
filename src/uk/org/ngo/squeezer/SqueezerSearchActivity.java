/*
 * Copyright (c) 2009 Google Inc.  All Rights Reserved.
 *
 * Licensed under the Apache License, Version 2.0 (the "License");
 * you may not use this file except in compliance with the License.
 * You may obtain a copy of the License at
 *
 *      http://www.apache.org/licenses/LICENSE-2.0
 *
 * Unless required by applicable law or agreed to in writing, software
 * distributed under the License is distributed on an "AS IS" BASIS,
 * WITHOUT WARRANTIES OR CONDITIONS OF ANY KIND, either express or implied.
 * See the License for the specific language governing permissions and
 * limitations under the License.
 */

package uk.org.ngo.squeezer;

import java.util.List;

import uk.org.ngo.squeezer.framework.SqueezerItem;
import uk.org.ngo.squeezer.framework.SqueezerItemListActivity;
import uk.org.ngo.squeezer.itemlists.IServiceAlbumListCallback;
import uk.org.ngo.squeezer.itemlists.IServiceArtistListCallback;
import uk.org.ngo.squeezer.itemlists.IServiceGenreListCallback;
import uk.org.ngo.squeezer.itemlists.IServiceSongListCallback;
import uk.org.ngo.squeezer.model.SqueezerAlbum;
import uk.org.ngo.squeezer.model.SqueezerArtist;
import uk.org.ngo.squeezer.model.SqueezerGenre;
import uk.org.ngo.squeezer.model.SqueezerSong;

import android.app.SearchManager;
import android.content.Intent;
import android.os.Bundle;
import android.os.RemoteException;
import android.util.Log;
import android.view.MenuItem;
import android.view.View;
import android.widget.ExpandableListView;
import android.widget.ExpandableListView.ExpandableListContextMenuInfo;
import android.widget.ExpandableListView.OnChildClickListener;

public class SqueezerSearchActivity extends SqueezerItemListActivity {
    private static final String TAG = SqueezerSearchActivity.class.getSimpleName();

    private View loadingLabel;
	private ExpandableListView resultsExpandableListView;
	private SqueezerSearchAdapter searchResultsAdapter;
	private String searchString;

	@Override
	public void onCreate(Bundle savedInstanceState) {
		super.onCreate(savedInstanceState);
		setContentView(R.layout.search_layout);

        loadingLabel = findViewById(R.id.loading_label);

        searchResultsAdapter = new SqueezerSearchAdapter(this, getImageFetcher());
		resultsExpandableListView = (ExpandableListView) findViewById(R.id.search_expandable_list);
<<<<<<< HEAD
        resultsExpandableListView.setAdapter(searchResultsAdapter);
=======
		resultsExpandableListView.setAdapter(searchResultsAdapter);
>>>>>>> 32d11c0d

        resultsExpandableListView.setOnChildClickListener( new OnChildClickListener() {
			@Override
            public boolean onChildClick(ExpandableListView parent, View v, int groupPosition, int childPosition, long id) {
			    searchResultsAdapter.onChildClick(groupPosition, childPosition);
				return true;
			}
		});

        resultsExpandableListView.setOnCreateContextMenuListener(searchResultsAdapter);
        resultsExpandableListView.setOnScrollListener(new ScrollListener());

        handleIntent(getIntent());
    }

    @Override
    protected void onNewIntent(Intent intent) {
        setIntent(intent);
        handleIntent(intent);
    }

    private void handleIntent(Intent intent) {
        if (Intent.ACTION_SEARCH.equals(intent.getAction())) {
            String query = intent.getStringExtra(SearchManager.QUERY);
            doSearch(query);
        }
    }

	@Override
	protected void registerCallback() throws RemoteException {
		getService().registerArtistListCallback(artistsCallback);
		getService().registerAlbumListCallback(albumsCallback);
		getService().registerGenreListCallback(genresCallback);
		getService().registerSongListCallback(songsCallback);
	}

	@Override
	protected void unregisterCallback() throws RemoteException {
		getService().unregisterArtistListCallback(artistsCallback);
		getService().unregisterAlbumListCallback(albumsCallback);
		getService().unregisterGenreListCallback(genresCallback);
		getService().unregisterSongListCallback(songsCallback);
	}

	@Override
	public final boolean onContextItemSelected(MenuItem menuItem) {
		if (getService() != null) {
			ExpandableListContextMenuInfo contextMenuInfo = (ExpandableListContextMenuInfo) menuItem.getMenuInfo();
			long packedPosition = contextMenuInfo.packedPosition;
			int groupPosition = ExpandableListView.getPackedPositionGroup(packedPosition);
			int childPosition = ExpandableListView.getPackedPositionChild(packedPosition);
			if (ExpandableListView.getPackedPositionType(packedPosition) == ExpandableListView.PACKED_POSITION_TYPE_CHILD) {
				searchResultsAdapter.doItemContext(menuItem, groupPosition, childPosition);
			}
		}
		return false;
	}

    /**
     * Performs the search now that the service connection is active.
     */
	@Override
	protected void onServiceConnected() {
		super.onServiceConnected();
		doSearch();
	}

	@Override
	protected void orderPage(int start) {
		try {
			getService().search(start, searchString);
		} catch (RemoteException e) {
			Log.e(getTag(), "Error performing search: " + e);
		}
	}

    /**
     * Saves the search query, and attempts to query the service for <code>searchString</code>.
     * If the service binding has not completed yet then {@link #onServiceConnected()} will
     * re-query for the saved search query.
     *
     * @param searchString The string to search fo.
     */
	private void doSearch(String searchString) {
        this.searchString = searchString;
		if (searchString != null && searchString.length() > 0 && getService() != null) {
			resultsExpandableListView.setVisibility(View.GONE);
			loadingLabel.setVisibility(View.VISIBLE);
			searchResultsAdapter.clear();
            clearAndReOrderItems();
		}
	}

    /**
     * Searches for the saved search query.
     */
	private void doSearch() {
		doSearch(searchString);
	}

	private <T extends SqueezerItem> void onItemsReceived(final int count, final int start, final List<T> items, final Class<T> clazz) {
        super.onItemsReceived(count, start);

		getUIThreadHandler().post(new Runnable() {
			@Override
            public void run() {
				searchResultsAdapter.updateItems(count, start, items, clazz);
				loadingLabel.setVisibility(View.GONE);
				resultsExpandableListView.setVisibility(View.VISIBLE);
			}
		});
	}

    private final IServiceArtistListCallback artistsCallback = new IServiceArtistListCallback.Stub() {
		@Override
        public void onArtistsReceived(int count, int start, List<SqueezerArtist> items) throws RemoteException {
			onItemsReceived(count, start, items, SqueezerArtist.class);
		}
	};

	private final IServiceAlbumListCallback albumsCallback = new IServiceAlbumListCallback.Stub() {
		@Override
        public void onAlbumsReceived(int count, int start, List<SqueezerAlbum> items) throws RemoteException {
			onItemsReceived(count, start, items, SqueezerAlbum.class);
		}
	};

	private final IServiceGenreListCallback genresCallback = new IServiceGenreListCallback.Stub() {
		@Override
        public void onGenresReceived(int count, int start, List<SqueezerGenre> items) throws RemoteException {
			onItemsReceived(count, start, items, SqueezerGenre.class);
		}
	};

	private final IServiceSongListCallback songsCallback = new IServiceSongListCallback.Stub() {
		@Override
        public void onSongsReceived(int count, int start, List<SqueezerSong> items) throws RemoteException {
			onItemsReceived(count, start, items, SqueezerSong.class);
		}
	};

}<|MERGE_RESOLUTION|>--- conflicted
+++ resolved
@@ -57,11 +57,7 @@
 
         searchResultsAdapter = new SqueezerSearchAdapter(this, getImageFetcher());
 		resultsExpandableListView = (ExpandableListView) findViewById(R.id.search_expandable_list);
-<<<<<<< HEAD
         resultsExpandableListView.setAdapter(searchResultsAdapter);
-=======
-		resultsExpandableListView.setAdapter(searchResultsAdapter);
->>>>>>> 32d11c0d
 
         resultsExpandableListView.setOnChildClickListener( new OnChildClickListener() {
 			@Override
