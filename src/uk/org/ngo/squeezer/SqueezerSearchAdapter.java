/*
 * Copyright (c) 2009 Google Inc.  All Rights Reserved.
 *
 * Licensed under the Apache License, Version 2.0 (the "License");
 * you may not use this file except in compliance with the License.
 * You may obtain a copy of the License at
 *
 *      http://www.apache.org/licenses/LICENSE-2.0
 *
 * Unless required by applicable law or agreed to in writing, software
 * distributed under the License is distributed on an "AS IS" BASIS,
 * WITHOUT WARRANTIES OR CONDITIONS OF ANY KIND, either express or implied.
 * See the License for the specific language governing permissions and
 * limitations under the License.
 */

package uk.org.ngo.squeezer;

import java.util.HashMap;
import java.util.List;
import java.util.Map;

import uk.org.ngo.squeezer.framework.SqueezerItem;
import uk.org.ngo.squeezer.framework.SqueezerItemAdapter;
import uk.org.ngo.squeezer.framework.SqueezerPlaylistItem;
import uk.org.ngo.squeezer.itemlists.SqueezerAlbumView;
import uk.org.ngo.squeezer.itemlists.SqueezerArtistView;
import uk.org.ngo.squeezer.itemlists.SqueezerGenreView;
import uk.org.ngo.squeezer.itemlists.SqueezerSongView;
import uk.org.ngo.squeezer.model.SqueezerAlbum;
import uk.org.ngo.squeezer.model.SqueezerArtist;
import uk.org.ngo.squeezer.model.SqueezerGenre;
import uk.org.ngo.squeezer.model.SqueezerSong;
import android.graphics.drawable.Drawable;
import android.os.RemoteException;
import android.view.ContextMenu;
import android.view.MenuItem;
import android.view.View;
import android.view.ViewGroup;
import android.widget.BaseExpandableListAdapter;
import android.widget.TextView;

public class SqueezerSearchAdapter extends BaseExpandableListAdapter {
    private final int[] groupIcons = {
            R.drawable.ic_songs, R.drawable.ic_albums, R.drawable.ic_artists, R.drawable.ic_genres
    };

	private SqueezerSearchActivity activity;

	private SqueezerItemAdapter<? extends SqueezerItem>[] childAdapters;
	private final Map<Class<?>, SqueezerItemAdapter<? extends SqueezerItem>> childAdapterMap = new HashMap<Class<?>, SqueezerItemAdapter<? extends SqueezerItem>>();


	public SqueezerSearchAdapter(SqueezerSearchActivity activity) {
		this.activity = activity;
		SqueezerItemAdapter<?>[] adapters = {
			new SqueezerItemAdapter<SqueezerSong>(new SqueezerSongView(activity) {
				@Override
<<<<<<< HEAD
				public View getAdapterView(View convertView, SqueezerSong item) {
					return Util.getListItemView(getActivity().getLayoutInflater(), R.layout.list_item, convertView, item.getName());
=======
				public View getAdapterView(View convertView, int index, SqueezerSong item) {
					return Util.getListItemView(getActivity(), convertView, item.getName());
>>>>>>> 4ab07cb3
				}
			}),
			new SqueezerItemAdapter<SqueezerAlbum>(new SqueezerAlbumView(activity) {
				@Override
<<<<<<< HEAD
				public View getAdapterView(View convertView, SqueezerAlbum item) {
					return Util.getListItemView(getActivity().getLayoutInflater(), R.layout.list_item, convertView, item.getName());
=======
				public View getAdapterView(View convertView, int index, SqueezerAlbum item) {
					return Util.getListItemView(getActivity(), convertView, item.getName());
>>>>>>> 4ab07cb3
				}
			}),
			new SqueezerItemAdapter<SqueezerArtist>(new SqueezerArtistView(activity)),
			new SqueezerItemAdapter<SqueezerGenre>(new SqueezerGenreView(activity)),
		};
		childAdapters = adapters;
		for (SqueezerItemAdapter<? extends SqueezerItem> itemAdapter: childAdapters)
			childAdapterMap.put(itemAdapter.getItemView().getItemClass(), itemAdapter);
	}

	public void clear() {
		for (SqueezerItemAdapter<? extends SqueezerItem> itemAdapter: childAdapters)
			itemAdapter.clear();
	}

	@SuppressWarnings("unchecked")
	public <T extends SqueezerItem> void updateItems(int count, int start, List<T> items) {
		Class<T> clazz = (Class<T>) ReflectUtil.getGenericClass(items.getClass(), List.class, 0);
		SqueezerItemAdapter<T> adapter = (SqueezerItemAdapter<T>)childAdapterMap.get(clazz);
		adapter.update(count, start, items);
		notifyDataSetChanged();
	}

	public int getMaxCount() {
		int count = 0;
		for (SqueezerItemAdapter<? extends SqueezerItem> itemAdapter: childAdapters)
			if (itemAdapter.getCount() > count) count = itemAdapter.getCount();
		return count;
	}

	public void setupContextMenu(ContextMenu menu, int groupPosition, int childPosition) {
		childAdapters[groupPosition].setupContextMenu(menu, childPosition);
	}

	public void doItemContext(MenuItem menuItem, int groupPosition, int childPosition) throws RemoteException {
		childAdapters[groupPosition].doItemContext(menuItem, childPosition);
	}

    public SqueezerPlaylistItem getChild(int groupPosition, int childPosition) {
        return (SqueezerPlaylistItem) childAdapters[groupPosition].getItem(childPosition);
	}

	public long getChildId(int groupPosition, int childPosition) {
		return childPosition;
	}

	public View getChildView(int groupPosition, int childPosition, boolean isLastChild, View convertView, ViewGroup parent) {
		return childAdapters[groupPosition].getView(childPosition, convertView, parent);
	}

	public int getChildrenCount(int groupPosition) {
		return childAdapters[groupPosition].getCount();
	}

	public Object getGroup(int groupPosition) {
		return childAdapters[groupPosition];
	}

	public int getGroupCount() {
		return childAdapters.length;
	}

	public long getGroupId(int groupPosition) {
		return groupPosition;
	}

    public View getGroupView(int groupPosition, boolean isExpanded, View convertView,
            ViewGroup parent) {
        View row = activity.getLayoutInflater().inflate(R.layout.group_item, null);

        TextView label = (TextView) row.findViewById(R.id.label);
        label.setText(childAdapters[groupPosition].getHeader());

        // Build the icon to display next to the text.
        //
        // Take the normal icon (at 48dp) and scale it to 28dp, or 58% of its
        // original size. Then set it as the left-most compound drawable.

        Drawable icon = Squeezer.getContext().getResources().getDrawable(groupIcons[groupPosition]);
        int w = icon.getIntrinsicWidth();
        int h = icon.getIntrinsicHeight();
        icon.setBounds(0, 0, (int) Math.ceil(w * 0.58), (int) Math.ceil(h * 0.58));

        label.setCompoundDrawables(icon, null, null, null);

        return (row);
    }

	public boolean hasStableIds() {
		return false;
	}

	public boolean isChildSelectable(int groupPosition, int childPosition) {
		return true;
	}

}<|MERGE_RESOLUTION|>--- conflicted
+++ resolved
@@ -56,24 +56,14 @@
 		SqueezerItemAdapter<?>[] adapters = {
 			new SqueezerItemAdapter<SqueezerSong>(new SqueezerSongView(activity) {
 				@Override
-<<<<<<< HEAD
-				public View getAdapterView(View convertView, SqueezerSong item) {
+				public View getAdapterView(View convertView, int index, SqueezerSong item) {
 					return Util.getListItemView(getActivity().getLayoutInflater(), R.layout.list_item, convertView, item.getName());
-=======
-				public View getAdapterView(View convertView, int index, SqueezerSong item) {
-					return Util.getListItemView(getActivity(), convertView, item.getName());
->>>>>>> 4ab07cb3
 				}
 			}),
 			new SqueezerItemAdapter<SqueezerAlbum>(new SqueezerAlbumView(activity) {
 				@Override
-<<<<<<< HEAD
-				public View getAdapterView(View convertView, SqueezerAlbum item) {
+				public View getAdapterView(View convertView, int index, SqueezerAlbum item) {
 					return Util.getListItemView(getActivity().getLayoutInflater(), R.layout.list_item, convertView, item.getName());
-=======
-				public View getAdapterView(View convertView, int index, SqueezerAlbum item) {
-					return Util.getListItemView(getActivity(), convertView, item.getName());
->>>>>>> 4ab07cb3
 				}
 			}),
 			new SqueezerItemAdapter<SqueezerArtist>(new SqueezerArtistView(activity)),
