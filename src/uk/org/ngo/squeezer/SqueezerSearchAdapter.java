/*
 * Copyright (c) 2009 Google Inc.  All Rights Reserved.
 *
 * Licensed under the Apache License, Version 2.0 (the "License");
 * you may not use this file except in compliance with the License.
 * You may obtain a copy of the License at
 *
 *      http://www.apache.org/licenses/LICENSE-2.0
 *
 * Unless required by applicable law or agreed to in writing, software
 * distributed under the License is distributed on an "AS IS" BASIS,
 * WITHOUT WARRANTIES OR CONDITIONS OF ANY KIND, either express or implied.
 * See the License for the specific language governing permissions and
 * limitations under the License.
 */

package uk.org.ngo.squeezer;

import java.util.HashMap;
import java.util.List;
import java.util.Map;

import uk.org.ngo.squeezer.framework.SqueezerItem;
import uk.org.ngo.squeezer.framework.SqueezerItemAdapter;
import uk.org.ngo.squeezer.framework.SqueezerPlaylistItem;
import uk.org.ngo.squeezer.itemlists.SqueezerAlbumView;
import uk.org.ngo.squeezer.itemlists.SqueezerArtistView;
import uk.org.ngo.squeezer.itemlists.SqueezerGenreView;
import uk.org.ngo.squeezer.itemlists.SqueezerSongView;
import uk.org.ngo.squeezer.model.SqueezerAlbum;
import uk.org.ngo.squeezer.model.SqueezerArtist;
import uk.org.ngo.squeezer.model.SqueezerGenre;
import uk.org.ngo.squeezer.model.SqueezerSong;
import uk.org.ngo.squeezer.util.ImageFetcher;
import android.graphics.drawable.Drawable;
import android.os.RemoteException;
import android.view.ContextMenu;
import android.view.ContextMenu.ContextMenuInfo;
import android.view.MenuItem;
import android.view.View;
import android.view.View.OnCreateContextMenuListener;
import android.view.ViewGroup;
import android.widget.AdapterView.AdapterContextMenuInfo;
import android.widget.BaseExpandableListAdapter;
import android.widget.ExpandableListView;
import android.widget.ExpandableListView.ExpandableListContextMenuInfo;
import android.widget.TextView;

public class SqueezerSearchAdapter extends BaseExpandableListAdapter implements
        OnCreateContextMenuListener {
    private final int[] groupIcons = {
            R.drawable.ic_songs, R.drawable.ic_albums, R.drawable.ic_artists, R.drawable.ic_genres
    };

	private final SqueezerSearchActivity activity;

	private SqueezerItemAdapter<? extends SqueezerItem>[] childAdapters;
	private final Map<Class<? extends SqueezerItem>, SqueezerItemAdapter<? extends SqueezerItem>> childAdapterMap = new HashMap<Class<? extends SqueezerItem>, SqueezerItemAdapter<? extends SqueezerItem>>();


	public SqueezerSearchAdapter(SqueezerSearchActivity activity) {
		this.activity = activity;
		SqueezerItemAdapter<?>[] adapters = {
			new SqueezerItemAdapter<SqueezerSong>(new SqueezerSongView(activity) {
				@Override
<<<<<<< HEAD
				public View getAdapterView(View convertView, int index, SqueezerSong item) {
=======
                    public View getAdapterView(View convertView, SqueezerSong item,
                            ImageFetcher unused) {
>>>>>>> 69d8dabb
					return Util.getListItemView(getActivity(), convertView, item.getName());
				}
			}),
			new SqueezerItemAdapter<SqueezerAlbum>(new SqueezerAlbumView(activity) {
				@Override
<<<<<<< HEAD
				public View getAdapterView(View convertView, int index, SqueezerAlbum item) {
=======
                    public View getAdapterView(View convertView, SqueezerAlbum item,
                            ImageFetcher unused) {
>>>>>>> 69d8dabb
					return Util.getListItemView(getActivity(), convertView, item.getName());
				}
			}),
			new SqueezerItemAdapter<SqueezerArtist>(new SqueezerArtistView(activity)),
			new SqueezerItemAdapter<SqueezerGenre>(new SqueezerGenreView(activity)),
		};
		childAdapters = adapters;
		for (SqueezerItemAdapter<? extends SqueezerItem> itemAdapter: childAdapters)
			childAdapterMap.put(itemAdapter.getItemView().getItemClass(), itemAdapter);
	}

	public void clear() {
		for (SqueezerItemAdapter<? extends SqueezerItem> itemAdapter: childAdapters)
			itemAdapter.clear();
	}

	@SuppressWarnings("unchecked")
	public <T extends SqueezerItem> void updateItems(int count, int start, List<T> items, Class<T> clazz) {
		SqueezerItemAdapter<T> adapter = (SqueezerItemAdapter<T>)childAdapterMap.get(clazz);
		adapter.update(count, start, items);
		notifyDataSetChanged();
	}

	public int getMaxCount() {
		int count = 0;
		for (SqueezerItemAdapter<? extends SqueezerItem> itemAdapter: childAdapters)
			if (itemAdapter.getCount() > count) count = itemAdapter.getCount();
		return count;
	}

    public void onCreateContextMenu(ContextMenu menu, View v, ContextMenuInfo menuInfo) {
        ExpandableListContextMenuInfo contextMenuInfo = (ExpandableListContextMenuInfo) menuInfo;
        long packedPosition = contextMenuInfo.packedPosition;
        if (ExpandableListView.getPackedPositionType(packedPosition) == ExpandableListView.PACKED_POSITION_TYPE_CHILD) {
            int groupPosition = ExpandableListView.getPackedPositionGroup(packedPosition);
            int childPosition = ExpandableListView.getPackedPositionChild(packedPosition);

            AdapterContextMenuInfo adapterContextMenuInfo = new AdapterContextMenuInfo(
                    contextMenuInfo.targetView, childPosition, contextMenuInfo.id);

            childAdapters[groupPosition].onCreateContextMenu(menu, v, adapterContextMenuInfo);
        }
    }

	public void doItemContext(MenuItem menuItem, int groupPosition, int childPosition) throws RemoteException {
		childAdapters[groupPosition].doItemContext(menuItem, childPosition);
	}

    public SqueezerPlaylistItem getChild(int groupPosition, int childPosition) {
        return (SqueezerPlaylistItem) childAdapters[groupPosition].getItem(childPosition);
	}

	public long getChildId(int groupPosition, int childPosition) {
		return childPosition;
	}

	public View getChildView(int groupPosition, int childPosition, boolean isLastChild, View convertView, ViewGroup parent) {
		return childAdapters[groupPosition].getView(childPosition, convertView, parent);
	}

	public int getChildrenCount(int groupPosition) {
		return childAdapters[groupPosition].getCount();
	}

	public Object getGroup(int groupPosition) {
		return childAdapters[groupPosition];
	}

	public int getGroupCount() {
		return childAdapters.length;
	}

	public long getGroupId(int groupPosition) {
		return groupPosition;
	}

    public View getGroupView(int groupPosition, boolean isExpanded, View convertView,
            ViewGroup parent) {
        View row = activity.getLayoutInflater().inflate(R.layout.group_item, null);

        TextView label = (TextView) row.findViewById(R.id.label);
        label.setText(childAdapters[groupPosition].getHeader());

        // Build the icon to display next to the text.
        //
        // Take the normal icon (at 48dp) and scale it to 28dp, or 58% of its
        // original size. Then set it as the left-most compound drawable.

        Drawable icon = Squeezer.getContext().getResources().getDrawable(groupIcons[groupPosition]);
        int w = icon.getIntrinsicWidth();
        int h = icon.getIntrinsicHeight();
        icon.setBounds(0, 0, (int) Math.ceil(w * 0.58), (int) Math.ceil(h * 0.58));

        label.setCompoundDrawables(icon, null, null, null);

        return (row);
    }

	public boolean hasStableIds() {
		return false;
	}

	public boolean isChildSelectable(int groupPosition, int childPosition) {
		return true;
	}

}<|MERGE_RESOLUTION|>--- conflicted
+++ resolved
@@ -63,23 +63,15 @@
 		SqueezerItemAdapter<?>[] adapters = {
 			new SqueezerItemAdapter<SqueezerSong>(new SqueezerSongView(activity) {
 				@Override
-<<<<<<< HEAD
-				public View getAdapterView(View convertView, int index, SqueezerSong item) {
-=======
                     public View getAdapterView(View convertView, SqueezerSong item,
                             ImageFetcher unused) {
->>>>>>> 69d8dabb
 					return Util.getListItemView(getActivity(), convertView, item.getName());
 				}
 			}),
 			new SqueezerItemAdapter<SqueezerAlbum>(new SqueezerAlbumView(activity) {
 				@Override
-<<<<<<< HEAD
-				public View getAdapterView(View convertView, int index, SqueezerAlbum item) {
-=======
                     public View getAdapterView(View convertView, SqueezerAlbum item,
                             ImageFetcher unused) {
->>>>>>> 69d8dabb
 					return Util.getListItemView(getActivity(), convertView, item.getName());
 				}
 			}),
