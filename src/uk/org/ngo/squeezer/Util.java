--- conflicted
+++ resolved
@@ -23,11 +23,7 @@
 import java.util.Locale;
 import java.util.concurrent.atomic.AtomicReference;
 
-<<<<<<< HEAD
 import android.view.LayoutInflater;
-=======
-import android.app.Activity;
->>>>>>> 4ab07cb3
 import android.view.View;
 import android.widget.TextView;
 
@@ -39,7 +35,6 @@
         return string == null ? "" : string;
     }
 
-<<<<<<< HEAD
     public static int getAtomicInteger(AtomicReference<Integer> ref, int defaultValue) {
     	Integer integer = ref.get();
     	return integer == null ? 0 : integer;
@@ -48,25 +43,10 @@
     /**
      * Update target, if it's different from newValue.
      * @param <T>
-=======
-    /**
-     * Update target, if it's different from newValue.
->>>>>>> 4ab07cb3
      * @param target
      * @param newValue
      * @return true if target is updated. Otherwise return false.
      */
-<<<<<<< HEAD
-    public static <T> boolean atomicReferenceUpdated(AtomicReference<T> target, T newValue) {
-        T currentValue = target.get();
-        if (currentValue == null && newValue == null)
-            return false;
-        if (currentValue == null || !currentValue.equals(newValue)) {
-            target.set(newValue);
-            return true;
-        }
-        return false;
-=======
 	public static <T> boolean atomicReferenceUpdated(AtomicReference<T> target, T newValue) {
     	T currentValue = target.get();
 		if (currentValue == null && newValue == null)
@@ -76,7 +56,6 @@
 			return true;
 		}
 		return false;
->>>>>>> 4ab07cb3
     }
 
     public static int parseDecimalInt(String value, int defaultValue) {
