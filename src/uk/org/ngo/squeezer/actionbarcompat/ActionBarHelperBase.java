/*
 * Copyright 2011 The Android Open Source Project
 *
 * Licensed under the Apache License, Version 2.0 (the "License");
 * you may not use this file except in compliance with the License.
 * You may obtain a copy of the License at
 *
 *     http://www.apache.org/licenses/LICENSE-2.0
 *
 * Unless required by applicable law or agreed to in writing, software
 * distributed under the License is distributed on an "AS IS" BASIS,
 * WITHOUT WARRANTIES OR CONDITIONS OF ANY KIND, either express or implied.
 * See the License for the specific language governing permissions and
 * limitations under the License.
 */

package uk.org.ngo.squeezer.actionbarcompat;

import java.io.IOException;

import org.xmlpull.v1.XmlPullParser;
import org.xmlpull.v1.XmlPullParserException;

import uk.org.ngo.squeezer.R;
import android.app.Activity;
import android.content.Context;
import android.content.res.XmlResourceParser;
import android.graphics.drawable.Drawable;
import android.os.Bundle;
import android.util.SparseArray;
import android.view.InflateException;
import android.view.Menu;
import android.view.MenuInflater;
import android.view.MenuItem;
import android.view.View;
import android.view.ViewGroup;
import android.view.Window;
import android.widget.ImageButton;
import android.widget.ImageView;
import android.widget.LinearLayout;
import android.widget.ProgressBar;
import android.widget.TextView;

/**
 * A class that implements the action bar pattern for pre-Honeycomb devices.
 */
public class ActionBarHelperBase extends ActionBarHelper {
    private static final String MENU_RES_NAMESPACE = "http://schemas.android.com/apk/res/android";
    private static final String MENU_ATTR_ID = "id";
    private static final String MENU_ATTR_SHOW_AS_ACTION = "showAsAction";

<<<<<<< HEAD
    private final Map<Integer, View> mActionBarItems = new HashMap<Integer, View>();
    private final List<MenuItem> mOverflowItems = new ArrayList<MenuItem>();
=======
    private SparseArray<View> mActionBarItems = new SparseArray<View>();
>>>>>>> 77c6959d
    private Menu mSimpleMenu;
    private ViewGroup mActionBarCompat;
    protected Drawable mHomeIcon;

    protected ActionBarHelperBase(Activity activity) {
        super(activity);
    }

    /**{@inheritDoc}*/
    @Override
    public void onCreate(Bundle savedInstanceState) {
        mActivity.requestWindowFeature(Window.FEATURE_CUSTOM_TITLE);
    }

    /**{@inheritDoc}*/
    @Override
    public void onPostCreate(Bundle savedInstanceState) {
        mActivity.getWindow().setFeatureInt(Window.FEATURE_CUSTOM_TITLE,
                R.layout.actionbar_compat);
        setupActionBar();

        mSimpleMenu = new SimpleMenu(this);
        mActivity.onCreatePanelMenu(Window.FEATURE_OPTIONS_PANEL, mSimpleMenu);
        mActivity.onPrepareOptionsMenu(mSimpleMenu);
        for (int i = 0; i < mSimpleMenu.size(); i++) {
            SimpleMenuItem item = (SimpleMenuItem) mSimpleMenu.getItem(i);
<<<<<<< HEAD
            if (item.isShowAsAction()) {
                if (item.isActionBar())
                    mActionBarItems.put(item.getItemId(), addActionItemCompatFromMenuItem(item));
                else
                    mOverflowItems.add(item);
            }
        }
        
        if (mOverflowItems.size() > 0) {
            // Add overflow button
            final ImageButton actionButton = new ImageButton(mActivity, null, R.attr.actionbarCompatItemStyle);
            actionButton.setLayoutParams(new ViewGroup.LayoutParams(
                    (int) mActivity.getResources().getDimension(R.dimen.actionbar_compat_button_width),
                    ViewGroup.LayoutParams.FILL_PARENT));
            actionButton.setImageResource(R.drawable.ic_action_overflow);
            actionButton.setScaleType(ImageView.ScaleType.CENTER);
            actionButton.setOnClickListener(new View.OnClickListener() {
                public void onClick(View view) {
                    setupOverflowMenu(actionButton);
                }
            });
            mActionBarCompat.addView(actionButton);
        }
    }
    
    /**
     * Setup the overflow menu.
     * 
     * @param actionButton The action bar button which invoked the overflow menu
     */
    private void setupOverflowMenu(final ImageButton actionButton) {
        final OverflowAdapter items = new OverflowAdapter();
        View convertView = null;
        int width = 0;
        for (MenuItem item: mOverflowItems) {
            if (item.isVisible()) {
                items.add(item);
                convertView = items.getView(items.getCount()-1, null, null); // Apparently we can't reuse view, when measure is called, ... strange
                convertView.measure(View.MeasureSpec.UNSPECIFIED, View.MeasureSpec.UNSPECIFIED);
                width = Math.max(width, convertView.getMeasuredWidth());
            }
        }
        
        //TODO Android complains that listView is leaked on orientation change with the overflow menu showing
        final ListView listView = (ListView) mActivity.getLayoutInflater().inflate(R.layout.overflowmenu_compat, null, false);
        final PopupWindow popupWindow = new PopupWindow(listView, width, LayoutParams.WRAP_CONTENT, true);
        listView.setAdapter(items);
        listView.setOnTouchListener(new OnTouchListener() {
            public boolean onTouch(View v, MotionEvent event) {
                if (event.getAction() == MotionEvent.ACTION_DOWN && (event.getX() < 0 || event.getY() < 0 || event.getY() > listView.getHeight())) {
                    popupWindow.dismiss();
                    return true;
                }
                return false;
            }
        });
        listView.setOnKeyListener(new OnKeyListener() {
            public boolean onKey(View v, int keyCode, KeyEvent event) {
                if ((event.getAction() == KeyEvent.ACTION_DOWN) && (keyCode == KeyEvent.KEYCODE_BACK)) {
                    popupWindow.dismiss();
                    return true;
                }
                return false;
            }
        });
        listView.setOnItemClickListener(new OnItemClickListener() {
            public void onItemClick(AdapterView<?> arg0, View view, int position, long id) {
                popupWindow.dismiss();
                mActivity.onMenuItemSelected(Window.FEATURE_OPTIONS_PANEL, items.getItem(position));
            }
        });
        popupWindow.showAsDropDown(actionButton);
    }

    /**
     * An adapter for the items in the overflow menu.
     */
    private class OverflowAdapter extends BaseAdapter {
        final List<MenuItem> items = new ArrayList<MenuItem>();

        public OverflowAdapter add(MenuItem item) {
            items.add(item);
            return this;
        }

        public int getCount() {
            return items.size();
        }

        public MenuItem getItem(int position) {
            return items.get(position);
        }

        public long getItemId(int position) {
            return items.get(position).getItemId();
        }

        public View getView(int position, View convertView, ViewGroup parent) {
            TextView itemView = new TextView(mActivity);
            itemView.setText(items.get(position).getTitle());
            itemView.setEnabled(items.get(position).isEnabled());
            return itemView;
        }
        
        @Override
        public boolean areAllItemsEnabled() { return false; }

        @Override
        public boolean isEnabled(int position) {
            return items.get(position).isEnabled();
=======
            if (item.isActionBar())
                mActionBarItems.put(item.getItemId(), addActionItemCompatFromMenuItem(item));
>>>>>>> 77c6959d
        }
    }

    /**
     * Sets up the compatibility action bar with the given title.
     */
    private void setupActionBar() {
        mActionBarCompat = getActionBarCompat();
        if (mActionBarCompat == null) {
            return;
        }

        LinearLayout.LayoutParams springLayoutParams = new LinearLayout.LayoutParams(
                0, ViewGroup.LayoutParams.FILL_PARENT);
        springLayoutParams.weight = 1;

        // Add Home button
        SimpleMenu tempMenu = new SimpleMenu(this);
        SimpleMenuItem homeItem = new SimpleMenuItem(
                tempMenu, android.R.id.home, 0, mActivity.getString(R.string.app_name));
        homeItem.setIcon(mHomeIcon != null ? mHomeIcon : mActivity.getResources().getDrawable(mActivity.getApplicationInfo().icon));
        addActionItemCompatFromMenuItem(homeItem);

        // Add title text
        TextView titleText = new TextView(mActivity, null, R.attr.actionbarCompatTitleStyle);
        titleText.setLayoutParams(springLayoutParams);
        titleText.setText(mActivity.getTitle());
        mActionBarCompat.addView(titleText);
    }

    /**{@inheritDoc}*/
    @Override
    public void setRefreshActionItemState(boolean refreshing) {
        View refreshButton = mActivity.findViewById(R.id.actionbar_compat_item_refresh);
        View refreshIndicator = mActivity.findViewById(
                R.id.actionbar_compat_item_refresh_progress);

        if (refreshButton != null) {
            refreshButton.setVisibility(refreshing ? View.GONE : View.VISIBLE);
        }
        if (refreshIndicator != null) {
            refreshIndicator.setVisibility(refreshing ? View.VISIBLE : View.GONE);
        }
    }

    /**{@inheritDoc}*/
    @Override
    protected void onTitleChanged(CharSequence title, int color) {
        TextView titleView = (TextView) mActivity.findViewById(R.id.actionbar_compat_title);
        if (titleView != null) {
            titleView.setText(title);
        }
    }
    
    /**{@inheritDoc}*/
    @Override
    public ActionBarHelper setIcon(int resId) {
        this.mHomeIcon = mActivity.getResources().getDrawable(resId);
        return this;
    }

    /**{@inheritDoc}*/
    @Override
    public ActionBarHelper setIcon(Drawable icon) {
        this.mHomeIcon = icon;
        return this;
    }
    
    @Override
    public MenuItem findItem(int id) {
        return mSimpleMenu.findItem(id);
    };

    /**
     * Sets whether the menu item is enabled. 
     * Disabling a menu item will not allow it to be invoked via its shortcut. 
     * The menu item will still be visible.
     * <p>
     * Finds out whether the item is on the action bar or the options menu, and set the
     * visibility on the proper element.
     * 
     * @param item The id of the menu item  to set the invokable state for
     * @param enabled If true then the item will be invokable; if false it is won't be invokable.
     */
    public void setEnabled(SimpleMenuItem item, boolean enabled) {
        if (item.isActionBar()) {
            mActionBarItems.get(item.getItemId()).setEnabled(enabled);
        } else if (mOptionsMenu != null) {
            mOptionsMenu.findItem(item.getItemId()).setEnabled(enabled);
        }
    }

    /**
     * Set visibility of a menu item.<br>
     * Finds out whether the item is on the action bar or the options menu, and set the
     * visibility on the proper element.
     * 
     * @param itemId The id of the menu item to set the visibility for
     * @param visible If true then the item will be visible; if false it is hidden.
     */
    public void setVisible(SimpleMenuItem item, boolean visible) {
        if (item.isActionBar()) {
            mActionBarItems.get(item.getItemId()).setVisibility(visible ? View.VISIBLE : View.GONE);
        } else if (mOptionsMenu != null) {
            mOptionsMenu.findItem(item.getItemId()).setVisible(visible);
        }
    }


    /**
     * Returns a {@link android.view.MenuInflater} that can read action bar metadata on
     * pre-Honeycomb devices.
     */
    @Override
    public MenuInflater getMenuInflater(MenuInflater superMenuInflater) {
        return new WrappedMenuInflater(mActivity, superMenuInflater);
    }

    /**
     * Returns the {@link android.view.ViewGroup} for the action bar on phones (compatibility action
     * bar). Can return null, and will return null on Honeycomb.
     */
    private ViewGroup getActionBarCompat() {
        return (ViewGroup) mActivity.findViewById(R.id.actionbar_compat);
    }

    /**
     * Adds an action button to the compatibility action bar, using menu information from a {@link
     * android.view.MenuItem}. If the menu item ID is <code>menu_refresh</code>, the menu item's
     * state can be changed to show a loading spinner using
     * {@link com.example.android.actionbarcompat.ActionBarHelperBase#setRefreshActionItemState(boolean)}.
     */
    private View addActionItemCompatFromMenuItem(final MenuItem item) {
        final int itemId = item.getItemId();

        if (mActionBarCompat == null) {
            return null;
        }

        // Create the button
        ImageButton actionButton = new ImageButton(mActivity, null,
                itemId == android.R.id.home
                        ? R.attr.actionbarCompatItemHomeStyle
                        : R.attr.actionbarCompatItemStyle);
        actionButton.setLayoutParams(new ViewGroup.LayoutParams(
                (int) mActivity.getResources().getDimension(
                        itemId == android.R.id.home
                                ? R.dimen.actionbar_compat_button_home_width
                                : R.dimen.actionbar_compat_button_width),
                ViewGroup.LayoutParams.FILL_PARENT));
        if (itemId == R.id.menu_refresh) {
            actionButton.setId(R.id.actionbar_compat_item_refresh);
        }
        actionButton.setImageDrawable(item.getIcon());
        actionButton.setScaleType(ImageView.ScaleType.CENTER);
        actionButton.setContentDescription(item.getTitle());
        actionButton.setOnClickListener(new View.OnClickListener() {
            public void onClick(View view) {
                mActivity.onMenuItemSelected(Window.FEATURE_OPTIONS_PANEL, item);
            }
        });

        mActionBarCompat.addView(actionButton);

        if (itemId == R.id.menu_refresh) {
            // Refresh buttons should be stateful, and allow for indeterminate progress indicators,
            // so add those.
            ProgressBar indicator = new ProgressBar(mActivity, null,
                    R.attr.actionbarCompatProgressIndicatorStyle);

            final int buttonWidth = mActivity.getResources().getDimensionPixelSize(
                    R.dimen.actionbar_compat_button_width);
            final int buttonHeight = mActivity.getResources().getDimensionPixelSize(
                    R.dimen.actionbar_compat_height);
            final int progressIndicatorWidth = buttonWidth / 2;

            LinearLayout.LayoutParams indicatorLayoutParams = new LinearLayout.LayoutParams(
                    progressIndicatorWidth, progressIndicatorWidth);
            indicatorLayoutParams.setMargins(
                    (buttonWidth - progressIndicatorWidth) / 2,
                    (buttonHeight - progressIndicatorWidth) / 2,
                    (buttonWidth - progressIndicatorWidth) / 2,
                    0);
            indicator.setLayoutParams(indicatorLayoutParams);
            indicator.setVisibility(View.GONE);
            indicator.setId(R.id.actionbar_compat_item_refresh_progress);
            mActionBarCompat.addView(indicator);
        }

        return actionButton;
    }


    /**
     * A {@link android.view.MenuInflater} that reads action bar metadata.
     */
    private class WrappedMenuInflater extends ActionBarHelper.WrappedMenuInflater {

        public WrappedMenuInflater(Context context, MenuInflater inflater) {
            super(context, inflater);
        }

        @Override
        public void inflate(int menuRes, Menu menu) {
            mInflater.inflate(menuRes, menu);
            if (menu == mSimpleMenu)
                loadActionBarMetadata(menuRes);
            else {
                mOptionsMenu = menu;
                // Hide on-screen action items from the options menu.
                for (int i = 0; i < mSimpleMenu.size(); i++) {
                    SimpleMenuItem item = (SimpleMenuItem) mSimpleMenu.getItem(i);
                    MenuItem menuItem = menu.findItem(item.getItemId());
                    // Items populated by a fragment may not be found
                    if (menuItem != null)  {
                        if (item.isActionBar()) {
                            menuItem.setVisible(false);
                        } else {
                            menuItem.setVisible(item.isVisible());
                            menuItem.setEnabled(item.isEnabled());
                        }
                    }
                }
            }
        }

        /**
         * Loads action bar metadata from a menu resource, storing a list of menu item IDs that
         * should be shown on-screen (i.e. those with showAsAction set to always or ifRoom).
         * @param menuResId
         */
        private void loadActionBarMetadata(int menuResId) {
            XmlResourceParser parser = null;
            try {
                parser = mActivity.getResources().getXml(menuResId);

                int eventType = parser.getEventType();
                int itemId;
                int showAsAction;

                boolean eof = false;
                while (!eof) {
                    switch (eventType) {
                        case XmlPullParser.START_TAG:
                            if (!parser.getName().equals("item")) {
                                break;
                            }

                            itemId = parser.getAttributeResourceValue(MENU_RES_NAMESPACE,
                                    MENU_ATTR_ID, 0);
                            if (itemId == 0) {
                                break;
                            }

                            showAsAction = parser.getAttributeIntValue(MENU_RES_NAMESPACE,
                                    MENU_ATTR_SHOW_AS_ACTION, -1);
                            ((SimpleMenuItem)mSimpleMenu.findItem(itemId)).setShowAsAction(showAsAction);
                            break;

                        case XmlPullParser.END_DOCUMENT:
                            eof = true;
                            break;
                    }

                    eventType = parser.next();
                }
            } catch (XmlPullParserException e) {
                throw new InflateException("Error inflating menu XML", e);
            } catch (IOException e) {
                throw new InflateException("Error inflating menu XML", e);
            } finally {
                if (parser != null) {
                    parser.close();
                }
            }
        }

    }

}<|MERGE_RESOLUTION|>--- conflicted
+++ resolved
@@ -49,12 +49,7 @@
     private static final String MENU_ATTR_ID = "id";
     private static final String MENU_ATTR_SHOW_AS_ACTION = "showAsAction";
 
-<<<<<<< HEAD
-    private final Map<Integer, View> mActionBarItems = new HashMap<Integer, View>();
-    private final List<MenuItem> mOverflowItems = new ArrayList<MenuItem>();
-=======
     private SparseArray<View> mActionBarItems = new SparseArray<View>();
->>>>>>> 77c6959d
     private Menu mSimpleMenu;
     private ViewGroup mActionBarCompat;
     protected Drawable mHomeIcon;
@@ -81,124 +76,11 @@
         mActivity.onPrepareOptionsMenu(mSimpleMenu);
         for (int i = 0; i < mSimpleMenu.size(); i++) {
             SimpleMenuItem item = (SimpleMenuItem) mSimpleMenu.getItem(i);
-<<<<<<< HEAD
-            if (item.isShowAsAction()) {
-                if (item.isActionBar())
-                    mActionBarItems.put(item.getItemId(), addActionItemCompatFromMenuItem(item));
-                else
-                    mOverflowItems.add(item);
-            }
-        }
-        
-        if (mOverflowItems.size() > 0) {
-            // Add overflow button
-            final ImageButton actionButton = new ImageButton(mActivity, null, R.attr.actionbarCompatItemStyle);
-            actionButton.setLayoutParams(new ViewGroup.LayoutParams(
-                    (int) mActivity.getResources().getDimension(R.dimen.actionbar_compat_button_width),
-                    ViewGroup.LayoutParams.FILL_PARENT));
-            actionButton.setImageResource(R.drawable.ic_action_overflow);
-            actionButton.setScaleType(ImageView.ScaleType.CENTER);
-            actionButton.setOnClickListener(new View.OnClickListener() {
-                public void onClick(View view) {
-                    setupOverflowMenu(actionButton);
-                }
-            });
-            mActionBarCompat.addView(actionButton);
-        }
-    }
-    
-    /**
-     * Setup the overflow menu.
-     * 
-     * @param actionButton The action bar button which invoked the overflow menu
-     */
-    private void setupOverflowMenu(final ImageButton actionButton) {
-        final OverflowAdapter items = new OverflowAdapter();
-        View convertView = null;
-        int width = 0;
-        for (MenuItem item: mOverflowItems) {
-            if (item.isVisible()) {
-                items.add(item);
-                convertView = items.getView(items.getCount()-1, null, null); // Apparently we can't reuse view, when measure is called, ... strange
-                convertView.measure(View.MeasureSpec.UNSPECIFIED, View.MeasureSpec.UNSPECIFIED);
-                width = Math.max(width, convertView.getMeasuredWidth());
-            }
-        }
-        
-        //TODO Android complains that listView is leaked on orientation change with the overflow menu showing
-        final ListView listView = (ListView) mActivity.getLayoutInflater().inflate(R.layout.overflowmenu_compat, null, false);
-        final PopupWindow popupWindow = new PopupWindow(listView, width, LayoutParams.WRAP_CONTENT, true);
-        listView.setAdapter(items);
-        listView.setOnTouchListener(new OnTouchListener() {
-            public boolean onTouch(View v, MotionEvent event) {
-                if (event.getAction() == MotionEvent.ACTION_DOWN && (event.getX() < 0 || event.getY() < 0 || event.getY() > listView.getHeight())) {
-                    popupWindow.dismiss();
-                    return true;
-                }
-                return false;
-            }
-        });
-        listView.setOnKeyListener(new OnKeyListener() {
-            public boolean onKey(View v, int keyCode, KeyEvent event) {
-                if ((event.getAction() == KeyEvent.ACTION_DOWN) && (keyCode == KeyEvent.KEYCODE_BACK)) {
-                    popupWindow.dismiss();
-                    return true;
-                }
-                return false;
-            }
-        });
-        listView.setOnItemClickListener(new OnItemClickListener() {
-            public void onItemClick(AdapterView<?> arg0, View view, int position, long id) {
-                popupWindow.dismiss();
-                mActivity.onMenuItemSelected(Window.FEATURE_OPTIONS_PANEL, items.getItem(position));
-            }
-        });
-        popupWindow.showAsDropDown(actionButton);
-    }
-
-    /**
-     * An adapter for the items in the overflow menu.
-     */
-    private class OverflowAdapter extends BaseAdapter {
-        final List<MenuItem> items = new ArrayList<MenuItem>();
-
-        public OverflowAdapter add(MenuItem item) {
-            items.add(item);
-            return this;
-        }
-
-        public int getCount() {
-            return items.size();
-        }
-
-        public MenuItem getItem(int position) {
-            return items.get(position);
-        }
-
-        public long getItemId(int position) {
-            return items.get(position).getItemId();
-        }
-
-        public View getView(int position, View convertView, ViewGroup parent) {
-            TextView itemView = new TextView(mActivity);
-            itemView.setText(items.get(position).getTitle());
-            itemView.setEnabled(items.get(position).isEnabled());
-            return itemView;
-        }
-        
-        @Override
-        public boolean areAllItemsEnabled() { return false; }
-
-        @Override
-        public boolean isEnabled(int position) {
-            return items.get(position).isEnabled();
-=======
             if (item.isActionBar())
                 mActionBarItems.put(item.getItemId(), addActionItemCompatFromMenuItem(item));
->>>>>>> 77c6959d
-        }
-    }
-
+        }
+    }
+    
     /**
      * Sets up the compatibility action bar with the given title.
      */
