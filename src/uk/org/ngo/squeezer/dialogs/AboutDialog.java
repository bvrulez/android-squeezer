--- conflicted
+++ resolved
@@ -17,14 +17,11 @@
 package uk.org.ngo.squeezer.dialogs;
 
 import uk.org.ngo.squeezer.R;
-<<<<<<< HEAD
-import uk.org.ngo.squeezer.NowPlayingActivity;
-=======
->>>>>>> 4ab07cb3
 import android.app.AlertDialog;
 import android.app.AlertDialog.Builder;
 import android.app.Dialog;
 import android.content.DialogInterface;
+
 import android.content.pm.PackageInfo;
 import android.content.pm.PackageManager;
 import android.content.pm.PackageManager.NameNotFoundException;
@@ -48,16 +45,6 @@
             titleText.setText(getString(R.string.app_name));
         }
 
-<<<<<<< HEAD
-        message.setText(Html.fromHtml((String) getText(R.string.about_text)));
-        message.setAutoLinkMask(NowPlayingActivity.RESULT_OK);
-        message.setMovementMethod(ScrollingMovementMethod.getInstance());
-
-        return new AlertDialog.Builder(getActivity())
-                .setTitle(aboutTitle)
-                .setView(message)
-                .create();
-=======
         Builder builder = new AlertDialog.Builder(getActivity());
         builder.setView(view);
         builder.setPositiveButton(android.R.string.ok, null);
@@ -68,6 +55,5 @@
             }
         });
         return builder.create();
->>>>>>> 4ab07cb3
     }
 }