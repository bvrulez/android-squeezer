/*
 * Copyright (c) 2012 Google Inc.  All Rights Reserved.
 *
 * Licensed under the Apache License, Version 2.0 (the "License");
 * you may not use this file except in compliance with the License.
 * You may obtain a copy of the License at
 *
 *      http://www.apache.org/licenses/LICENSE-2.0
 *
 * Unless required by applicable law or agreed to in writing, software
 * distributed under the License is distributed on an "AS IS" BASIS,
 * WITHOUT WARRANTIES OR CONDITIONS OF ANY KIND, either express or implied.
 * See the License for the specific language governing permissions and
 * limitations under the License.
 */

package uk.org.ngo.squeezer.dialogs;

import java.io.IOException;
import java.net.DatagramPacket;
import java.net.DatagramSocket;
import java.net.InetAddress;
import java.net.SocketException;
import java.net.UnknownHostException;
import java.util.Map.Entry;
import java.util.TreeMap;

import org.acra.ErrorReporter;

import uk.org.ngo.squeezer.Preferences;
import uk.org.ngo.squeezer.R;
import uk.org.ngo.squeezer.Squeezer;
import uk.org.ngo.squeezer.util.UIUtils;
import android.annotation.TargetApi;
import android.app.ProgressDialog;
import android.content.Context;
import android.content.SharedPreferences;
import android.net.ConnectivityManager;
import android.net.NetworkInfo;
import android.net.wifi.WifiInfo;
import android.net.wifi.WifiManager;
import android.os.AsyncTask;
import android.os.Parcelable;
import android.preference.DialogPreference;
import android.text.format.Formatter;
import android.util.AttributeSet;
import android.util.Log;
import android.view.View;
import android.view.View.OnClickListener;
import android.widget.AdapterView;
import android.widget.AdapterView.OnItemSelectedListener;
import android.widget.ArrayAdapter;
import android.widget.Button;
import android.widget.EditText;
import android.widget.Spinner;
import android.widget.TextView;

/**
 * Shows a preference dialog that allows the user to scan the local network
 * for servers, choose a server from the results of the scan, or enter the
 * name/address of a server directly.
 */
public class ServerAddressPreference extends DialogPreference {
    private EditText mServerAddressEditText;
    private Button mScanBtn;
    private Spinner mServersSpinner;

<<<<<<< HEAD
    private ScanNetworkTask mScanNetworkTask;
=======
    private EditText userNameEditText;
    private EditText passwordEditText;

    private scanNetworkTask mScanTask;
    private boolean mScanInProgress = false;
>>>>>>> 013d5d5d

    /** Map server names to IP addresses. */
    private TreeMap<String, String> mDiscoveredServers;

    private ArrayAdapter<String> mServersAdapter;

    private final Context mContext;
    private ProgressDialog mProgressDialog;

    public ServerAddressPreference(Context context, AttributeSet attrs) {
        super(context, attrs);
        mContext = context;
        setDialogLayoutResource(R.layout.server_address_dialog);
    }

    @Override
    protected void onBindDialogView(View view) {
        super.onBindDialogView(view);

        mServerAddressEditText = (EditText) view.findViewById(R.id.server_address);
        mScanBtn = (Button) view.findViewById(R.id.scan_btn);
        mServersSpinner = (Spinner) view.findViewById(R.id.found_servers);

        userNameEditText = (EditText) view.findViewById(R.id.username);
        userNameEditText.setText(getSharedPreferences().getString(Preferences.KEY_USERNAME, null));
        passwordEditText = (EditText) view.findViewById(R.id.password);
        passwordEditText.setText(getSharedPreferences().getString(Preferences.KEY_PASSWORD, null));

        // If there's no server address configured then set the default text
        // in the edit box to our IP address, trimmed of the last octet.
        String serveraddr = getPersistedString("");

        if (serveraddr.length() == 0) {
            WifiManager mWifiManager =
                    (WifiManager) mContext.getSystemService(Context.WIFI_SERVICE);
            WifiInfo mWifiInfo = mWifiManager.getConnectionInfo();

            String ipstr = Formatter.formatIpAddress(mWifiInfo.getIpAddress());
            int i = ipstr.lastIndexOf(".");
            serveraddr = ipstr.substring(0, ++i);
        }

        // Move the cursor to the end of the address.
        mServerAddressEditText.setText(serveraddr);
        mServerAddressEditText.setSelection(serveraddr.length());

        // Set up the servers spinner.
        mServersAdapter = new ArrayAdapter<String>(mContext, android.R.layout.simple_spinner_item);
        mServersAdapter.setDropDownViewResource(android.R.layout.simple_spinner_dropdown_item);
        mServersSpinner.setOnItemSelectedListener(new MyOnItemSelectedListener());

        // Only support network scanning on WiFi.
        //
        // Seen a crash in previous versions of this code that suggests that
        // getActiveNetworkInfo() can return null, so play safe here.
        ConnectivityManager cm = (ConnectivityManager) Squeezer.getContext()
                .getSystemService(Context.CONNECTIVITY_SERVICE);
        NetworkInfo ni = cm.getActiveNetworkInfo();
        if (ni != null && ni.getType() == ConnectivityManager.TYPE_WIFI) {
            mScanBtn.setOnClickListener(new OnClickListener() {
                public void onClick(View v) {
                    startNetworkScan();
                }
            });
        } else {
            TextView scan_msg = (TextView) view.findViewById(R.id.scan_msg);
            scan_msg.setText(mContext.getText(R.string.settings_server_scanning_disabled_msg));
            mScanBtn.setEnabled(false);
        }
    }

    /**
     * Starts scanning for servers.
     */
    void startNetworkScan() {
        mServersSpinner.setVisibility(View.GONE);
        createProgressDialog();
        mScanNetworkTask = new ScanNetworkTask(mContext, this);
        mScanNetworkTask.execute();
    }

    /**
     * Creates and shows a ProgressDialog while network scanning is happening.
     */
    @TargetApi(11)
    private void createProgressDialog() {
        mProgressDialog = new ProgressDialog(mContext);
        mProgressDialog.setProgressStyle(ProgressDialog.STYLE_HORIZONTAL);
        mProgressDialog.setMax(5); // See MAX_DISCOVERY_ATTEMPTS
        mProgressDialog.setSecondaryProgress(0);
        mProgressDialog.setMessage(mContext.getString(R.string.settings_server_scan_progress));

        if (UIUtils.hasHoneycomb()) {
            mProgressDialog.setProgressNumberFormat(null);
            mProgressDialog.setProgressPercentFormat(null);
        }

        mProgressDialog.show();
    }

    /**
     * Updates the progress bar.
     */
    private void updateProgress(int progress, int secondaryProgress) {
        mProgressDialog.setProgress(progress);
        mProgressDialog.setSecondaryProgress(secondaryProgress);
    }

    /**
     * Called when server scanning has finished.
     */
    void onScanFinished() {
        mProgressDialog.dismiss();
        mDiscoveredServers = mScanNetworkTask.getDiscoveredServers();
        mScanNetworkTask = null;

        switch (mDiscoveredServers.size()) {
            case 0:
                // Do nothing, no servers found.
                break;

            case 1:
                // Populate the edit text widget with the address found.
                mServerAddressEditText
                        .setText(mDiscoveredServers.get(mDiscoveredServers.firstKey()));
                break;

            default:
                // Show the spinner so the user can choose a server.
                mServersAdapter.clear();
                for (Entry<String, String> e : mDiscoveredServers.entrySet()) {
                    mServersAdapter.add(e.getKey());
                }
                mServersSpinner.setVisibility(View.VISIBLE);
                mServersSpinner.setAdapter(mServersAdapter);
        }
    }

    @Override
    protected void onDialogClosed(boolean positiveResult) {
        // Stop scanning
        if (mScanNetworkTask != null) {
            mScanNetworkTask.cancel(true);
            mProgressDialog.dismiss();
        }

        if (positiveResult) {
            String addr = mServerAddressEditText.getText().toString();
            persistString(addr);

            SharedPreferences.Editor editor = getEditor();
            editor.putString(Preferences.KEY_USERNAME, userNameEditText.getText().toString());
            editor.putString(Preferences.KEY_PASSWORD, passwordEditText.getText().toString());
            editor.commit();

            callChangeListener(addr);
        }
    }

    @Override
    protected Parcelable onSaveInstanceState() {
        /**
         * The preference dialog is being destroyed, probably because the user
         * has rotated the device, so hide the progress dialog and cancel the
         * scanning task, if necessary.
         */
        if (mScanNetworkTask != null) {
            mProgressDialog.dismiss();
            mScanNetworkTask.cancel(true);
        }

        return super.onSaveInstanceState();
    }

    /**
     * Inserts the selected address in to the edittext widget.
     */
    public class MyOnItemSelectedListener implements OnItemSelectedListener {
        public void onItemSelected(AdapterView<?> parent,
                View view, int pos, long id) {
            mServerAddressEditText.setText(mDiscoveredServers.get(parent.getItemAtPosition(pos)
                    .toString()));
        }

        public void onNothingSelected(AdapterView<?> parent) {
            // Do nothing.
        }
    }

    /**
     * Scans the local network for servers.
     */
    static class ScanNetworkTask extends AsyncTask<Void, Integer, Void> {
        private final String TAG = "scanNetworkTask";

        private final Context mContext;
        private final ServerAddressPreference mPref;

        /** Map server names to IP addresses. */
        private final TreeMap<String, String> mServerMap = new TreeMap<String, String>();

        /** UDP port to broadcast discovery requests to. */
        private final int DISCOVERY_PORT = 3483;

        /** Maximum number of discovery attempts. */
        public final int MAX_DISCOVERY_ATTEMPTS = 5;

        /** Maximum time to wait between discovery attempts (ms). */
        private final int DISCOVERY_ATTEMPT_TIMEOUT = 1000;

        ScanNetworkTask(Context context, ServerAddressPreference pref) {
            mContext = context;
            mPref = pref;
        }

        /**
         * Discover Squeezerservers on the local network.
         * <p>
         * Do this by sending MAX_DISCOVERY_ATTEMPT UDP broadcasts to port 3483
         * at approximately DISCOVERY_ATTEMPT_TIMEOUT intervals. Squeezeservers
         * are supposed to listen for this, and respond with a packet that
         * starts 'E' and some information about the server, including its name.
         * <p>
         * Map the name to an IP address and store in mDiscoveredServers for
         * later use.
         * <p>
         * See the Slim::Networking::Discovery module in Squeezeserver for more
         * details.
         */
        @Override
        protected Void doInBackground(Void... unused) {
            WifiManager.WifiLock wifiLock = null;
            DatagramSocket socket = null;

            // UDP broadcast data that causes Squeezeservers to reply. The
            // format is 'e', followed by null-terminated tags that indicate the
            // data to return.
            //
            // The Squeezeserver uses the size of the request packet to
            // determine the size of the response packet.

            byte[] request = {
                    'e', // 'existence' ?
                    'I', 'P', 'A', 'D', 0, // Include IP address
                    'N', 'A', 'M', 'E', 0, // Include server name
                    'J', 'S', 'O', 'N', 0, // Include server port
            };
            byte[] data = new byte[512];
            System.arraycopy(request, 0, data, 0, request.length);

            WifiManager wm = (WifiManager) mContext.getSystemService(Context.WIFI_SERVICE);
            wifiLock = wm.createWifiLock(TAG);

            // mServerMap.put("Dummy", "127.0.0.1");

            Log.v(TAG, "Locking WiFi while scanning");
            wifiLock.acquire();

            try {
                InetAddress broadcastAddr = InetAddress.getByName("255.255.255.255");
                boolean timedOut;
                socket = new DatagramSocket();
                DatagramPacket discoveryPacket = new DatagramPacket(data, data.length,
                        broadcastAddr, DISCOVERY_PORT);

                byte[] buf = new byte[512];
                DatagramPacket responsePacket = new DatagramPacket(buf, buf.length);

                socket.setSoTimeout(DISCOVERY_ATTEMPT_TIMEOUT);

                for (int attempt = 0; attempt < MAX_DISCOVERY_ATTEMPTS; attempt++) {
                    if (isCancelled()) {
                        break;
                    }

                    timedOut = false;

                    socket.send(discoveryPacket);

                    try {
                        socket.receive(responsePacket);
                    } catch (IOException e) {
                        timedOut = true;
                    }

                    if (!timedOut) {
                        if (buf[0] == (byte) 'E') {
                            String serverAddr = responsePacket.getAddress().getHostAddress();

                            // Blocks of data are TAG/LENGTH/VALUE, where TAG is
                            // a 4 byte string identifying the item, LENGTH is
                            // the length of the VALUE (e.g., reading \t means the
                            // value is 9 bytes, and VALUE is the actual value.

                            // Find the 'NAME' block
                            int i = 1;
                            while (i < buf.length && buf[i] != 'N') {
                                i += 4;
                                i += buf[i] + 2;
                            }

                            // Now at first block that starts 'N', should be
                            // NAME.
                            i += 4;

                            // i now pointing at the length of the NAME value.
                            String name = new String(buf, i + 1, buf[i]);

                            mServerMap.put(name, serverAddr);
                        }
                    }

                    publishProgress(attempt);
                }
            } catch (SocketException e) {
                // new DatagramSocket(3483)
                ErrorReporter.getInstance().handleException(e);
            } catch (UnknownHostException e) {
                // InetAddress.getByName()
                ErrorReporter.getInstance().handleException(e);
            } catch (IOException e) {
                // socket.send()
                ErrorReporter.getInstance().handleException(e);
            }

            if (socket != null)
                socket.close();

            Log.v(TAG, "Scanning complete, unlocking WiFi");
            if (wifiLock != null)
                wifiLock.release();

            // For testing that multiple servers are handled correctly.
            // mServerMap.put("Dummy 2", "127.0.0.2");
            return null;
        }

        /**
         * Update the progress bar. The main progress value corresponds to how
         * many servers have been discovered, the secondary progress value
         * corresponds to how far through the discovery process we are.
         */
        @Override
        protected void onProgressUpdate(Integer... values) {
            mPref.updateProgress(Math.min(mServerMap.size(), 5), values[0].intValue());
        }

        @Override
        protected void onCancelled(Void result) {
            mPref.onScanFinished();
        }

        @Override
        protected void onPostExecute(Void result) {
            mPref.onScanFinished();
        }

        private TreeMap<String, String> getDiscoveredServers() {
            return mServerMap;
        }
    }
}<|MERGE_RESOLUTION|>--- conflicted
+++ resolved
@@ -65,15 +65,9 @@
     private Button mScanBtn;
     private Spinner mServersSpinner;
 
-<<<<<<< HEAD
     private ScanNetworkTask mScanNetworkTask;
-=======
     private EditText userNameEditText;
     private EditText passwordEditText;
-
-    private scanNetworkTask mScanTask;
-    private boolean mScanInProgress = false;
->>>>>>> 013d5d5d
 
     /** Map server names to IP addresses. */
     private TreeMap<String, String> mDiscoveredServers;
@@ -365,8 +359,9 @@
 
                             // Blocks of data are TAG/LENGTH/VALUE, where TAG is
                             // a 4 byte string identifying the item, LENGTH is
-                            // the length of the VALUE (e.g., reading \t means the
-                            // value is 9 bytes, and VALUE is the actual value.
+                            // the length of the VALUE (e.g., reading \t means
+                            // the value is 9 bytes, and VALUE is the actual
+                            // value.
 
                             // Find the 'NAME' block
                             int i = 1;
@@ -407,7 +402,7 @@
                 wifiLock.release();
 
             // For testing that multiple servers are handled correctly.
-            // mServerMap.put("Dummy 2", "127.0.0.2");
+            // mServerMap.put("Dummy", "127.0.0.1");
             return null;
         }
 
