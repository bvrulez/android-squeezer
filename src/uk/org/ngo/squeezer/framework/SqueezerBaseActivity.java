--- conflicted
+++ resolved
@@ -16,11 +16,8 @@
 
 package uk.org.ngo.squeezer.framework;
 
-<<<<<<< HEAD
 import uk.org.ngo.squeezer.R;
 import uk.org.ngo.squeezer.actionbarcompat.ActionBarActivity;
-=======
->>>>>>> 5531e91d
 import uk.org.ngo.squeezer.service.ISqueezeService;
 import uk.org.ngo.squeezer.service.SqueezeService;
 import android.content.ComponentName;
@@ -32,10 +29,7 @@
 import android.os.RemoteException;
 import android.util.Log;
 import android.view.KeyEvent;
-<<<<<<< HEAD
 import android.widget.Toast;
-=======
->>>>>>> 5531e91d
 
 /**
  * Common base class for all activities in the squeezer
@@ -152,44 +146,23 @@
 
 	// This section is just an easier way to call squeeze service
 
-<<<<<<< HEAD
-	public void play(SqueezerItem item) throws RemoteException {
+    public void play(SqueezerPlaylistItem item) throws RemoteException {
 		playlistControl(PlaylistControlCmd.load, item, R.string.ITEM_PLAYING);
 	}
 
-	public void add(SqueezerItem item) throws RemoteException {
+    public void add(SqueezerPlaylistItem item) throws RemoteException {
 		playlistControl(PlaylistControlCmd.add, item, R.string.ITEM_ADDED);
 	}
 
-	public void insert(SqueezerItem item) throws RemoteException {
+    public void insert(SqueezerPlaylistItem item) throws RemoteException {
 		playlistControl(PlaylistControlCmd.insert, item, R.string.ITEM_INSERTED);
 	}
 
-    private void playlistControl(PlaylistControlCmd cmd, SqueezerItem item, int resId) throws RemoteException {
+    private void playlistControl(PlaylistControlCmd cmd, SqueezerPlaylistItem item, int resId)
+            throws RemoteException {
         if (service == null) return;
-        service.playlistControl(cmd.name(), item.getClass().getName(), item.getId());
+        service.playlistControl(cmd.name(), item.getPlaylistTag(), item.getId());
         Toast.makeText(this, getString(resId, item.getName()), Toast.LENGTH_SHORT).show();
-=======
-    public boolean play(SqueezerPlaylistItem item) throws RemoteException {
-		return playlistControl(PlaylistControlCmd.load, item);
-	}
-
-    public boolean add(SqueezerPlaylistItem item) throws RemoteException {
-		return playlistControl(PlaylistControlCmd.add, item);
-	}
-
-    public boolean insert(SqueezerPlaylistItem item) throws RemoteException {
-		return playlistControl(PlaylistControlCmd.insert, item);
-	}
-
-    private boolean playlistControl(PlaylistControlCmd cmd, SqueezerPlaylistItem item)
-            throws RemoteException {
-        if (service == null) {
-            return false;
-        }
-        service.playlistControl(cmd.name(), item.getPlaylistTag(), item.getId());
-        return true;
->>>>>>> 5531e91d
     }
 
     private enum PlaylistControlCmd {
