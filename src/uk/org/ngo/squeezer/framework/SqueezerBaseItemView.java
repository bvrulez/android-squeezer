--- conflicted
+++ resolved
@@ -113,26 +113,13 @@
 			SqueezerArtistListActivity.show(activity, selectedItem);
 			return true;
 		case CONTEXTMENU_PLAY_ITEM:
-<<<<<<< HEAD
-			activity.play(selectedItem);
+			activity.play((SqueezerPlaylistItem) selectedItem);
 			return true;
 		case CONTEXTMENU_ADD_ITEM:
-			activity.add(selectedItem);
+			activity.add((SqueezerPlaylistItem) selectedItem);
 			return true;
 		case CONTEXTMENU_INSERT_ITEM:
-			activity.insert(selectedItem);
-=======
-                if (activity.play((SqueezerPlaylistItem) selectedItem))
-				Toast.makeText(activity, activity.getString(R.string.ITEM_PLAYING, selectedItem.getName()), Toast.LENGTH_SHORT).show();
-			return true;
-		case CONTEXTMENU_ADD_ITEM:
-                if (activity.add((SqueezerPlaylistItem) selectedItem))
-				Toast.makeText(activity, activity.getString(R.string.ITEM_ADDED, selectedItem.getName()), Toast.LENGTH_SHORT).show();
-			return true;
-		case CONTEXTMENU_INSERT_ITEM:
-                if (activity.insert((SqueezerPlaylistItem) selectedItem))
-				Toast.makeText(activity, activity.getString(R.string.ITEM_INSERTED, selectedItem.getName()), Toast.LENGTH_SHORT).show();
->>>>>>> 5531e91d
+			activity.insert((SqueezerPlaylistItem) selectedItem);
 			return true;
 		}
 		return false;
