/*
 * Copyright (c) 2011 Kurt Aaholst <kaaholst@gmail.com>
 *
 * Licensed under the Apache License, Version 2.0 (the "License");
 * you may not use this file except in compliance with the License.
 * You may obtain a copy of the License at
 *
 *      http://www.apache.org/licenses/LICENSE-2.0
 *
 * Unless required by applicable law or agreed to in writing, software
 * distributed under the License is distributed on an "AS IS" BASIS,
 * WITHOUT WARRANTIES OR CONDITIONS OF ANY KIND, either express or implied.
 * See the License for the specific language governing permissions and
 * limitations under the License.
 */

package uk.org.ngo.squeezer.framework;

import java.lang.reflect.Field;

import uk.org.ngo.squeezer.R;
import uk.org.ngo.squeezer.ReflectUtil;
import uk.org.ngo.squeezer.Util;
import uk.org.ngo.squeezer.itemlists.SqueezerAlbumListActivity;
import uk.org.ngo.squeezer.itemlists.SqueezerArtistListActivity;
import uk.org.ngo.squeezer.itemlists.SqueezerSongListActivity;
import uk.org.ngo.squeezer.util.ImageFetcher;
import android.os.Parcelable.Creator;
import android.os.RemoteException;
import android.view.ContextMenu;
import android.view.MenuItem;
import android.view.View;
import android.widget.Toast;

/**
 * Represents the view hierarchy for a single {@link SqueezerItem} subclass.
 * <p>
 * The view has a context menu.
 * 
 *  @param <T> the SqueezerItem subclass this view represents.
 */
public abstract class SqueezerBaseItemView<T extends SqueezerItem> implements SqueezerItemView<T> {
    protected static final int CONTEXTMENU_BROWSE_ALBUMS = 1;

    protected final SqueezerItemListActivity activity;
	private Class<T> itemClass;
	private Creator<T> creator;

	public SqueezerBaseItemView(SqueezerItemListActivity activity) {
		this.activity = activity;
	}

	public SqueezerItemListActivity getActivity() {
		return activity;
	}

	@SuppressWarnings("unchecked")
	public Class<T> getItemClass() {
		if (itemClass  == null) {
			itemClass = (Class<T>) ReflectUtil.getGenericClass(getClass(), SqueezerItemView.class, 0);
			if (itemClass  == null)
				throw new RuntimeException("Could not read generic argument for: " + getClass());
		}
		return itemClass;
	}

	@SuppressWarnings("unchecked")
	public Creator<T> getCreator() {
		if (creator == null) {
			Field field;
			try {
				field = getItemClass().getField("CREATOR");
			} catch (Exception e) {
				throw new RuntimeException(e);
			}
			try {
				creator = (Creator<T>) field.get(null);
			} catch (Exception e) {
				throw new RuntimeException(e);
			}
		}
		return creator;
	}

<<<<<<< HEAD
	public View getAdapterView(View convertView, int index, T item) {
		return Util.getListItemView(getActivity(), convertView, item.getName());
	}
=======
    public View getAdapterView(View convertView, T item, ImageFetcher imageFetcher) {
        return Util.getListItemView(getActivity(), convertView, item.getName());
    }
>>>>>>> 69d8dabb

    /**
     * Returns a view suitable for displaying the "Loading..." text.
     */
    public View getAdapterView(View convertView, String label) {
        return Util.getListItemView(getActivity(), convertView, label);
    }

    public void onCreateContextMenu(ContextMenu menu, View v,
            SqueezerItemView.ContextMenuInfo menuInfo) {
        menu.setHeaderTitle(menuInfo.item.getName());
    }

	/**
	 * The default context menu handler handles some common actions.
	 * Each action must be set up in {@link #setupContextMenu(android.view.ContextMenu, int, SqueezerItem)}
	 */
	public boolean doItemContext(MenuItem menuItem, int index, T selectedItem) throws RemoteException {
		switch (menuItem.getItemId()) {
            case R.id.browse_songs:
                SqueezerSongListActivity.show(activity, selectedItem);
                return true;

		case CONTEXTMENU_BROWSE_ALBUMS:
			SqueezerAlbumListActivity.show(activity, selectedItem);
			return true;

            case R.id.browse_artists:
                SqueezerArtistListActivity.show(activity, selectedItem);
                return true;

            case R.id.play_now:
                if (activity.play((SqueezerPlaylistItem) selectedItem))
                    Toast.makeText(activity,
                            activity.getString(R.string.ITEM_PLAYING, selectedItem.getName()),
                            Toast.LENGTH_SHORT).show();
                return true;

            case R.id.add_to_playlist:
                if (activity.add((SqueezerPlaylistItem) selectedItem))
				Toast.makeText(activity, activity.getString(R.string.ITEM_ADDED, selectedItem.getName()), Toast.LENGTH_SHORT).show();
                return true;

            case R.id.play_next:
                if (activity.insert((SqueezerPlaylistItem) selectedItem))
                    Toast.makeText(activity,
                            activity.getString(R.string.ITEM_INSERTED, selectedItem.getName()),
                            Toast.LENGTH_SHORT).show();
                return true;
		}
		return false;
	}

}<|MERGE_RESOLUTION|>--- conflicted
+++ resolved
@@ -82,15 +82,9 @@
 		return creator;
 	}
 
-<<<<<<< HEAD
-	public View getAdapterView(View convertView, int index, T item) {
-		return Util.getListItemView(getActivity(), convertView, item.getName());
-	}
-=======
     public View getAdapterView(View convertView, T item, ImageFetcher imageFetcher) {
         return Util.getListItemView(getActivity(), convertView, item.getName());
     }
->>>>>>> 69d8dabb
 
     /**
      * Returns a view suitable for displaying the "Loading..." text.
