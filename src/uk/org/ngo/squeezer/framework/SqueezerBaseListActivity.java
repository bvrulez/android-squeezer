--- conflicted
+++ resolved
@@ -31,6 +31,7 @@
 import android.widget.AdapterView.AdapterContextMenuInfo;
 import android.widget.AdapterView.OnItemClickListener;
 import android.widget.ListView;
+import android.widget.TextView;
 
 /**
  * <p>
@@ -49,7 +50,7 @@
 public abstract class SqueezerBaseListActivity<T extends SqueezerItem> extends SqueezerItemListActivity {
 	private SqueezerItemAdapter<T> itemAdapter;
 	private ListView listView;
-	private View loadingLabel;
+	private TextView loadingLabel;
 	private SqueezerItemView<T> itemView;
 
 
@@ -58,10 +59,8 @@
 		super.onCreate(savedInstanceState);
 		setContentView(R.layout.item_list);
 		listView = (ListView) findViewById(R.id.item_list);
-		loadingLabel = (View) findViewById(R.id.loading_label);
+		loadingLabel = (TextView) findViewById(R.id.loading_label);
 		itemView = createItemView();
-		itemAdapter = createItemListAdapter(itemView);
-        listView.setAdapter(itemAdapter);
 
     	listView.setOnItemClickListener(new OnItemClickListener() {
     		public void onItemClick(AdapterView<?> parent, View view, int position, long id) {
@@ -162,7 +161,7 @@
 		reorderItems();
 		listView.setVisibility(View.GONE);
 		loadingLabel.setVisibility(View.VISIBLE);
-        itemAdapter.clear();
+		clearItemListAdapter();
 	}
 
 	public void onItemsReceived(final int count, final int start, final List<T> items) {
@@ -175,8 +174,6 @@
 		});
 	}
 
-<<<<<<< HEAD
-=======
 	/**
 	 * Set the adapter to handle the display of the items, see also {@link #setListAdapter(android.widget.ListAdapter)}
 	 * @param listAdapter
@@ -185,5 +182,4 @@
 		listView.setAdapter(getItemAdapter());
 	}
 
->>>>>>> ad6e82df
 }