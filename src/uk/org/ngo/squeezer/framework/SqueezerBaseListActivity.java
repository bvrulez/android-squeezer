--- conflicted
+++ resolved
@@ -20,7 +20,6 @@
 import java.util.List;
 
 import uk.org.ngo.squeezer.R;
-import uk.org.ngo.squeezer.itemlists.SqueezerIconicItemView;
 import uk.org.ngo.squeezer.util.ImageCache.ImageCacheParams;
 import uk.org.ngo.squeezer.util.ImageFetcher;
 import android.content.res.Resources;
@@ -42,23 +41,15 @@
  * SqueezeServer data type. The data type is defined by the generic type
  * argument, and must be an extension of {@link SqueezerItem}. You must provide
  * an {@link SqueezerItemView} to provide the view logic used by this activity.
- * This is done by implementing {@link #createItemView()}.
+ * This is done by implementing
+ * {@link SqueezerItemListActivity#createItemView()}.
  * <p>
  * When the activity is first created ({@link #onCreate(Bundle)}), an empty
  * {@link SqueezerItemListAdapter} is created using the provided
-<<<<<<< HEAD
- * {@link SqueezerItemView}.
- * <p>
- * See {@link SqueezerItemListActivity} for details
- * of ordering and receiving of list items from SqueezeServer, and handling
- * of item selection.
- * 
-=======
  * {@link SqueezerItemView}. See {@link SqueezerItemListActivity} for see
  * details of ordering and receiving of list items from SqueezeServer, and
  * handling of item selection.
- *
->>>>>>> ae10814a
+ * 
  * @param <T> Denotes the class of the items this class should list
  * @author Kurt Aaholst
  */
@@ -119,7 +110,7 @@
                 resources.getDimensionPixelSize(R.dimen.album_art_icon_height),
                 resources.getDimensionPixelSize(R.dimen.album_art_icon_width)));
         mImageFetcher = new ImageFetcher(this, iconSize);
-        mImageFetcher.setLoadingImage(SqueezerIconicItemView.ICON_PENDING_ARTWORK);
+        mImageFetcher.setLoadingImage(R.drawable.icon_pending_artwork);
         mImageCacheParams = new ImageCacheParams(this, "artwork");
         mImageCacheParams.setMemCacheSizePercent(this, 0.12f);
 
@@ -229,7 +220,7 @@
 
 	public void onItemsReceived(final int count, final int start, final List<T> items) {
 		getUIThreadHandler().post(new Runnable() {
-			@Override
+            @Override
             public void run() {
                 mListView.setVisibility(View.VISIBLE);
 				loadingLabel.setVisibility(View.GONE);
