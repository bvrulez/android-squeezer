--- conflicted
+++ resolved
@@ -134,11 +134,7 @@
     public View getView(int position, View convertView, ViewGroup parent) {
         T item = getItem(position);
         if (item != null)
-<<<<<<< HEAD
-            return itemView.getAdapterView(convertView, position, item);
-=======
             return mItemView.getAdapterView(convertView, item, mImageFetcher);
->>>>>>> 69d8dabb
 
         return mItemView.getAdapterView(convertView,
                 (position == 0 && mEmptyItem ? "" : loadingText));
