--- conflicted
+++ resolved
@@ -51,16 +51,6 @@
 	 */
 	String getQuantityString(int quantity);
 
-<<<<<<< HEAD
-	/**
-	 * <p>Called by {@link Adapter#getView(int, View, ViewGroup)}
-	 *
-	 * @param convertView
-	 * @param item
-	 * @return
-	 */
-	View getAdapterView(View convertView, int index, T item);
-=======
     /**
      * Get a View that displays the data at the specified position in the data
      * set. {@see Adapter#getView(int, View, android.view.ViewGroup)}
@@ -73,7 +63,6 @@
      * @return A View corresponding to the data from the specified item.
      */
     View getAdapterView(View convertView, T item, ImageFetcher mImageFetcher);
->>>>>>> 69d8dabb
 
     /**
      * <p>
