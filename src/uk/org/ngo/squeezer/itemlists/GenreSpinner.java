/*
 * Copyright (c) 2011 Kurt Aaholst <kaaholst@gmail.com>
 *
 * Licensed under the Apache License, Version 2.0 (the "License");
 * you may not use this file except in compliance with the License.
 * You may obtain a copy of the License at
 *
 *      http://www.apache.org/licenses/LICENSE-2.0
 *
 * Unless required by applicable law or agreed to in writing, software
 * distributed under the License is distributed on an "AS IS" BASIS,
 * WITHOUT WARRANTIES OR CONDITIONS OF ANY KIND, either express or implied.
 * See the License for the specific language governing permissions and
 * limitations under the License.
 */

package uk.org.ngo.squeezer.itemlists;

import java.util.List;

import uk.org.ngo.squeezer.Util;
import uk.org.ngo.squeezer.framework.SqueezerItemAdapter;
import uk.org.ngo.squeezer.framework.SqueezerItemListActivity;
import uk.org.ngo.squeezer.model.SqueezerGenre;
import uk.org.ngo.squeezer.service.ISqueezeService;
import uk.org.ngo.squeezer.util.ImageFetcher;
import android.os.Handler;
import android.os.RemoteException;
import android.util.Log;
import android.view.View;
import android.widget.Spinner;

public class GenreSpinner {
	private static final String TAG = GenreSpinner.class.getName();
	GenreSpinnerCallback callback;
	private final SqueezerItemListActivity activity;
	private final Spinner spinner;

	public GenreSpinner(GenreSpinnerCallback callback, SqueezerItemListActivity activity, Spinner spinner) {
		this.callback = callback;
		this.activity = activity;
		this.spinner = spinner;
		registerCallback();
		orderItems(0);
	}

	private void orderItems(int start) {
		if (callback.getService() != null) {
			try {
				callback.getService().genres(start);
			} catch (RemoteException e) {
                Log.e(TAG, "Error ordering items: " + e);
			}
		}
	}

	public void registerCallback() {
		if (callback.getService() != null) {
			try {
				callback.getService().registerGenreListCallback(genreListCallback);
			} catch (RemoteException e) {
                Log.e(TAG, "Error registering callback: " + e);
			}
		}
	}

	public void unregisterCallback() {
		if (callback.getService() != null) {
			try {
				callback.getService().unregisterGenreListCallback(genreListCallback);
			} catch (RemoteException e) {
                Log.e(TAG, "Error unregistering callback: " + e);
			}
		}
	}

    private final IServiceGenreListCallback genreListCallback = new IServiceGenreListCallback.Stub() {
		private SqueezerItemAdapter<SqueezerGenre> adapter;

		public void onGenresReceived(final int count, final int start, final List<SqueezerGenre> list) throws RemoteException {
			callback.getUIThreadHandler().post(new Runnable() {
				public void run() {
					if (adapter == null) {
                        SqueezerGenreView itemView = new SqueezerGenreView(activity) {
                            @Override
<<<<<<< HEAD
                            public View getAdapterView(View convertView, int index, SqueezerGenre item) {
=======
                            public View getAdapterView(View convertView, SqueezerGenre item,
                                    ImageFetcher unused) {
>>>>>>> 69d8dabb
                                return Util.getSpinnerItemView(getActivity(), convertView,
                                        item.getName());
                            }

                            @Override
                            public View getAdapterView(View convertView, String label) {
                                return Util.getSpinnerItemView(getActivity(), convertView, label);
                            };

						};
                        adapter = new SqueezerItemAdapter<SqueezerGenre>(itemView, true, null);
						spinner.setAdapter(adapter);
					}
					adapter.update(count, start, list);
					spinner.setSelection(adapter.findItem(callback.getGenre()));

					if (count > start + list.size())
						if ((start + list.size()) % adapter.getPageSize() == 0 ) {
							orderItems(start + list.size());
						}
				}
			});
		}

    };

    public interface GenreSpinnerCallback {
    	ISqueezeService getService();
    	Handler getUIThreadHandler();
        SqueezerGenre getGenre();
        void setGenre(SqueezerGenre genre);
    }

}<|MERGE_RESOLUTION|>--- conflicted
+++ resolved
@@ -83,12 +83,8 @@
 					if (adapter == null) {
                         SqueezerGenreView itemView = new SqueezerGenreView(activity) {
                             @Override
-<<<<<<< HEAD
-                            public View getAdapterView(View convertView, int index, SqueezerGenre item) {
-=======
                             public View getAdapterView(View convertView, SqueezerGenre item,
                                     ImageFetcher unused) {
->>>>>>> 69d8dabb
                                 return Util.getSpinnerItemView(getActivity(), convertView,
                                         item.getName());
                             }
