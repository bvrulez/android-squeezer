--- conflicted
+++ resolved
@@ -81,29 +81,15 @@
 			callback.getUIThreadHandler().post(new Runnable() {
 				public void run() {
 					if (adapter == null) {
-<<<<<<< HEAD
 						SqueezerGenreView itemView = new SqueezerGenreView(activity) {
 							@Override
-							public View getAdapterView(View convertView, SqueezerGenre item) {
+							public View getAdapterView(View convertView, int index, SqueezerGenre item) {
 								return Util.getListItemView(getActivity().getLayoutInflater(), R.layout.spinner_item, convertView, item.getName());
 							}
 							@Override
 							public View getAdapterView(View convertView, String label) {
 								return Util.getListItemView(getActivity().getLayoutInflater(), R.layout.spinner_item, convertView, label);
 							};
-=======
-                        SqueezerGenreView itemView = new SqueezerGenreView(activity) {
-                            @Override
-                            public View getAdapterView(View convertView, int index, SqueezerGenre item) {
-                                return Util.getSpinnerItemView(getActivity(), convertView,
-                                        item.getName());
-                            }
-
-                            @Override
-                            public View getAdapterView(View convertView, String label) {
-                                return Util.getSpinnerItemView(getActivity(), convertView, label);
-                            };
->>>>>>> 4ab07cb3
 
 						};
 						adapter = new SqueezerItemAdapter<SqueezerGenre>(itemView, true);
