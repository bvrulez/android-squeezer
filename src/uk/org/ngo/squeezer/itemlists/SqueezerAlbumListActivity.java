--- conflicted
+++ resolved
@@ -125,15 +125,6 @@
 		orderItems();
 	}
 
-<<<<<<< HEAD
-	public void showFilterDialog() {
-        new SqueezerAlbumFilterDialog().show(getSupportFragmentManager(), "AlbumFilterDialog");
-	}
-
-	public void showOrderDialog() {
-	    new SqueezerAlbumOrderDialog().show(getSupportFragmentManager(), "AlbumOrderDialog");
-	}
-=======
     @Override
     public void onCreate(Bundle savedInstanceState) {
         super.onCreate(savedInstanceState);
@@ -146,7 +137,6 @@
     public void showOrderDialog() {
         new SqueezerAlbumOrderDialog().show(getSupportFragmentManager(), "AlbumOrderDialog");
     }
->>>>>>> ad6e82df
 
     public static void show(Context context, SqueezerItem... items) {
         final Intent intent = new Intent(context, SqueezerAlbumListActivity.class);
