--- conflicted
+++ resolved
@@ -103,22 +103,14 @@
                     genre = extras.getParcelable(key);
                 } else if (SqueezerSong.class.getName().equals(key)) {
                     song = extras.getParcelable(key);
-<<<<<<< HEAD
                 } else if (AlbumsSortOrder.class.getName().equals(key)) {
                     sortOrder = AlbumsSortOrder.valueOf(extras.getString(key));
-				} else
-					Log.e(getTag(), "Unexpected extra value: " + key + "("
-							+ extras.get(key).getClass().getName() + ")");
-			}
-	}
-=======
                 } else
                     Log.e(getTag(), "Unexpected extra value: " + key + "("
                             + extras.get(key).getClass().getName() + ")");
             }
         }
     }
->>>>>>> 69d8dabb
 
 	@Override
 	protected void registerCallback() throws RemoteException {
