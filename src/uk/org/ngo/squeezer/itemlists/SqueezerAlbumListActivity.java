/*
 * Copyright (c) 2011 Kurt Aaholst <kaaholst@gmail.com>
 *
 * Licensed under the Apache License, Version 2.0 (the "License");
 * you may not use this file except in compliance with the License.
 * You may obtain a copy of the License at
 *
 *      http://www.apache.org/licenses/LICENSE-2.0
 *
 * Unless required by applicable law or agreed to in writing, software
 * distributed under the License is distributed on an "AS IS" BASIS,
 * WITHOUT WARRANTIES OR CONDITIONS OF ANY KIND, either express or implied.
 * See the License for the specific language governing permissions and
 * limitations under the License.
 */

package uk.org.ngo.squeezer.itemlists;

import java.util.EnumSet;
import java.util.List;

<<<<<<< HEAD
=======
import uk.org.ngo.squeezer.Preferences;
>>>>>>> 56d94615
import uk.org.ngo.squeezer.R;
import uk.org.ngo.squeezer.framework.SqueezerBaseListActivity;
import uk.org.ngo.squeezer.framework.SqueezerItem;
import uk.org.ngo.squeezer.framework.SqueezerItemView;
import uk.org.ngo.squeezer.itemlists.GenreSpinner.GenreSpinnerCallback;
import uk.org.ngo.squeezer.itemlists.YearSpinner.YearSpinnerCallback;
import uk.org.ngo.squeezer.itemlists.dialogs.AlbumViewDialog;
import uk.org.ngo.squeezer.itemlists.dialogs.SqueezerAlbumFilterDialog;
import uk.org.ngo.squeezer.itemlists.dialogs.AlbumViewDialog.AlbumsSortOrder;
import uk.org.ngo.squeezer.itemlists.dialogs.AlbumViewDialog.AlbumListLayout;
import uk.org.ngo.squeezer.menu.MenuFragment;
import uk.org.ngo.squeezer.menu.SqueezerFilterMenuItemFragment;
import uk.org.ngo.squeezer.menu.SqueezerFilterMenuItemFragment.SqueezerFilterableListActivity;
import uk.org.ngo.squeezer.menu.ViewMenuItemFragment;
import uk.org.ngo.squeezer.model.SqueezerAlbum;
import uk.org.ngo.squeezer.model.SqueezerArtist;
import uk.org.ngo.squeezer.model.SqueezerGenre;
import uk.org.ngo.squeezer.model.SqueezerSong;
import uk.org.ngo.squeezer.model.SqueezerYear;
<<<<<<< HEAD
=======
import uk.org.ngo.squeezer.util.ImageFetcher;
>>>>>>> 56d94615

import android.content.Context;
import android.content.Intent;
import android.content.SharedPreferences;
import android.content.res.Configuration;
import android.content.res.Resources;
import android.os.Bundle;
import android.os.RemoteException;
import android.util.Log;
import android.view.View;
import android.widget.Spinner;
import android.widget.TextView;

/**
 * Lists albums, optionally filtered to match specific criteria.
 */
public class SqueezerAlbumListActivity extends SqueezerBaseListActivity<SqueezerAlbum>
        implements GenreSpinnerCallback, YearSpinnerCallback,
        SqueezerFilterableListActivity, ViewMenuItemFragment.ListActivityWithViewMenu {

    private AlbumsSortOrder sortOrder = null;
    private AlbumListLayout listLayout = null;

	private String searchString = null;
    public String getSearchString() { return searchString; }
    public void setSearchString(String searchString) { this.searchString = searchString; }

	private SqueezerSong song;
    public SqueezerSong getSong() { return song; }
    public void setSong(SqueezerSong song) { this.song = song; }

    private SqueezerArtist artist;
    public SqueezerArtist getArtist() { return artist; }
    public void setArtist(SqueezerArtist artist) { this.artist = artist; }

	private SqueezerYear year;
    @Override
    public SqueezerYear getYear() { return year; }
    @Override
    public void setYear(SqueezerYear year) { this.year = year; }

	private SqueezerGenre genre;
    @Override
    public SqueezerGenre getGenre() { return genre; }
    @Override
    public void setGenre(SqueezerGenre genre) { this.genre = genre; }

    private GenreSpinner genreSpinner;
    public void setGenreSpinner(Spinner spinner) {
        genreSpinner = new GenreSpinner(this, this, spinner);
    }

    private YearSpinner yearSpinner;
    public void setYearSpinner(Spinner spinner) {
        yearSpinner = new YearSpinner(this, this, spinner);
    }

    @Override
	public SqueezerItemView<SqueezerAlbum> createItemView() {
		return (listLayout == AlbumListLayout.grid) ? new AlbumGridView(this) : new SqueezerAlbumView(this);
	}

    @Override
    protected ImageFetcher createImageFetcher() {
        // Get an ImageFetcher to scale artwork to the size of the icon view.
        Resources resources = getResources();
        int height, width;
        if (listLayout == AlbumListLayout.grid) {
            height = resources.getDimensionPixelSize(R.dimen.album_art_icon_grid_height);
            width = resources.getDimensionPixelSize(R.dimen.album_art_icon_grid_width);
        } else {
            height = resources.getDimensionPixelSize(R.dimen.album_art_icon_height);
            width = resources.getDimensionPixelSize(R.dimen.album_art_icon_width);
        }
        ImageFetcher imageFetcher = new ImageFetcher(this, Math.max(height, width));
        imageFetcher.setLoadingImage(R.drawable.icon_pending_artwork);
        return imageFetcher;
    }

    @Override
    public void onCreate(Bundle savedInstanceState) {
        sortOrder = null;
        setListLayout();
        getIntent().putExtra(TAG_GRID_LAYOUT, listLayout == AlbumListLayout.grid);
        super.onCreate(savedInstanceState);
        MenuFragment.add(this, SqueezerFilterMenuItemFragment.class);
        MenuFragment.add(this, ViewMenuItemFragment.class);

        Bundle extras = getIntent().getExtras();
        if (extras != null) {
            artist = extras.getParcelable(SqueezerArtist.class.getName());
            year = extras.getParcelable(SqueezerYear.class.getName());
            genre = extras.getParcelable(SqueezerGenre.class.getName());
            song = extras.getParcelable(SqueezerSong.class.getName());
            String sortOrderString = extras.getString(AlbumsSortOrder.class.getName());
            if (sortOrderString != null)
                sortOrder = AlbumsSortOrder.valueOf(sortOrderString);
        }

        TextView header = (TextView) findViewById(R.id.header);
        EnumSet<SqueezerAlbumView.Details> details = EnumSet.allOf(SqueezerAlbumView.Details.class);
        if (artist != null) {
            details.remove(SqueezerAlbumView.Details.ARTIST);
            header.setText(getString(R.string.albums_by_artist_header, artist.getName()));
            header.setVisibility(View.VISIBLE);
        }
        if (genre != null) {
            details.remove(SqueezerAlbumView.Details.GENRE);
            header.setText(getString(R.string.albums_by_genre_header, genre.getName()));
            header.setVisibility(View.VISIBLE);
        }
        if (year != null) {
            details.remove(SqueezerAlbumView.Details.YEAR);
            header.setText(getString(R.string.albums_by_year_header, year.getName()));
            header.setVisibility(View.VISIBLE);
        }
        ((SqueezerAlbumView) getItemView()).setDetails(details);
    }

    @Override
<<<<<<< HEAD
    protected int getContentView() {
        return R.layout.item_list_albums;
    }

    @Override
=======
>>>>>>> 56d94615
	protected void registerCallback() throws RemoteException {
		getService().registerAlbumListCallback(albumListCallback);
		if (genreSpinner != null) genreSpinner.registerCallback();
		if (yearSpinner != null) yearSpinner.registerCallback();
	}

	@Override
	protected void unregisterCallback() throws RemoteException {
		getService().unregisterAlbumListCallback(albumListCallback);
		if (genreSpinner != null) genreSpinner.unregisterCallback();
		if (yearSpinner != null) yearSpinner.unregisterCallback();
	}

    @Override
    protected void orderPage(int start) throws RemoteException {
        if (sortOrder == null) {
            try {
                sortOrder = AlbumsSortOrder.valueOf(getService().preferredAlbumSort());
            } catch (IllegalArgumentException e) {
                Log.w(getTag(), "Unknown preferred album sort: " + e);
                sortOrder = AlbumsSortOrder.album;
            }
        }

        getService().albums(start, sortOrder.name().replace("__", ""), getSearchString(), artist,
                getYear(), getGenre(), song);
    }

    public AlbumsSortOrder getSortOrder() {
        return sortOrder;
    }

    public void setSortOrder(AlbumsSortOrder sortOrder) {
        this.sortOrder = sortOrder;
        getIntent().putExtra(AlbumsSortOrder.class.getName(), sortOrder.name());
        clearAndReOrderItems();
    }

    public AlbumListLayout getListLayout() {
        return listLayout;
    }

    /**
     * Set the preferred album list layout.
     * <p>
     * If the list layout is not selected, a default one is chosen, based on the
     * current screen size, on the assumption that the artwork grid is preferred
     * on larger screens.
     */
    private void setListLayout() {
        SharedPreferences preferences = getSharedPreferences(Preferences.NAME, 0);
        String listLayoutString = preferences.getString(Preferences.KEY_ALBUM_LIST_LAYOUT, null);
        if (listLayoutString == null) {
            int screenSize = getResources().getConfiguration().screenLayout & Configuration.SCREENLAYOUT_SIZE_MASK;
            listLayout = (screenSize >= Configuration.SCREENLAYOUT_SIZE_LARGE) ? AlbumListLayout.grid : AlbumListLayout.list;
        } else
            listLayout = AlbumListLayout.valueOf(listLayoutString);
    }

	public void setListLayout(AlbumListLayout listLayout) {
        this.listLayout = listLayout;
        getIntent().putExtra(TAG_GRID_LAYOUT, listLayout == AlbumListLayout.grid);
        setSelectedView();
        getItemAdapter().notifyDataSetChanged();

        SharedPreferences preferences = getSharedPreferences(Preferences.NAME, 0);
        SharedPreferences.Editor editor = preferences.edit();
        editor.putString(Preferences.KEY_ALBUM_LIST_LAYOUT, listLayout.name());
        editor.commit();
	}

    @Override
    public boolean onSearchRequested() {
        showFilterDialog();
        return false;
    }

    @Override
    public void showFilterDialog() {
        new SqueezerAlbumFilterDialog().show(getSupportFragmentManager(), "AlbumFilterDialog");
    }

    @Override
    public void showViewDialog() {
        new AlbumViewDialog().show(getSupportFragmentManager(), "AlbumOrderDialog");
    }

    public static void show(Context context, SqueezerItem... items) {
        show(context, null, items);
    }

    public static void show(Context context, AlbumsSortOrder sortOrder, SqueezerItem... items) {
        final Intent intent = new Intent(context, SqueezerAlbumListActivity.class);
        if (sortOrder != null)
            intent.putExtra(AlbumsSortOrder.class.getName(), sortOrder.name());
        for (SqueezerItem item: items)
            intent.putExtra(item.getClass().getName(), item);
        context.startActivity(intent);
    }

    private final IServiceAlbumListCallback albumListCallback = new IServiceAlbumListCallback.Stub() {
		@Override
        public void onAlbumsReceived(int count, int start, List<SqueezerAlbum> items) throws RemoteException {
		    onItemsReceived(count, start, items);
		}
    };

}<|MERGE_RESOLUTION|>--- conflicted
+++ resolved
@@ -19,10 +19,7 @@
 import java.util.EnumSet;
 import java.util.List;
 
-<<<<<<< HEAD
-=======
 import uk.org.ngo.squeezer.Preferences;
->>>>>>> 56d94615
 import uk.org.ngo.squeezer.R;
 import uk.org.ngo.squeezer.framework.SqueezerBaseListActivity;
 import uk.org.ngo.squeezer.framework.SqueezerItem;
@@ -42,10 +39,7 @@
 import uk.org.ngo.squeezer.model.SqueezerGenre;
 import uk.org.ngo.squeezer.model.SqueezerSong;
 import uk.org.ngo.squeezer.model.SqueezerYear;
-<<<<<<< HEAD
-=======
 import uk.org.ngo.squeezer.util.ImageFetcher;
->>>>>>> 56d94615
 
 import android.content.Context;
 import android.content.Intent;
@@ -127,22 +121,29 @@
 
     @Override
     public void onCreate(Bundle savedInstanceState) {
-        sortOrder = null;
         setListLayout();
-        getIntent().putExtra(TAG_GRID_LAYOUT, listLayout == AlbumListLayout.grid);
         super.onCreate(savedInstanceState);
+
         MenuFragment.add(this, SqueezerFilterMenuItemFragment.class);
         MenuFragment.add(this, ViewMenuItemFragment.class);
 
         Bundle extras = getIntent().getExtras();
         if (extras != null) {
-            artist = extras.getParcelable(SqueezerArtist.class.getName());
-            year = extras.getParcelable(SqueezerYear.class.getName());
-            genre = extras.getParcelable(SqueezerGenre.class.getName());
-            song = extras.getParcelable(SqueezerSong.class.getName());
-            String sortOrderString = extras.getString(AlbumsSortOrder.class.getName());
-            if (sortOrderString != null)
-                sortOrder = AlbumsSortOrder.valueOf(sortOrderString);
+            for (String key : extras.keySet()) {
+                if (SqueezerArtist.class.getName().equals(key)) {
+                    artist = extras.getParcelable(key);
+                } else if (SqueezerYear.class.getName().equals(key)) {
+                    year = extras.getParcelable(key);
+                } else if (SqueezerGenre.class.getName().equals(key)) {
+                    genre = extras.getParcelable(key);
+                } else if (SqueezerSong.class.getName().equals(key)) {
+                    song = extras.getParcelable(key);
+                } else if (AlbumsSortOrder.class.getName().equals(key)) {
+                    sortOrder = AlbumsSortOrder.valueOf(extras.getString(key));
+                } else
+                    Log.e(getTag(), "Unexpected extra value: " + key + "("
+                            + extras.get(key).getClass().getName() + ")");
+            }
         }
 
         TextView header = (TextView) findViewById(R.id.header);
@@ -166,14 +167,11 @@
     }
 
     @Override
-<<<<<<< HEAD
     protected int getContentView() {
-        return R.layout.item_list_albums;
-    }
-
-    @Override
-=======
->>>>>>> 56d94615
+        return (listLayout == AlbumListLayout.grid) ? R.layout.item_grid : R.layout.item_list_albums;
+    }
+
+    @Override
 	protected void registerCallback() throws RemoteException {
 		getService().registerAlbumListCallback(albumListCallback);
 		if (genreSpinner != null) genreSpinner.registerCallback();
@@ -206,11 +204,11 @@
         return sortOrder;
     }
 
-    public void setSortOrder(AlbumsSortOrder sortOrder) {
-        this.sortOrder = sortOrder;
-        getIntent().putExtra(AlbumsSortOrder.class.getName(), sortOrder.name());
-        clearAndReOrderItems();
-    }
+	public void setSortOrder(AlbumsSortOrder sortOrder) {
+		this.sortOrder = sortOrder;
+		getIntent().putExtra(AlbumsSortOrder.class.getName(), sortOrder.name());
+		clearAndReOrderItems();
+	}
 
     public AlbumListLayout getListLayout() {
         return listLayout;
@@ -234,15 +232,13 @@
     }
 
 	public void setListLayout(AlbumListLayout listLayout) {
-        this.listLayout = listLayout;
-        getIntent().putExtra(TAG_GRID_LAYOUT, listLayout == AlbumListLayout.grid);
-        setSelectedView();
-        getItemAdapter().notifyDataSetChanged();
-
         SharedPreferences preferences = getSharedPreferences(Preferences.NAME, 0);
         SharedPreferences.Editor editor = preferences.edit();
         editor.putString(Preferences.KEY_ALBUM_LIST_LAYOUT, listLayout.name());
         editor.commit();
+
+        startActivity(getIntent());
+        finish();
 	}
 
     @Override
