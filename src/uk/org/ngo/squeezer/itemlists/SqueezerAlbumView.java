--- conflicted
+++ resolved
@@ -47,10 +47,7 @@
         }
     }
 
-<<<<<<< HEAD
-=======
     @Override
->>>>>>> f96eebf0
     public void bindView(ViewHolder viewHolder, String text) {
         viewHolder.text1.setText(text);
     }
