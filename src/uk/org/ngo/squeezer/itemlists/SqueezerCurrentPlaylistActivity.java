--- conflicted
+++ resolved
@@ -40,10 +40,9 @@
 
 /**
  * Activity that shows the songs in the current playlist.
- * <p>
- * The currently playing song is highlighted.
  */
 public class SqueezerCurrentPlaylistActivity extends SqueezerBaseListActivity<SqueezerSong> {
+
 	public static void show(Context context) {
 	    final Intent intent = new Intent(context, SqueezerCurrentPlaylistActivity.class);
 	    context.startActivity(intent);
@@ -63,13 +62,6 @@
         @Override
         public View getView(int position, View convertView, ViewGroup parent) {
             View view = super.getView(position, convertView, parent);
-<<<<<<< HEAD
-
-            if (position == currentPlaylistIndex) {
-                view.setBackgroundResource(R.drawable.list_item_background_current);
-            } else {
-                view.setBackgroundResource(R.drawable.list_item_background_normal);
-=======
             Object viewTag = view.getTag();
             // The view tag wont be set until the album is received from the server
             if (viewTag != null && viewTag instanceof ViewHolder) {
@@ -83,7 +75,6 @@
                     viewHolder.text2.setTextAppearance(getActivity(), R.style.SqueezerTextItem);
                     view.setBackgroundResource(R.drawable.list_item_background_normal);
                 }
->>>>>>> f96eebf0
             }
             return view;
         }
@@ -98,10 +89,6 @@
     @Override
 	public SqueezerItemView<SqueezerSong> createItemView() {
 		return new SqueezerSongView(this) {
-<<<<<<< HEAD
-=======
-		    
->>>>>>> f96eebf0
             /**
              * Jumps to whichever song the user chose.
              */
@@ -202,7 +189,7 @@
         return null;
     }
 
-    @Override
+	@Override
     protected void registerCallback() throws RemoteException {
         getService().registerSongListCallback(songListCallback);
     }
@@ -232,4 +219,5 @@
             }
         });
     }
+
 }