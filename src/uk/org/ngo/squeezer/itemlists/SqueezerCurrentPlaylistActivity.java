--- conflicted
+++ resolved
@@ -33,20 +33,11 @@
 import android.view.MenuItem;
 import android.view.View;
 
-<<<<<<< HEAD
-public class SqueezerCurrentPlaylistActivity extends SqueezerBaseListActivity<SqueezerSong> {
-	private static final int PLAYLIST_CONTEXTMENU_PLAY_ITEM = 0;
-	private static final int PLAYLIST_CONTEXTMENU_REMOVE_ITEM = 1;
-	private static final int PLAYLIST_CONTEXTMENU_MOVE_UP = 2;
-	private static final int PLAYLIST_CONTEXTMENU_MOVE_DOWN = 3;
-	private static final int PLAYLIST_CONTEXTMENU_MOVE = 4;
-
-=======
 /**
  * Activity that shows the songs in the current playlist.
  */
-public class SqueezerCurrentPlaylistActivity extends SqueezerAbstractSongListActivity {
->>>>>>> 65ca4309
+public class SqueezerCurrentPlaylistActivity extends SqueezerBaseListActivity<SqueezerSong> {
+
 	public static void show(Context context) {
 	    final Intent intent = new Intent(context, SqueezerCurrentPlaylistActivity.class);
 	    context.startActivity(intent);
@@ -57,7 +48,6 @@
     @Override
 	public SqueezerItemView<SqueezerSong> createItemView() {
 		return new SqueezerSongView(this) {
-<<<<<<< HEAD
 
 		    @Override
 		    public android.view.View getAdapterView(android.view.View convertView, int index, SqueezerSong item) {
@@ -66,11 +56,9 @@
 		        return view;
 		    };
 		    
-=======
             /**
              * Jumps to whichever song the user chose.
              */
->>>>>>> 65ca4309
 			@Override
 			public void onItemSelected(int index, SqueezerSong item) throws RemoteException {
 				getActivity().getService().playlistIndex(index);
@@ -153,7 +141,8 @@
 		}
 		return super.onMenuItemSelected(featureId, item);
 	}
-    @Override
+
+	@Override
     protected void registerCallback() throws RemoteException {
         getService().registerSongListCallback(songListCallback);
     }
@@ -169,7 +158,7 @@
             onItemsReceived(count, start, items);
             // Initially position the list at the currently playing song.
             // Do it again once it has loaded because the newly displayed items
-            // may push the current song  outside the displayed area.
+            // may push the current song outside the displayed area.
             if (start == 0 || (start <= currentPlaylistIndex && currentPlaylistIndex < start + items.size()))
                 selectCurrentSong(currentPlaylistIndex, start);
         }
