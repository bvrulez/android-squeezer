--- conflicted
+++ resolved
@@ -114,27 +114,10 @@
 				}
 			return true;
 		case R.id.menu_item_playlist_save:
-<<<<<<< HEAD
-		    SqueezerPlaylistSaveDialog.addTo(this, getCurrentPlaylist());
-			return true;
-=======
 	        new SqueezerPlaylistSaveDialog().show(getSupportFragmentManager(), "SaveDialog");
 	        return true;
->>>>>>> ad6e82df
 		}
 		return super.onMenuItemSelected(featureId, item);
 	}
 
-    private String getCurrentPlaylist() {
-        if (getService() == null) {
-            return null;
-        }
-        try {
-            return getService().getCurrentPlaylist();
-        } catch (RemoteException e) {
-            Log.e(getTag(), "Service exception in getCurrentPlaylist(): " + e);
-        }
-        return null;
-    }
-
 }