--- conflicted
+++ resolved
@@ -142,7 +142,6 @@
 		return super.onMenuItemSelected(featureId, item);
 	}
 
-<<<<<<< HEAD
 	private String getCurrentPlaylist() {
         if (getService() == null) {
             return null;
@@ -155,7 +154,6 @@
         return null;
     }
 
-=======
 	@Override
     protected void registerCallback() throws RemoteException {
         getService().registerSongListCallback(songListCallback);
@@ -186,6 +184,5 @@
             }
         });
     }
->>>>>>> 4ab07cb3
 
 }