/*
 * Copyright (c) 2012 Google Inc.
 *
 * Licensed under the Apache License, Version 2.0 (the "License");
 * you may not use this file except in compliance with the License.
 * You may obtain a copy of the License at
 *
 *      http://www.apache.org/licenses/LICENSE-2.0
 *
 * Unless required by applicable law or agreed to in writing, software
 * distributed under the License is distributed on an "AS IS" BASIS,
 * WITHOUT WARRANTIES OR CONDITIONS OF ANY KIND, either express or implied.
 * See the License for the specific language governing permissions and
 * limitations under the License.
 */

package uk.org.ngo.squeezer.itemlists;

import uk.org.ngo.squeezer.R;
import uk.org.ngo.squeezer.framework.SqueezerBaseItemView;
import uk.org.ngo.squeezer.framework.SqueezerItemListActivity;
import uk.org.ngo.squeezer.model.SqueezerMusicFolderItem;
import uk.org.ngo.squeezer.util.ImageFetcher;
import android.os.RemoteException;
import android.view.ContextMenu;
import android.view.LayoutInflater;
import android.view.Menu;
import android.view.View;
import android.widget.ImageView;
import android.widget.TextView;
import android.widget.Toast;

/**
 * View for one entry in a {@link SqueezerMusicFolderListActivity}.
 * <p>
 * Shows an entry with an icon indicating the type of the music folder item, and
 * the name of the item.
 *
 * @author nik
 */
public class SqueezerMusicFolderView extends SqueezerBaseItemView<SqueezerMusicFolderItem> {
    // Note: Does not derive from SqueezerIconicItemView because the icons that
    // this class displays are packaged with the app, not downloaded from the
    // server.

    private final LayoutInflater mLayoutInflater;

    SqueezerItemListActivity mContext;

    public SqueezerMusicFolderView(SqueezerItemListActivity activity) {
        super(activity);
        mContext = activity;
        mLayoutInflater = activity.getLayoutInflater();
    }

    @Override
<<<<<<< HEAD
    public View getAdapterView(View convertView, int index, SqueezerMusicFolderItem item) {
=======
    public View getAdapterView(View convertView, SqueezerMusicFolderItem item,
            ImageFetcher imageFetcher) {
>>>>>>> 69d8dabb
        ViewHolder viewHolder;

        if (convertView == null || convertView.getTag() == null) {
            convertView = mLayoutInflater.inflate(R.layout.icon_large_row_layout, null);
            viewHolder = new ViewHolder();
            viewHolder.label = (TextView) convertView.findViewById(R.id.label);
            viewHolder.icon = (ImageView) convertView.findViewById(R.id.icon);
            convertView.setTag(viewHolder);
        } else {
            viewHolder = (ViewHolder) convertView.getTag();
        }

        viewHolder.label.setText(item.getName());

        String type = item.getType();
        int icon_resource = R.drawable.icon_help;

        if (type.equals("folder"))
            icon_resource = R.drawable.ic_music_folder;
        if (type.equals("track"))
            icon_resource = R.drawable.ic_songs;
        if (type.equals("playlist"))
            icon_resource = R.drawable.ic_playlists;

        viewHolder.icon.setImageResource(icon_resource);

        return convertView;
    }

    public void onItemSelected(int index, SqueezerMusicFolderItem item) throws RemoteException {
        if (item.getType().equals("folder")) {
            SqueezerMusicFolderListActivity.show(getActivity(), item);
            return;
        }

        // XXX: This duplicates code in SqueezerBaseItemView::doItemContext()
        mContext.play(item);
        Toast.makeText(mContext, mContext.getString(R.string.ITEM_PLAYING, item.getName()),
                Toast.LENGTH_SHORT).show();
    };

    // XXX: Make this a menu resource.
    @Override
    public void onCreateContextMenu(ContextMenu menu, View v, ContextMenuInfo menuInfo) {
        super.onCreateContextMenu(menu, v, menuInfo);

        menu.add(Menu.NONE, R.id.play_now, Menu.NONE, R.string.CONTEXTMENU_PLAY_ITEM);
        menu.add(Menu.NONE, R.id.add_to_playlist, Menu.NONE, R.string.CONTEXTMENU_ADD_ITEM);
        menu.add(Menu.NONE, R.id.play_next, Menu.NONE, R.string.CONTEXTMENU_INSERT_ITEM);
    }

    public String getQuantityString(int quantity) {
        return getActivity().getResources().getQuantityString(R.plurals.musicfolder, quantity);
    }

    private static class ViewHolder {
        TextView label;
        ImageView icon;
    }
}<|MERGE_RESOLUTION|>--- conflicted
+++ resolved
@@ -54,12 +54,8 @@
     }
 
     @Override
-<<<<<<< HEAD
-    public View getAdapterView(View convertView, int index, SqueezerMusicFolderItem item) {
-=======
     public View getAdapterView(View convertView, SqueezerMusicFolderItem item,
             ImageFetcher imageFetcher) {
->>>>>>> 69d8dabb
         ViewHolder viewHolder;
 
         if (convertView == null || convertView.getTag() == null) {
