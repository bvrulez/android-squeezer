--- conflicted
+++ resolved
@@ -106,15 +106,13 @@
         menu.add(Menu.NONE, R.id.play_now, Menu.NONE, R.string.CONTEXTMENU_PLAY_ITEM);
         menu.add(Menu.NONE, R.id.add_to_playlist, Menu.NONE, R.string.CONTEXTMENU_ADD_ITEM);
         menu.add(Menu.NONE, R.id.play_next, Menu.NONE, R.string.CONTEXTMENU_INSERT_ITEM);
-<<<<<<< HEAD
-    }
-=======
-        if (item.getType().equals("track")) {
+
+        if (((SqueezerMusicFolderItem) menuInfo.item).getType().equals("track")) {
             menu.add(Menu.NONE, R.id.download, Menu.NONE, R.string.CONTEXTMENU_DOWNLOAD_ITEM);
         }
-    };
->>>>>>> 4899aa48
+    }
 
+    @Override
     public boolean doItemContext(MenuItem menuItem, int index, SqueezerMusicFolderItem selectedItem)
             throws RemoteException {
         switch (menuItem.getItemId()) {
