/*
 * Copyright (c) 2011 Kurt Aaholst <kaaholst@gmail.com>
 *
 * Licensed under the Apache License, Version 2.0 (the "License");
 * you may not use this file except in compliance with the License.
 * You may obtain a copy of the License at
 *
 *      http://www.apache.org/licenses/LICENSE-2.0
 *
 * Unless required by applicable law or agreed to in writing, software
 * distributed under the License is distributed on an "AS IS" BASIS,
 * WITHOUT WARRANTIES OR CONDITIONS OF ANY KIND, either express or implied.
 * See the License for the specific language governing permissions and
 * limitations under the License.
 */

package uk.org.ngo.squeezer.itemlists;

import java.util.HashMap;
import java.util.Map;

import uk.org.ngo.squeezer.R;
import uk.org.ngo.squeezer.framework.SqueezerBaseItemView;
import uk.org.ngo.squeezer.model.SqueezerPlayer;
<<<<<<< HEAD
=======
import uk.org.ngo.squeezer.util.ImageFetcher;
>>>>>>> 69d8dabb
import android.os.RemoteException;
import android.view.LayoutInflater;
import android.view.View;
import android.widget.ImageView;
import android.widget.TextView;

public class SqueezerPlayerView extends SqueezerBaseItemView<SqueezerPlayer> {
	private final LayoutInflater layoutInflater;
    private SqueezerPlayerListActivity activity;
	private static final Map<String, Integer> modelIcons = initializeModelIcons();

	public SqueezerPlayerView(SqueezerPlayerListActivity activity) {
		super(activity);
		this.activity = activity;
		layoutInflater = activity.getLayoutInflater();
	}

	@Override
<<<<<<< HEAD
	public View getAdapterView(View convertView, int index, SqueezerPlayer item) {
=======
    public View getAdapterView(View convertView, SqueezerPlayer item, ImageFetcher imageFetcher) {
>>>>>>> 69d8dabb
		ViewHolder viewHolder;

		if (convertView == null || convertView.getTag() == null) {
			convertView = layoutInflater.inflate(R.layout.icon_large_row_layout, null);
			viewHolder = new ViewHolder();
			viewHolder.label = (TextView) convertView.findViewById(R.id.label);
			viewHolder.icon = (ImageView) convertView.findViewById(R.id.icon);
			convertView.setTag(viewHolder);
		} else
			viewHolder = (ViewHolder) convertView.getTag();

		viewHolder.label.setText(item.getName());
		viewHolder.label.setTextAppearance(getActivity(), item.equals(activity.getActivePlayer()) ? R.style.SqueezerCurrentTextItem : R.style.SqueezerTextItem);
		viewHolder.icon.setImageResource(getModelIcon(item.getModel()));

		convertView.setBackgroundResource(item.equals(activity.getActivePlayer()) ? R.drawable.list_item_background_current : R.drawable.list_item_background_normal);
		return convertView;
	}

	public void onItemSelected(int index, SqueezerPlayer item) throws RemoteException {
		getActivity().getService().setActivePlayer(item);
		getActivity().finish();
	};

	public String getQuantityString(int quantity) {
		return getActivity().getResources().getQuantityString(R.plurals.player, quantity);
	}

	private static Map<String, Integer> initializeModelIcons() {
		Map<String, Integer> modelIcons = new HashMap<String, Integer>();
		modelIcons.put("baby", R.drawable.icon_baby);
		modelIcons.put("boom", R.drawable.icon_boom);
		modelIcons.put("fab4", R.drawable.icon_fab4);
		modelIcons.put("receiver", R.drawable.icon_receiver);
		modelIcons.put("controller", R.drawable.icon_controller);
		modelIcons.put("sb1n2", R.drawable.icon_sb1n2);
		modelIcons.put("sb3", R.drawable.icon_sb3);
		modelIcons.put("slimp3", R.drawable.icon_slimp3);
		modelIcons.put("softsqueeze", R.drawable.icon_softsqueeze);
		modelIcons.put("squeezeplay", R.drawable.icon_squeezeplay);
		modelIcons.put("transporter", R.drawable.icon_transporter);
		return modelIcons;
	}

	private int getModelIcon(String model) {
		Integer icon = modelIcons.get(model);
		return (icon != null ? icon : R.drawable.icon_blank);
	}

	private static class ViewHolder {
		TextView label;
		ImageView icon;
	}

}<|MERGE_RESOLUTION|>--- conflicted
+++ resolved
@@ -22,10 +22,7 @@
 import uk.org.ngo.squeezer.R;
 import uk.org.ngo.squeezer.framework.SqueezerBaseItemView;
 import uk.org.ngo.squeezer.model.SqueezerPlayer;
-<<<<<<< HEAD
-=======
 import uk.org.ngo.squeezer.util.ImageFetcher;
->>>>>>> 69d8dabb
 import android.os.RemoteException;
 import android.view.LayoutInflater;
 import android.view.View;
@@ -44,11 +41,7 @@
 	}
 
 	@Override
-<<<<<<< HEAD
-	public View getAdapterView(View convertView, int index, SqueezerPlayer item) {
-=======
     public View getAdapterView(View convertView, SqueezerPlayer item, ImageFetcher imageFetcher) {
->>>>>>> 69d8dabb
 		ViewHolder viewHolder;
 
 		if (convertView == null || convertView.getTag() == null) {
