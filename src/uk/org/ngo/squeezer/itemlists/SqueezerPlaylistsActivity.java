--- conflicted
+++ resolved
@@ -72,11 +72,7 @@
 		switch (item.getItemId()) {
 		case R.id.menu_item_playlists_new:
 		    new SqueezerPlaylistsNewDialog().show(getSupportFragmentManager(), SqueezerPlaylistsNewDialog.class.getName());
-<<<<<<< HEAD
-			return true;
-=======
 		    return true;
->>>>>>> ad6e82df
 		}
 		return super.onMenuItemSelected(featureId, item);
 	}
