/*
 * Copyright (c) 2011 Kurt Aaholst <kaaholst@gmail.com>
 *
 * Licensed under the Apache License, Version 2.0 (the "License");
 * you may not use this file except in compliance with the License.
 * You may obtain a copy of the License at
 *
 *      http://www.apache.org/licenses/LICENSE-2.0
 *
 * Unless required by applicable law or agreed to in writing, software
 * distributed under the License is distributed on an "AS IS" BASIS,
 * WITHOUT WARRANTIES OR CONDITIONS OF ANY KIND, either express or implied.
 * See the License for the specific language governing permissions and
 * limitations under the License.
 */

package uk.org.ngo.squeezer.itemlists;

import uk.org.ngo.squeezer.NowPlayingActivity;
import uk.org.ngo.squeezer.R;
import uk.org.ngo.squeezer.framework.SqueezerBaseItemView;
import uk.org.ngo.squeezer.model.SqueezerPluginItem;
import uk.org.ngo.squeezer.util.ImageFetcher;
import android.os.RemoteException;
import android.view.ContextMenu;
import android.view.Menu;
import android.view.MenuItem;
import android.view.View;
import android.view.View.OnClickListener;
import android.widget.ImageButton;
import android.widget.ImageView;
import android.widget.TextView;
import android.widget.Toast;

public class SqueezerPluginItemView extends SqueezerBaseItemView<SqueezerPluginItem> {
	private final SqueezerPluginItemListActivity activity;

	public SqueezerPluginItemView(SqueezerPluginItemListActivity activity) {
		super(activity);
		this.activity = activity;
	}

    @Override
    public View getAdapterView(View convertView, SqueezerPluginItem item, ImageFetcher imageFetcher) {
        View view = getAdapterView(convertView);
        ViewHolder viewHolder = (ViewHolder) view.getTag();

		viewHolder.label.setText(item.getName());
        if (!item.isHasitems()) {
            viewHolder.btnContextMenu.setVisibility(View.VISIBLE);
            viewHolder.btnContextMenu.setOnClickListener(new OnClickListener() {
                public void onClick(View v) {
                    v.showContextMenu();
                }
            });
        } else
            viewHolder.btnContextMenu.setVisibility(View.GONE);

        // If the item has an image, then fetch and display it
        if (item.getImage() != null) {
            imageFetcher.loadThumbnailImage(item.getImage(), viewHolder.icon,
                    R.drawable.icon_pending_artwork);
        } else {
            // Otherwise we will revert to some other icon.
            // This is not an exact approach, more like a best effort.

            if (item.isHasitems()) {
                // If this item has sub-items we use the icon of the parent and if that fails, the current plugin
                if (activity.getPlugin().getIconResource() != 0)
                    viewHolder.icon.setImageResource(activity.getPlugin().getIconResource());
                else
                    imageFetcher.loadThumbnailImage(activity.getIconUrl(activity.getPlugin().getIcon()), viewHolder.icon,
                            R.drawable.icon_pending_artwork);
            } else {
                // Finally we assume it is an item that can be played. This is consistent with onItemSelected and onCreateContextMenu
                viewHolder.icon.setImageResource(R.drawable.ic_songs);
            }
        }

        return view;
    }

    @Override
    public View getAdapterView(View convertView, String label) {
        View view = getAdapterView(convertView);
        ViewHolder viewHolder = (ViewHolder) view.getTag();

        viewHolder.label.setText(label);
        viewHolder.icon.setImageResource(R.drawable.icon_pending_artwork);
        viewHolder.btnContextMenu.setVisibility(View.GONE);

        return view;
    }

    private View getAdapterView(View convertView) {
        ViewHolder viewHolder = (convertView != null && convertView.getTag().getClass() == ViewHolder.class)
                ? (ViewHolder) convertView.getTag()
                : null;

        if (viewHolder == null) {
            convertView = getLayoutInflater().inflate(R.layout.icon_one_line, null);

            viewHolder = new ViewHolder();
<<<<<<< HEAD
            viewHolder.label = (TextView) convertView.findViewById(R.id.text1);
            viewHolder.icon = (ImageView) convertView.findViewById(R.id.icon);
            viewHolder.btnContextMenu = (ImageButton) convertView.findViewById(R.id.context_menu);
=======
			viewHolder.label = (TextView) convertView.findViewById(R.id.label);
            viewHolder.icon = (ImageView) convertView.findViewById(R.id.icon);
>>>>>>> ae10814a

            convertView.setTag(viewHolder);
        } else {
            viewHolder = (ViewHolder) convertView.getTag();
        }

<<<<<<< HEAD
        return convertView;
    }

	private static class ViewHolder {
		TextView label;
		ImageView icon;
        ImageButton btnContextMenu;
=======
		viewHolder.label.setText(item.getName());

        if (imageFetcher != null) {
            if (item.getImage() == null) {
                viewHolder.icon.setImageResource(ICON_NO_ARTWORK);
            } else {
                imageFetcher.loadImage(item.getImage(), viewHolder.icon);
            }
        }
		return convertView;
	}

	private static class ViewHolder {
		TextView label;
        ImageView icon;
>>>>>>> ae10814a
	}

	@Override
    public String getQuantityString(int quantity) {
		return null;
	}

	@Override
    public void onItemSelected(int index, SqueezerPluginItem item) throws RemoteException {
		if (item.isHasitems())
			activity.show(item);
		else {
			activity.play(item);
			NowPlayingActivity.show(getActivity());
		}
	}

    // XXX: Make this a menu resource.
    @Override
    public void onCreateContextMenu(ContextMenu menu, View v, ContextMenuInfo menuInfo) {
        if (!((SqueezerPluginItem) menuInfo.item).isHasitems()) {
            super.onCreateContextMenu(menu, v, menuInfo);

            menu.add(Menu.NONE, R.id.play_now, Menu.NONE, R.string.CONTEXTMENU_PLAY_ITEM);
            menu.add(Menu.NONE, R.id.add_to_playlist, Menu.NONE, R.string.CONTEXTMENU_ADD_ITEM);
            menu.add(Menu.NONE, R.id.play_next, Menu.NONE, R.string.CONTEXTMENU_INSERT_ITEM);
        }
    }

	@Override
	public boolean doItemContext(MenuItem menuItem, int index, SqueezerPluginItem selectedItem) throws RemoteException {
		switch (menuItem.getItemId()) {
            case R.id.play_now:
                if (activity.play(selectedItem))
                    Toast.makeText(activity,
                            activity.getString(R.string.ITEM_PLAYING, selectedItem.getName()),
                            Toast.LENGTH_SHORT).show();
                return true;

            case R.id.add_to_playlist:
                if (activity.add(selectedItem))
                    Toast.makeText(activity,
                            activity.getString(R.string.ITEM_ADDED, selectedItem.getName()),
                            Toast.LENGTH_SHORT).show();
                return true;

            case R.id.play_next:
                if (activity.insert(selectedItem))
                    Toast.makeText(activity,
                            activity.getString(R.string.ITEM_INSERTED, selectedItem.getName()),
                            Toast.LENGTH_SHORT).show();
                return true;
		}
		return false;
	}
}<|MERGE_RESOLUTION|>--- conflicted
+++ resolved
@@ -58,8 +58,7 @@
 
         // If the item has an image, then fetch and display it
         if (item.getImage() != null) {
-            imageFetcher.loadThumbnailImage(item.getImage(), viewHolder.icon,
-                    R.drawable.icon_pending_artwork);
+            imageFetcher.loadImage(item.getImage(), viewHolder.icon);
         } else {
             // Otherwise we will revert to some other icon.
             // This is not an exact approach, more like a best effort.
@@ -69,8 +68,7 @@
                 if (activity.getPlugin().getIconResource() != 0)
                     viewHolder.icon.setImageResource(activity.getPlugin().getIconResource());
                 else
-                    imageFetcher.loadThumbnailImage(activity.getIconUrl(activity.getPlugin().getIcon()), viewHolder.icon,
-                            R.drawable.icon_pending_artwork);
+                    imageFetcher.loadImage(activity.getIconUrl(activity.getPlugin().getIcon()), viewHolder.icon);
             } else {
                 // Finally we assume it is an item that can be played. This is consistent with onItemSelected and onCreateContextMenu
                 viewHolder.icon.setImageResource(R.drawable.ic_songs);
@@ -101,21 +99,15 @@
             convertView = getLayoutInflater().inflate(R.layout.icon_one_line, null);
 
             viewHolder = new ViewHolder();
-<<<<<<< HEAD
             viewHolder.label = (TextView) convertView.findViewById(R.id.text1);
             viewHolder.icon = (ImageView) convertView.findViewById(R.id.icon);
             viewHolder.btnContextMenu = (ImageButton) convertView.findViewById(R.id.context_menu);
-=======
-			viewHolder.label = (TextView) convertView.findViewById(R.id.label);
-            viewHolder.icon = (ImageView) convertView.findViewById(R.id.icon);
->>>>>>> ae10814a
 
             convertView.setTag(viewHolder);
         } else {
             viewHolder = (ViewHolder) convertView.getTag();
         }
 
-<<<<<<< HEAD
         return convertView;
     }
 
@@ -123,31 +115,14 @@
 		TextView label;
 		ImageView icon;
         ImageButton btnContextMenu;
-=======
-		viewHolder.label.setText(item.getName());
-
-        if (imageFetcher != null) {
-            if (item.getImage() == null) {
-                viewHolder.icon.setImageResource(ICON_NO_ARTWORK);
-            } else {
-                imageFetcher.loadImage(item.getImage(), viewHolder.icon);
-            }
-        }
-		return convertView;
 	}
 
-	private static class ViewHolder {
-		TextView label;
-        ImageView icon;
->>>>>>> ae10814a
-	}
-
-	@Override
+    @Override
     public String getQuantityString(int quantity) {
 		return null;
 	}
 
-	@Override
+    @Override
     public void onItemSelected(int index, SqueezerPluginItem item) throws RemoteException {
 		if (item.isHasitems())
 			activity.show(item);
@@ -195,4 +170,5 @@
 		}
 		return false;
 	}
+
 }