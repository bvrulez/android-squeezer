/*
 * Copyright (c) 2011 Kurt Aaholst <kaaholst@gmail.com>
 *
 * Licensed under the Apache License, Version 2.0 (the "License");
 * you may not use this file except in compliance with the License.
 * You may obtain a copy of the License at
 *
 *      http://www.apache.org/licenses/LICENSE-2.0
 *
 * Unless required by applicable law or agreed to in writing, software
 * distributed under the License is distributed on an "AS IS" BASIS,
 * WITHOUT WARRANTIES OR CONDITIONS OF ANY KIND, either express or implied.
 * See the License for the specific language governing permissions and
 * limitations under the License.
 */

package uk.org.ngo.squeezer.itemlists;

import uk.org.ngo.squeezer.NowPlayingActivity;
import uk.org.ngo.squeezer.R;
import uk.org.ngo.squeezer.framework.SqueezerBaseItemView;
import uk.org.ngo.squeezer.model.SqueezerPluginItem;
import uk.org.ngo.squeezer.util.ImageFetcher;
import android.os.RemoteException;
import android.view.ContextMenu;
import android.view.Menu;
import android.view.MenuItem;
import android.view.View;
import android.view.View.OnClickListener;
import android.widget.ImageButton;
import android.widget.ImageView;
import android.widget.TextView;
import android.widget.Toast;

public class SqueezerPluginItemView extends SqueezerBaseItemView<SqueezerPluginItem> {
	private final SqueezerPluginItemListActivity activity;

	public SqueezerPluginItemView(SqueezerPluginItemListActivity activity) {
		super(activity);
		this.activity = activity;
	}

    @Override
    public View getAdapterView(View convertView, SqueezerPluginItem item, ImageFetcher imageFetcher) {
        View view = getAdapterView(convertView);
        ViewHolder viewHolder = (ViewHolder) view.getTag();

		viewHolder.label.setText(item.getName());
        if (!item.isHasitems()) {
            viewHolder.btnContextMenu.setVisibility(View.VISIBLE);
            viewHolder.btnContextMenu.setOnClickListener(new OnClickListener() {
                public void onClick(View v) {
                    v.showContextMenu();
                }
            });
        } else
            viewHolder.btnContextMenu.setVisibility(View.GONE);

<<<<<<< HEAD
        if (item.getImage() == null) {
            viewHolder.icon.setImageResource(R.drawable.icon_iradio_noart);
        } else {
=======
        // If the item has an image, then fetch and display it
        if (item.getImage() != null) {
>>>>>>> e54597e4
            imageFetcher.loadThumbnailImage(item.getImage(), viewHolder.icon,
                    R.drawable.icon_pending_artwork);
        } else {
            // Otherwise we will revert to some other icon.
            // This is not an exact approach, more like a best effort.
            
            if (item.isHasitems()) {
                // If this item has sub-items we use the icon of the parent and if that fails, the current plugin
                if (activity.getPlugin().getIconResource() != 0)
                    viewHolder.icon.setImageResource(activity.getPlugin().getIconResource());
                else
                    imageFetcher.loadThumbnailImage(activity.getIconUrl(activity.getPlugin().getIcon()), viewHolder.icon,
                            R.drawable.icon_pending_artwork);
            } else {
                // Finally we assume it is an item that can be played. This is consistent with onItemSelected and onCreateContextMenu
                viewHolder.icon.setImageResource(R.drawable.ic_songs);
            }
        }

        return view;
    }

    @Override
    public View getAdapterView(View convertView, String label) {
        View view = getAdapterView(convertView);
        ViewHolder viewHolder = (ViewHolder) view.getTag();

        viewHolder.label.setText(label);
        viewHolder.icon.setImageResource(R.drawable.icon_pending_artwork);
        viewHolder.btnContextMenu.setVisibility(View.GONE);

        return view;
    }

    private View getAdapterView(View convertView) {
        ViewHolder viewHolder = (convertView != null && convertView.getTag().getClass() == ViewHolder.class)
                ? (ViewHolder) convertView.getTag()
                : null;

        if (viewHolder == null) {
            convertView = getLayoutInflater().inflate(R.layout.icon_one_line, null);

            viewHolder = new ViewHolder();
            viewHolder.label = (TextView) convertView.findViewById(R.id.text1);
            viewHolder.icon = (ImageView) convertView.findViewById(R.id.icon);
            viewHolder.btnContextMenu = (ImageButton) convertView.findViewById(R.id.context_menu);

            convertView.setTag(viewHolder);
        } else {
            viewHolder = (ViewHolder) convertView.getTag();
        }

        return convertView;
    }

	private static class ViewHolder {
		TextView label;
		ImageView icon;
        ImageButton btnContextMenu;
	}

	public String getQuantityString(int quantity) {
		return null;
	}

	public void onItemSelected(int index, SqueezerPluginItem item) throws RemoteException {
		if (item.isHasitems())
			activity.show(item);
		else {
			activity.play(item);
			NowPlayingActivity.show(getActivity());
		}
	}

    // XXX: Make this a menu resource.
    @Override
    public void onCreateContextMenu(ContextMenu menu, View v, ContextMenuInfo menuInfo) {
        if (!((SqueezerPluginItem) menuInfo.item).isHasitems()) {
            super.onCreateContextMenu(menu, v, menuInfo);

            menu.add(Menu.NONE, R.id.play_now, Menu.NONE, R.string.CONTEXTMENU_PLAY_ITEM);
            menu.add(Menu.NONE, R.id.add_to_playlist, Menu.NONE, R.string.CONTEXTMENU_ADD_ITEM);
            menu.add(Menu.NONE, R.id.play_next, Menu.NONE, R.string.CONTEXTMENU_INSERT_ITEM);
        }
    }

	@Override
	public boolean doItemContext(MenuItem menuItem, int index, SqueezerPluginItem selectedItem) throws RemoteException {
		switch (menuItem.getItemId()) {
            case R.id.play_now:
                if (activity.play(selectedItem))
                    Toast.makeText(activity,
                            activity.getString(R.string.ITEM_PLAYING, selectedItem.getName()),
                            Toast.LENGTH_SHORT).show();
                return true;

            case R.id.add_to_playlist:
                if (activity.add(selectedItem))
                    Toast.makeText(activity,
                            activity.getString(R.string.ITEM_ADDED, selectedItem.getName()),
                            Toast.LENGTH_SHORT).show();
                return true;

            case R.id.play_next:
                if (activity.insert(selectedItem))
                    Toast.makeText(activity,
                            activity.getString(R.string.ITEM_INSERTED, selectedItem.getName()),
                            Toast.LENGTH_SHORT).show();
                return true;
		}
		return false;
	}
}<|MERGE_RESOLUTION|>--- conflicted
+++ resolved
@@ -56,20 +56,14 @@
         } else
             viewHolder.btnContextMenu.setVisibility(View.GONE);
 
-<<<<<<< HEAD
-        if (item.getImage() == null) {
-            viewHolder.icon.setImageResource(R.drawable.icon_iradio_noart);
-        } else {
-=======
         // If the item has an image, then fetch and display it
         if (item.getImage() != null) {
->>>>>>> e54597e4
             imageFetcher.loadThumbnailImage(item.getImage(), viewHolder.icon,
                     R.drawable.icon_pending_artwork);
         } else {
             // Otherwise we will revert to some other icon.
             // This is not an exact approach, more like a best effort.
-            
+
             if (item.isHasitems()) {
                 // If this item has sub-items we use the icon of the parent and if that fails, the current plugin
                 if (activity.getPlugin().getIconResource() != 0)
