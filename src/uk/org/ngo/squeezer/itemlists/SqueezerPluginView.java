--- conflicted
+++ resolved
@@ -35,13 +35,9 @@
 
     @Override
     public View getAdapterView(View convertView, SqueezerPlugin item, ImageFetcher imageFetcher) {
-<<<<<<< HEAD
-        ViewHolder viewHolder = (convertView != null && convertView.getTag() instanceof ViewHolder) ? (ViewHolder)convertView.getTag() : null;
-=======
         ViewHolder viewHolder = (convertView != null && convertView.getTag().getClass() == ViewHolder.class)
                 ? (ViewHolder) convertView.getTag()
                 : null;
->>>>>>> c41e5be0
 
         if (viewHolder == null) {
             convertView = getLayoutInflater().inflate(R.layout.icon_large_row_layout, null);
