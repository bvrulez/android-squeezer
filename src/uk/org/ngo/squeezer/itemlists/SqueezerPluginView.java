/*
 * Copyright (c) 2011 Kurt Aaholst <kaaholst@gmail.com>
 *
 * Licensed under the Apache License, Version 2.0 (the "License");
 * you may not use this file except in compliance with the License.
 * You may obtain a copy of the License at
 *
 *      http://www.apache.org/licenses/LICENSE-2.0
 *
 * Unless required by applicable law or agreed to in writing, software
 * distributed under the License is distributed on an "AS IS" BASIS,
 * WITHOUT WARRANTIES OR CONDITIONS OF ANY KIND, either express or implied.
 * See the License for the specific language governing permissions and
 * limitations under the License.
 */

package uk.org.ngo.squeezer.itemlists;

import uk.org.ngo.squeezer.R;
import uk.org.ngo.squeezer.framework.SqueezerBaseListActivity;
import uk.org.ngo.squeezer.model.SqueezerPlugin;
import uk.org.ngo.squeezer.service.ISqueezeService;
import uk.org.ngo.squeezer.util.ImageFetcher;
import android.os.RemoteException;
import android.util.Log;
import android.view.LayoutInflater;
import android.view.View;
import android.widget.ImageView;
import android.widget.TextView;

public abstract class SqueezerPluginView extends SqueezerIconicItemView<SqueezerPlugin> {
	private final LayoutInflater layoutInflater;

    public SqueezerPluginView(SqueezerBaseListActivity<SqueezerPlugin> activity) {
		super(activity);
		layoutInflater = activity.getLayoutInflater();
	}

	@Override
<<<<<<< HEAD
	public View getAdapterView(View convertView, int index, SqueezerPlugin item) {
=======
    public View getAdapterView(View convertView, SqueezerPlugin item, ImageFetcher imageFetcher) {
>>>>>>> 69d8dabb
		ViewHolder viewHolder;

		if (convertView == null || convertView.getTag() == null) {
			convertView = layoutInflater.inflate(R.layout.icon_large_row_layout, null);
			viewHolder = new ViewHolder();
			viewHolder.label = (TextView) convertView.findViewById(R.id.label);
			viewHolder.icon = (ImageView) convertView.findViewById(R.id.icon);
			convertView.setTag(viewHolder);
		} else
			viewHolder = (ViewHolder) convertView.getTag();

		viewHolder.label.setText(item.getName());
        imageFetcher.loadThumbnailImage(getIconUrl(item.getIcon()), viewHolder.icon,
                ICON_PENDING_ARTWORK);

		return convertView;
	}

	private String getIconUrl(String icon) {
		if (icon == null) return null;

		ISqueezeService service = getActivity().getService();
		if (service == null) return null;

		try {
			return service.getIconUrl(icon);
		} catch (RemoteException e) {
			Log.e(getClass().getSimpleName(), "Error requesting icon url: " + e);
			return null;
		}
	}

	private static class ViewHolder {
		TextView label;
		ImageView icon;
	}

}<|MERGE_RESOLUTION|>--- conflicted
+++ resolved
@@ -33,15 +33,11 @@
 
     public SqueezerPluginView(SqueezerBaseListActivity<SqueezerPlugin> activity) {
 		super(activity);
-		layoutInflater = activity.getLayoutInflater();
+        layoutInflater = activity.getLayoutInflater();
 	}
 
 	@Override
-<<<<<<< HEAD
-	public View getAdapterView(View convertView, int index, SqueezerPlugin item) {
-=======
     public View getAdapterView(View convertView, SqueezerPlugin item, ImageFetcher imageFetcher) {
->>>>>>> 69d8dabb
 		ViewHolder viewHolder;
 
 		if (convertView == null || convertView.getTag() == null) {
