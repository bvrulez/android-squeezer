/*
 * Copyright (c) 2011 Kurt Aaholst <kaaholst@gmail.com>
 *
 * Licensed under the Apache License, Version 2.0 (the "License");
 * you may not use this file except in compliance with the License.
 * You may obtain a copy of the License at
 *
 *      http://www.apache.org/licenses/LICENSE-2.0
 *
 * Unless required by applicable law or agreed to in writing, software
 * distributed under the License is distributed on an "AS IS" BASIS,
 * WITHOUT WARRANTIES OR CONDITIONS OF ANY KIND, either express or implied.
 * See the License for the specific language governing permissions and
 * limitations under the License.
 */

package uk.org.ngo.squeezer.itemlists;

import java.util.List;

import uk.org.ngo.squeezer.R;
import uk.org.ngo.squeezer.Util;
import uk.org.ngo.squeezer.framework.SqueezerItemAdapter;
import uk.org.ngo.squeezer.framework.SqueezerItemListActivity;
import uk.org.ngo.squeezer.model.SqueezerYear;
import uk.org.ngo.squeezer.service.ISqueezeService;
import android.os.Handler;
import android.os.RemoteException;
import android.util.Log;
import android.view.View;
import android.widget.Spinner;

public class YearSpinner {
	private static final String TAG = YearSpinner.class.getName();
	YearSpinnerCallback callback;
	private final SqueezerItemListActivity activity;
	private final Spinner spinner;

	public YearSpinner(YearSpinnerCallback callback, SqueezerItemListActivity activity, Spinner spinner) {
		this.callback = callback;
		this.activity = activity;
		this.spinner = spinner;
		registerCallback();
		orderItems(0);
	}

	private void orderItems(int start) {
		if (callback.getService() != null) {
			try {
				callback.getService().years(start);
			} catch (RemoteException e) {
                Log.e(TAG, "Error ordering items: " + e);
			}
		}
	}

	public void registerCallback() {
		if (callback.getService() != null) {
			try {
				callback.getService().registerYearListCallback(yearListCallback);
			} catch (RemoteException e) {
                Log.e(TAG, "Error registering callback: " + e);
			}
		}
	}

	public void unregisterCallback() {
		if (callback.getService() != null) {
			try {
				callback.getService().unregisterYearListCallback(yearListCallback);
			} catch (RemoteException e) {
                Log.e(TAG, "Error unregistering callback: " + e);
			}
		}
	}

    private final IServiceYearListCallback yearListCallback = new IServiceYearListCallback.Stub() {
		private SqueezerItemAdapter<SqueezerYear> adapter;

		public void onYearsReceived(final int count, final int start, final List<SqueezerYear> list) throws RemoteException {
			callback.getUIThreadHandler().post(new Runnable() {
				public void run() {
					if (adapter == null) {
						SqueezerYearView itemView = new SqueezerYearView(activity) {
							@Override
<<<<<<< HEAD
							public View getAdapterView(View convertView, SqueezerYear item) {
								return Util.getListItemView(getActivity().getLayoutInflater(), R.layout.spinner_item, convertView, item.getName());
=======
							public View getAdapterView(View convertView, int index, SqueezerYear item) {
								return Util.getSpinnerItemView(getActivity(), convertView, item.getName());
>>>>>>> 4ab07cb3
							}
							@Override
							public View getAdapterView(View convertView, String label) {
								return Util.getListItemView(getActivity().getLayoutInflater(), R.layout.spinner_item, convertView, label);
							};
						};
						adapter = new SqueezerItemAdapter<SqueezerYear>(itemView, true);
						spinner.setAdapter(adapter);
					}
					adapter.update(count, start, list);
					spinner.setSelection(adapter.findItem(callback.getYear()));

					if (count > start + list.size())
						if ((start + list.size()) % adapter.getPageSize() == 0 ) {
							orderItems(start + list.size());
						}
				}
			});
		}

    };

    public interface YearSpinnerCallback {
    	ISqueezeService getService();
    	Handler getUIThreadHandler();
    	SqueezerYear getYear();
    	void setYear(SqueezerYear year);
    }

}<|MERGE_RESOLUTION|>--- conflicted
+++ resolved
@@ -83,13 +83,8 @@
 					if (adapter == null) {
 						SqueezerYearView itemView = new SqueezerYearView(activity) {
 							@Override
-<<<<<<< HEAD
-							public View getAdapterView(View convertView, SqueezerYear item) {
+							public View getAdapterView(View convertView, int index, SqueezerYear item) {
 								return Util.getListItemView(getActivity().getLayoutInflater(), R.layout.spinner_item, convertView, item.getName());
-=======
-							public View getAdapterView(View convertView, int index, SqueezerYear item) {
-								return Util.getSpinnerItemView(getActivity(), convertView, item.getName());
->>>>>>> 4ab07cb3
 							}
 							@Override
 							public View getAdapterView(View convertView, String label) {
