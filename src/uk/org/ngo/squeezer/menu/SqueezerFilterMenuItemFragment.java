package uk.org.ngo.squeezer.menu;

import uk.org.ngo.squeezer.R;
import android.os.Bundle;
import android.view.Menu;
import android.view.MenuInflater;
import android.view.MenuItem;


<<<<<<< HEAD
public class SqueezerFilterMenuItemFragment extends MenuFragment {
    private SqueezerFilterableListActivity activity;
=======
public class SqueezerFilterMenuItemFragment extends Fragment {
    SqueezerFilterableListActivity activity;
>>>>>>> ad6e82df

    @Override
    public void onCreate(Bundle savedInstanceState) {
        super.onCreate(savedInstanceState);
        activity = (SqueezerFilterableListActivity)getActivity();
    };

    @Override
    public void onCreateOptionsMenu(Menu menu, MenuInflater inflater) {
        inflater.inflate(R.menu.filtermenuitem, menu);
        super.onCreateOptionsMenu(menu, inflater);
        activity = (SqueezerFilterableListActivity) getActivity();
    }

    @Override
    public boolean onOptionsItemSelected(MenuItem item) {
        switch (item.getItemId()) {
        case R.id.menu_item_filter:
            activity.showFilterDialog();
            return true;
        }
        return super.onOptionsItemSelected(item);
    }

<<<<<<< HEAD
=======
    public static void addTo(SqueezerFilterableListActivity activity) {
        FragmentManager fragmentManager = activity.getSupportFragmentManager();
        FragmentTransaction fragmentTransaction = fragmentManager.beginTransaction();
        fragmentTransaction.add(0, new SqueezerFilterMenuItemFragment());
        fragmentTransaction.commit();
    }

>>>>>>> ad6e82df
    public interface SqueezerFilterableListActivity {
        public void showFilterDialog();
    }

}<|MERGE_RESOLUTION|>--- conflicted
+++ resolved
@@ -2,23 +2,21 @@
 
 import uk.org.ngo.squeezer.R;
 import android.os.Bundle;
+import android.support.v4.app.Fragment;
+import android.support.v4.app.FragmentManager;
+import android.support.v4.app.FragmentTransaction;
 import android.view.Menu;
 import android.view.MenuInflater;
 import android.view.MenuItem;
 
 
-<<<<<<< HEAD
-public class SqueezerFilterMenuItemFragment extends MenuFragment {
-    private SqueezerFilterableListActivity activity;
-=======
 public class SqueezerFilterMenuItemFragment extends Fragment {
     SqueezerFilterableListActivity activity;
->>>>>>> ad6e82df
 
     @Override
     public void onCreate(Bundle savedInstanceState) {
         super.onCreate(savedInstanceState);
-        activity = (SqueezerFilterableListActivity)getActivity();
+        setHasOptionsMenu(true);
     };
 
     @Override
@@ -38,8 +36,6 @@
         return super.onOptionsItemSelected(item);
     }
 
-<<<<<<< HEAD
-=======
     public static void addTo(SqueezerFilterableListActivity activity) {
         FragmentManager fragmentManager = activity.getSupportFragmentManager();
         FragmentTransaction fragmentTransaction = fragmentManager.beginTransaction();
@@ -47,9 +43,9 @@
         fragmentTransaction.commit();
     }
 
->>>>>>> ad6e82df
     public interface SqueezerFilterableListActivity {
         public void showFilterDialog();
+        FragmentManager getSupportFragmentManager();
     }
 
 }