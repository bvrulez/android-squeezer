--- conflicted
+++ resolved
@@ -101,6 +101,8 @@
     private static final int SCROBBLE_SCROBBLEDROID = 1;
     private static final int SCROBBLE_SLS = 2;
 
+
+    SharedPreferences preferences;
     int scrobbleType;
     boolean mUpdateOngoingNotification = false;
     boolean debugLogging = false;
@@ -119,13 +121,13 @@
         connectionState.setWifiLock(((WifiManager) getSystemService(Context.WIFI_SERVICE)).createWifiLock(
                 WifiManager.WIFI_MODE_FULL, "Squeezer_WifiLock"));
 
+        preferences = getSharedPreferences(Preferences.NAME, MODE_PRIVATE);
         getPreferences();
 
         cli.initialize();
     }
 
 	private void getPreferences() {
-        final SharedPreferences preferences = getSharedPreferences(Preferences.NAME, MODE_PRIVATE);
 		scrobbleType = Integer.parseInt(preferences.getString(Preferences.KEY_SCROBBLE, "0"));
         debugLogging = preferences.getBoolean(Preferences.KEY_DEBUG_LOGGING, false);
         mUpdateOngoingNotification = preferences.getBoolean(Preferences.KEY_NOTIFY_OF_CONNECTION, false);
@@ -458,22 +460,13 @@
 		HashMap<String, String> tokenMap = parseTokens(tokens);
         PlayerStateChanged stateChanged = playerState.update(tokenMap);
 
-<<<<<<< HEAD
-	    boolean musicHasChanged = playerState.setCurrentSong(new SqueezerSong(tokenMap));
-	    playerState.setCurrentPlaylist(tokenMap.get("playlist_name"));
-
-        if (playerState.setPoweredOn(Util.parseDecimalIntOrZero(tokenMap.get("power")) == 1)) {
+        if (stateChanged.powerStatusChanged) {
             sendPowerStatusChangedCallback();
         }
 
-        parseMode(tokenMap.get("mode"));
-
-        if (musicHasChanged) {
-=======
 		parseMode(tokenMap.get("mode"));
 
         if (stateChanged.musicHasChanged) {
->>>>>>> 4ab07cb3
             updateOngoingNotification();
             sendMusicChangedCallback();
         }
@@ -902,15 +895,11 @@
             return (player != null ? player.getName() : null);
         }
 
-<<<<<<< HEAD
-        public SqueezerSong getCurrentSong() throws RemoteException {
-=======
         public SqueezerPlayerState getPlayerState() throws RemoteException {
             return playerState;
         }
 
-        public SqueezerSong currentSong() throws RemoteException {
->>>>>>> 4ab07cb3
+        public SqueezerSong getCurrentSong() throws RemoteException {
             return playerState.getCurrentSong();
         }
 
