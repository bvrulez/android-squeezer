/*
 * Copyright (c) 2009 Google Inc.  All Rights Reserved.
 *
 * Licensed under the Apache License, Version 2.0 (the "License");
 * you may not use this file except in compliance with the License.
 * You may obtain a copy of the License at
 *
 *      http://www.apache.org/licenses/LICENSE-2.0
 *
 * Unless required by applicable law or agreed to in writing, software
 * distributed under the License is distributed on an "AS IS" BASIS,
 * WITHOUT WARRANTIES OR CONDITIONS OF ANY KIND, either express or implied.
 * See the License for the specific language governing permissions and
 * limitations under the License.
 */

package uk.org.ngo.squeezer.service;

import java.util.ArrayList;
import java.util.Arrays;
import java.util.HashMap;
import java.util.List;
import java.util.Map;
import java.util.concurrent.ScheduledThreadPoolExecutor;
import java.util.concurrent.atomic.AtomicReference;

import uk.org.ngo.squeezer.IServiceCallback;
import uk.org.ngo.squeezer.NowPlayingActivity;
import uk.org.ngo.squeezer.Preferences;
import uk.org.ngo.squeezer.R;
import uk.org.ngo.squeezer.Util;
import uk.org.ngo.squeezer.VolumePanel;
import uk.org.ngo.squeezer.itemlists.IServiceAlbumListCallback;
import uk.org.ngo.squeezer.itemlists.IServiceArtistListCallback;
import uk.org.ngo.squeezer.itemlists.IServiceGenreListCallback;
import uk.org.ngo.squeezer.itemlists.IServiceMusicFolderListCallback;
import uk.org.ngo.squeezer.itemlists.IServicePlayerListCallback;
import uk.org.ngo.squeezer.itemlists.IServicePlaylistMaintenanceCallback;
import uk.org.ngo.squeezer.itemlists.IServicePlaylistsCallback;
import uk.org.ngo.squeezer.itemlists.IServicePluginItemListCallback;
import uk.org.ngo.squeezer.itemlists.IServicePluginListCallback;
import uk.org.ngo.squeezer.itemlists.IServiceSongListCallback;
import uk.org.ngo.squeezer.itemlists.IServiceYearListCallback;
import uk.org.ngo.squeezer.model.SqueezerAlbum;
import uk.org.ngo.squeezer.model.SqueezerArtist;
import uk.org.ngo.squeezer.model.SqueezerGenre;
import uk.org.ngo.squeezer.model.SqueezerMusicFolderItem;
import uk.org.ngo.squeezer.model.SqueezerPlayer;
import uk.org.ngo.squeezer.model.SqueezerPlayerState;
import uk.org.ngo.squeezer.model.SqueezerPlayerState.PlayerStateChanged;
import uk.org.ngo.squeezer.model.SqueezerPlaylist;
import uk.org.ngo.squeezer.model.SqueezerPlugin;
import uk.org.ngo.squeezer.model.SqueezerPluginItem;
import uk.org.ngo.squeezer.model.SqueezerSong;
import uk.org.ngo.squeezer.model.SqueezerYear;
import android.app.Notification;
import android.app.NotificationManager;
import android.app.PendingIntent;
import android.app.Service;
import android.content.Context;
import android.content.Intent;
import android.content.SharedPreferences;
import android.net.wifi.WifiManager;
import android.os.IBinder;
import android.os.RemoteCallbackList;
import android.os.RemoteException;
import android.util.Log;


public class SqueezeService extends Service {
	private static final String TAG = "SqueezeService";
    private static final int PLAYBACKSERVICE_STATUS = 1;

	private static final String ALBUMTAGS = "alyj";
    private static final String SONGTAGS = "asleyjJxK";

    final ScheduledThreadPoolExecutor executor = new ScheduledThreadPoolExecutor(1);
<<<<<<< HEAD
=======

    private boolean mHandshakeComplete = false;
>>>>>>> edd9fb57

    private boolean mHandshakeComplete = false;

    final RemoteCallbackList<IServiceCallback> mServiceCallbacks = new RemoteCallbackList<IServiceCallback>();
    final AtomicReference<IServicePlayerListCallback> playerListCallback = new AtomicReference<IServicePlayerListCallback>();
	final AtomicReference<IServiceAlbumListCallback> albumListCallback = new AtomicReference<IServiceAlbumListCallback>();
	final AtomicReference<IServiceArtistListCallback> artistListCallback = new AtomicReference<IServiceArtistListCallback>();
	final AtomicReference<IServiceYearListCallback> yearListCallback = new AtomicReference<IServiceYearListCallback>();
	final AtomicReference<IServiceGenreListCallback> genreListCallback = new AtomicReference<IServiceGenreListCallback>();
	final AtomicReference<IServiceSongListCallback> songListCallback = new AtomicReference<IServiceSongListCallback>();
	final AtomicReference<IServicePlaylistsCallback> playlistsCallback = new AtomicReference<IServicePlaylistsCallback>();
    final AtomicReference<IServicePlaylistMaintenanceCallback> playlistMaintenanceCallback = new AtomicReference<IServicePlaylistMaintenanceCallback>();
	final AtomicReference<IServicePluginListCallback> pluginListCallback = new AtomicReference<IServicePluginListCallback>();
	final AtomicReference<IServicePluginItemListCallback> pluginItemListCallback = new AtomicReference<IServicePluginItemListCallback>();
    final AtomicReference<IServiceMusicFolderListCallback> musicFolderListCallback = new AtomicReference<IServiceMusicFolderListCallback>();

    SqueezerConnectionState connectionState = new SqueezerConnectionState();
    SqueezerPlayerState playerState = new SqueezerPlayerState();
    SqueezerCLIImpl cli = new SqueezerCLIImpl(this);

    private VolumePanel mVolumePanel;

    private static final int SCROBBLE_NONE = 0;
    private static final int SCROBBLE_SCROBBLEDROID = 1;
    private static final int SCROBBLE_SLS = 2;


    SharedPreferences preferences;
    int scrobbleType;
    boolean mUpdateOngoingNotification = false;
    boolean debugLogging = false;


    @Override
    public void onCreate() {
    	super.onCreate();

    	// Create the volume panel
    	mVolumePanel = new VolumePanel(this.getApplicationContext());

        // Clear leftover notification in case this service previously got killed while playing
        NotificationManager nm = (NotificationManager) getSystemService(Context.NOTIFICATION_SERVICE);
        nm.cancel(PLAYBACKSERVICE_STATUS);
        connectionState.setWifiLock(((WifiManager) getSystemService(Context.WIFI_SERVICE)).createWifiLock(
                WifiManager.WIFI_MODE_FULL, "Squeezer_WifiLock"));

        preferences = getSharedPreferences(Preferences.NAME, MODE_PRIVATE);
        getPreferences();

        cli.initialize();
    }

	private void getPreferences() {
		scrobbleType = Integer.parseInt(preferences.getString(Preferences.KEY_SCROBBLE, "0"));
        debugLogging = preferences.getBoolean(Preferences.KEY_DEBUG_LOGGING, false);
        mUpdateOngoingNotification = preferences.getBoolean(Preferences.KEY_NOTIFY_OF_CONNECTION, false);
	}

	@Override
	public IBinder onBind(Intent intent) {
        return squeezeService;
    }

    @Override
	public void onDestroy() {
        super.onDestroy();
        disconnect();
        mServiceCallbacks.kill();
    }

    void disconnect() {
<<<<<<< HEAD
        disconnect(false);
    }

    void disconnect(boolean isServerDisconnect) {
        connectionState.disconnect(this, isServerDisconnect && mHandshakeComplete == false);
        mHandshakeComplete = false;
=======
        mHandshakeComplete = false;
    	connectionState.disconnect();
>>>>>>> edd9fb57
        clearOngoingNotification();
        playerState = new SqueezerPlayerState();
    }


    private interface SqueezerCmdHandler {
    	public void handle(List<String> tokens);
    }

	private Map<String, SqueezerCmdHandler> initializeGlobalHandlers() {
		Map<String, SqueezerCmdHandler> handlers = new HashMap<String, SqueezerCmdHandler>();

		for (final SqueezerCLIImpl.ExtendedQueryFormatCmd cmd: cli.extQueryFormatCmds) {
			if (!(cmd.playerSpecific || cmd.prefixed)) handlers.put(cmd.cmd, new SqueezerCmdHandler() {
				public void handle(List<String> tokens) {
					cli.parseSqueezerList(cmd, tokens);
				}
			});
		}
		handlers.put("playlists", new SqueezerCmdHandler() {
			public void handle(List<String> tokens) {
				if ("delete".equals(tokens.get(1)))
					;
				else if ("edit".equals(tokens.get(1)))
					;
				else if ("new".equals(tokens.get(1))) {
					HashMap<String, String> tokenMap = parseTokens(tokens);
					if (tokenMap.get("overwritten_playlist_id") != null) {
						if (playlistMaintenanceCallback.get() != null) {
							try {
								playlistMaintenanceCallback.get().onCreateFailed(getString(R.string.PLAYLIST_EXISTS_MESSAGE, tokenMap.get("name")));
							} catch (RemoteException e) {
								Log.e(TAG, getString(R.string.PLAYLIST_EXISTS_MESSAGE, tokenMap.get("name")));
							}
						}
					}
				} else if ("rename".equals(tokens.get(1))) {
					HashMap<String, String> tokenMap = parseTokens(tokens);
					if (tokenMap.get("dry_run") != null) {
						if (tokenMap.get("overwritten_playlist_id") != null) {
							if (playlistMaintenanceCallback.get() != null) {
								try {
									playlistMaintenanceCallback.get().onRenameFailed(getString(R.string.PLAYLIST_EXISTS_MESSAGE, tokenMap.get("newname")));
								} catch (RemoteException e) {
									Log.e(TAG, getString(R.string.PLAYLIST_EXISTS_MESSAGE, tokenMap.get("newname")));
								}
							}
						} else
							cli.sendCommand("playlists rename playlist_id:" + tokenMap.get("playlist_id") + " newname:" + Util.encode(tokenMap.get("newname")));
					}
				} else if ("tracks".equals(tokens.get(1)))
					cli.parseSqueezerList(cli.extQueryFormatCmdMap.get("playlists tracks"), tokens);
				else
					cli.parseSqueezerList(cli.extQueryFormatCmdMap.get("playlists"), tokens);
			}
		});
        handlers.put("login", new SqueezerCmdHandler() {
            public void handle(List<String> tokens) {
                Log.i(TAG, "Authenticated: " + tokens);
                onAuthenticated();
            }
        });
        handlers.put("pref", new SqueezerCmdHandler() {
            public void handle(List<String> tokens) {
                Log.i(TAG, "Preference received: " + tokens);
                if ("httpport".equals(tokens.get(1)) && tokens.size() >= 3) {
                    connectionState.setHttpPort(Integer.parseInt(tokens.get(2)));
                }
            }
        });
		handlers.put("can", new SqueezerCmdHandler() {
			public void handle(List<String> tokens) {
                Log.i(TAG, "Capability received: " + tokens);
                if ("musicfolder".equals(tokens.get(1)) && tokens.size() >= 3) {
                    connectionState.setCanMusicfolder(Util.parseDecimalIntOrZero(tokens.get(2)) == 1);
                }

				if ("randomplay".equals(tokens.get(1)) && tokens.size() >= 3) {
					connectionState.setCanRandomplay(Util.parseDecimalIntOrZero(tokens.get(2)) == 1);
				}
			}
        });
        handlers.put("version", new SqueezerCmdHandler() {
            /**
             * Seeing the <code>version</code> result indicates that the
             * handshake has completed (see
             * {@link onCliPortConnectionEstablished}), call any handshake
             * callbacks that have been registered.
             */
            public void handle(List<String> tokens) {
<<<<<<< HEAD
                Log.i(TAG, "Version received: " + tokens);
                mHandshakeComplete = true;

                int i = mServiceCallbacks.beginBroadcast();
                while (i > 0) {
                    i--;
                    try {
                        mServiceCallbacks.getBroadcastItem(i).onHandshakeCompleted();
=======
                mHandshakeComplete = true;

                RemoteCallbackList<IServiceCallback> callbacks = connectionState.getCallbacks();
                int i = callbacks.beginBroadcast();
                while (i > 0) {
                    i--;
                    try {
                        callbacks.getBroadcastItem(i).onHandshakeCompleted();
>>>>>>> edd9fb57
                    } catch (RemoteException e) {
                        // The RemoteCallbackList will take care of removing
                        // the dead object for us.
                    }
                }
<<<<<<< HEAD
                mServiceCallbacks.finishBroadcast();
=======
                callbacks.finishBroadcast();
>>>>>>> edd9fb57
            }
        });

		return handlers;
	}

	private Map<String, SqueezerCmdHandler> initializePrefixedHandlers() {
		Map<String, SqueezerCmdHandler> handlers = new HashMap<String, SqueezerCmdHandler>();

		for (final SqueezerCLIImpl.ExtendedQueryFormatCmd cmd: cli.extQueryFormatCmds) {
			if (cmd.prefixed && !cmd.playerSpecific) handlers.put(cmd.cmd, new SqueezerCmdHandler() {
				public void handle(List<String> tokens) {
					cli.parseSqueezerList(cmd, tokens);
				}
			});
		}

		return handlers;
	}

	private Map<String, SqueezerCmdHandler> initializePlayerSpecificHandlers() {
		Map<String, SqueezerCmdHandler> handlers = new HashMap<String, SqueezerCmdHandler>();

		for (final SqueezerCLIImpl.ExtendedQueryFormatCmd cmd: cli.extQueryFormatCmds) {
			if (cmd.playerSpecific && !cmd.prefixed) handlers.put(cmd.cmd, new SqueezerCmdHandler() {
				public void handle(List<String> tokens) {
					cli.parseSqueezerList(cmd, tokens);
				}
			});
		}
		handlers.put("prefset", new SqueezerCmdHandler() {
			public void handle(List<String> tokens) {
				if (tokens.size() > 4 && tokens.get(2).equals("server") && tokens.get(3).equals("volume")) {
		            String newVolume = tokens.get(4);
		            Log.v(TAG, "New volume is: " + newVolume);
		            sendNewVolumeCallback(Util.parseDecimalIntOrZero(newVolume));
				}
			}
		});
		handlers.put("play", new SqueezerCmdHandler() {
			public void handle(List<String> tokens) {
                Log.v(TAG, "play registered");
	            setPlayingState(true);
			}
		});
		handlers.put("stop", new SqueezerCmdHandler() {
			public void handle(List<String> tokens) {
                Log.v(TAG, "stop registered");
	            setPlayingState(false);
			}
		});
		handlers.put("pause", new SqueezerCmdHandler() {
			public void handle(List<String> tokens) {
	        	parsePause(tokens.size() >= 3 ? tokens.get(2) : null);
			}
		});
		handlers.put("status", new SqueezerCmdHandler() {
			public void handle(List<String> tokens) {
	        	if (tokens.size() >= 3 && "-".equals(tokens.get(2)))
	        		parseStatusLine(tokens);
	        	else {
	            	cli.parseSqueezerList(cli.extQueryFormatCmdMap.get("status"), tokens);
	        	}
			}
		});
		handlers.put("playlist", new SqueezerCmdHandler() {
			public void handle(List<String> tokens) {
	            parsePlaylistNotification(tokens);
			}
		});

		return handlers;
	}

	private Map<String, SqueezerCmdHandler> initializePrefixedPlayerSpecificHandlers() {
		Map<String, SqueezerCmdHandler> handlers = new HashMap<String, SqueezerCmdHandler>();

		for (final SqueezerCLIImpl.ExtendedQueryFormatCmd cmd: cli.extQueryFormatCmds) {
			if (cmd.playerSpecific && cmd.prefixed) handlers.put(cmd.cmd, new SqueezerCmdHandler() {
				public void handle(List<String> tokens) {
					cli.parseSqueezerList(cmd, tokens);
				}
			});
		}

		return handlers;
	}

    private final Map<String,SqueezerCmdHandler> globalHandlers = initializeGlobalHandlers();
    private final Map<String,SqueezerCmdHandler> prefixedHandlers = initializePrefixedHandlers();
    private final Map<String,SqueezerCmdHandler> playerSpecificHandlers = initializePlayerSpecificHandlers();
    private final Map<String,SqueezerCmdHandler> prefixedPlayerSpecificHandlers = initializePrefixedPlayerSpecificHandlers();

    void onLineReceived(String serverLine) {
        if (debugLogging) Log.v(TAG, "LINE: " + serverLine);
        List<String> tokens = Arrays.asList(serverLine.split(" "));
        if (tokens.size() < 2) return;

        SqueezerCmdHandler handler;
        if ((handler = globalHandlers.get(tokens.get(0))) != null) {
        	handler.handle(tokens);
        	return;
        }
        if ((handler = prefixedHandlers.get(tokens.get(1))) != null) {
        	handler.handle(tokens);
        	return;
        }

        // Player-specific commands follow.  But we ignore all that aren't for our
        // active player.
        String activePlayerId = (connectionState.getActivePlayer() != null ? connectionState.getActivePlayer().getId() : null);
        if (activePlayerId == null || activePlayerId.length() == 0 ||
            !Util.decode(tokens.get(0)).equals(activePlayerId)) {
            // Different player that we're not interested in.
            // (yet? maybe later.)
            return;
        }
        if ((handler = playerSpecificHandlers.get(tokens.get(1))) != null) {
        	handler.handle(tokens);
        	return;
        }
        if (tokens.size() > 2 && (handler = prefixedPlayerSpecificHandlers.get(tokens.get(2))) != null) {
        	handler.handle(tokens);
        	return;
        }
    }

	private void sendNewVolumeCallback(int newVolume) {
    	SqueezerPlayer player = connectionState.getActivePlayer();
		mVolumePanel.postVolumeChanged(newVolume, player == null ? "" : player.getName());
    }

    private void sendNewTimeCallback(int secondsIn, int secondsTotal) {
<<<<<<< HEAD
        int i = mServiceCallbacks.beginBroadcast();
        while (i > 0) {
            i--;
            try {
                mServiceCallbacks.getBroadcastItem(i).onTimeInSongChange(secondsIn, secondsTotal);
=======
        RemoteCallbackList<IServiceCallback> callbacks = connectionState.getCallbacks();
        int i = callbacks.beginBroadcast();
        while (i > 0) {
            i--;
            try {
                callbacks.getBroadcastItem(i).onTimeInSongChange(secondsIn, secondsTotal);
>>>>>>> edd9fb57
            } catch (RemoteException e) {
                // The RemoteCallbackList will take care of removing
                // the dead object for us.
            }
        }
<<<<<<< HEAD
        mServiceCallbacks.finishBroadcast();
=======
        callbacks.finishBroadcast();
>>>>>>> edd9fb57
    }

	private void parsePlaylistNotification(List<String> tokens) {
		String notification = tokens.get(2);
		if ("newsong".equals(notification)) {
			// Also ask for the rest of the status.
			// TODO: Why? This information isn't then used
			cli.sendPlayerCommand("status - 1 tags:" + SONGTAGS);
		} else if ("stop".equals(notification)) {
//			setPlayingState(false);
		} else if ("pause".equals(notification)) {
			parsePause(tokens.size() >= 4 ? tokens.get(3) : null);
		}
	}

	private void parsePause(String explicitPause) {
        if (debugLogging)
            Log.v(TAG, "parsePause: '" + explicitPause + "'");
//		boolean playing = playerState.isPlaying();
//		if ("0".equals(explicitPause)) {
//			if (playing) setPlayingState(false);
//		} else if ("1".equals(explicitPause)) {
//			if (!playing) setPlayingState(true);
//		}
	}

	private void parseMode(String newMode) {
	    if (debugLogging) Log.v(TAG, "parseMode: '" + newMode + "'");
		boolean playing = playerState.isPlaying();
		if ("pause".equals(newMode)) {
			if (playing) setPlayingState(false);
		} else if ("stop".equals(newMode)) {
			if (playing) setPlayingState(false);
		} else if ("play".equals(newMode)) {
			if (!playing) setPlayingState(true);
		}
	}

    private HashMap<String, String> parseTokens(List<String> tokens) {
		HashMap<String, String> tokenMap = new HashMap<String, String>();
        String key, value;
		for (String token : tokens) {
            if (token == null || token.length() == 0) continue;
            int colonPos = token.indexOf("%3A");
            if (colonPos == -1) {
	            key = Util.decode(token);
	            value = null;
            } else {
	            key = Util.decode(token.substring(0, colonPos));
	            value = Util.decode(token.substring(colonPos + 3));
            }
			tokenMap.put(key, value);
		}
        return tokenMap;
    }

    private void parseStatusLine(List<String> tokens) {
		HashMap<String, String> tokenMap = parseTokens(tokens);
        PlayerStateChanged stateChanged = playerState.update(tokenMap);

<<<<<<< HEAD
        if (stateChanged.powerStatusChanged) {
=======
	    boolean musicHasChanged = playerState.setCurrentSong(new SqueezerSong(tokenMap));
	    playerState.setCurrentPlaylist(tokenMap.get("playlist_name"));

        if (playerState.setPoweredOn(Util.parseDecimalIntOrZero(tokenMap.get("power")) == 1)) {
>>>>>>> edd9fb57
            sendPowerStatusChangedCallback();
        }

		parseMode(tokenMap.get("mode"));

        if (stateChanged.musicHasChanged) {
            updateOngoingNotification();
            sendMusicChangedCallback();
        }

        if (stateChanged.timeHasChanged) {
            sendNewTimeCallback(playerState.getCurrentTimeSecond(), playerState.getCurrentSongDuration());
        }
    }

    void changeActivePlayer(SqueezerPlayer newPlayer) {
		if (newPlayer == null) {
            return;
        }

        Log.i(TAG, "Active player now: " + newPlayer);
        final String playerId = newPlayer.getId();
        String oldPlayerId =  (connectionState.getActivePlayer() != null ? connectionState.getActivePlayer().getId() : null);
        boolean changed = false;
        if (oldPlayerId == null || !oldPlayerId.equals(playerId)) {
        	if (oldPlayerId != null) {
	            // Unsubscribe from the old player's status.  (despite what
	            // the docs say, multiple subscribes can be active and flood us.)
	            cli.sendCommand(Util.encode(oldPlayerId) + " status - 1 subscribe:-");
        	}

            connectionState.setActivePlayer(newPlayer);
            changed = true;
        }

        // Start an async fetch of its status.
        cli.sendPlayerCommand("status - 1 tags:" + SONGTAGS);

        if (changed) {
            updatePlayerSubscriptionState();

            // NOTE: this involves a write and can block (sqlite lookup via binder call), so
            // should be done off-thread, so we can process service requests & send our callback
            // as quickly as possible.
            executor.execute(new Runnable() {
                public void run() {
                    Log.i(TAG, "Saving " + Preferences.KEY_LASTPLAYER + "=" + playerId);
                    final SharedPreferences preferences = getSharedPreferences(Preferences.NAME, MODE_PRIVATE);
                    SharedPreferences.Editor editor = preferences.edit();
                    editor.putString(Preferences.KEY_LASTPLAYER, playerId);
                    editor.commit();
                }
            });
        }

<<<<<<< HEAD
        int i = mServiceCallbacks.beginBroadcast();
        while (i > 0) {
            i--;
            try {
                mServiceCallbacks.getBroadcastItem(i).onPlayerChanged(playerId, newPlayer.getName());
            } catch (RemoteException e) {
                // The RemoteCallbackList will take care of removing
                // the dead object for us.
            }
=======
        if (connectionState.getCallbacks() != null) {
            RemoteCallbackList<IServiceCallback> callbacks = connectionState.getCallbacks();
            int i = callbacks.beginBroadcast();
            while (i > 0) {
                i--;
                try {
                    callbacks.getBroadcastItem(i).onPlayerChanged(playerId, newPlayer.getName());
                } catch (RemoteException e) {
                    // The RemoteCallbackList will take care of removing
                    // the dead object for us.
                }
            }
            callbacks.finishBroadcast();
>>>>>>> edd9fb57
        }
        mServiceCallbacks.finishBroadcast();
    }


    private void updatePlayerSubscriptionState() {
        // Subscribe or unsubscribe to the player's realtime status updates
        // depending on whether we have an Activity or some sort of client
        // that cares about second-to-second updates.
    	//
    	// Note: If scrobbling is turned on then that counts as caring
    	// about second-to-second updates -- otherwise we miss events from
    	// buttons on the player, the web interface, and so on
<<<<<<< HEAD
        int clients = mServiceCallbacks.beginBroadcast();
        mServiceCallbacks.finishBroadcast();
        if (clients > 0 || (scrobbleType != SCROBBLE_NONE)) {
=======
        if (connectionState.getCallbacks() != null || (scrobbleType != SCROBBLE_NONE)) {
>>>>>>> edd9fb57
            cli.sendPlayerCommand("status - 1 subscribe:1 tags:" + SONGTAGS);
        } else {
            cli.sendPlayerCommand("status - 1 subscribe:-");
        }
    }

    /**
<<<<<<< HEAD
     * Authenticate on the SqueezeServer.
     * <p><b>Note</b>, the server does
     * <pre>
     * login user wrongpassword
     * login user ******
     * (Connection terminted)
     * </pre>
     * instead of as documented
     * <pre>
     * login user wrongpassword
     * (Connection terminted)
     * </pre>
     * therefore a disconnect when handshake (the next step after authentication)
     * is not completed, is considered an authentication failure.
     */
    void onCliPortConnectionEstablished(final String userName, final String password) {
        cli.sendCommand("login " + Util.encode(userName) + " " + Util.encode(password));
    }

    /**
     * Handshake with the SqueezeServer, learn some of its supported features,
     * and start listening for asynchronous updates of server state.
     */
    void onAuthenticated() {
=======
     * Handshake with the SqueezeServer, learn some of its supported features,
     * and start listening for asynchronous updates of server state.
     */
    void onCliPortConnectionEstablished() {
>>>>>>> edd9fb57
        cli.sendCommand("listen 1",
                "players 0 1",   // initiate an async player fetch
                "can musicfolder ?", // learn music folder browsing support
                "can randomplay ?",   // learn random play function functionality
                "pref httpport ?", // learn the HTTP port (needed for images)

                // Fetch the version number. This must be the last thing
                // fetched, as seeing the result triggers the
                // "handshake is complete" logic elsewhere.
                "version ?"
        );
    }

    private void setPlayingState(boolean state) {
    	connectionState.updateWifiLock(state);

        playerState.setPlaying(state);
        updateOngoingNotification();

<<<<<<< HEAD
        int i = mServiceCallbacks.beginBroadcast();
        while (i > 0) {
            i--;
            try {
                mServiceCallbacks.getBroadcastItem(i).onPlayStatusChanged(state);
=======
        RemoteCallbackList<IServiceCallback> callbacks = connectionState.getCallbacks();
        int i = callbacks.beginBroadcast();
        while (i > 0) {
            i--;
            try {
                callbacks.getBroadcastItem(i).onPlayStatusChanged(state);
>>>>>>> edd9fb57
            } catch (RemoteException e) {
                // The RemoteCallbackList will take care of removing
                // the dead object for us.
            }
        }
<<<<<<< HEAD
        mServiceCallbacks.finishBroadcast();
=======
        callbacks.finishBroadcast();
>>>>>>> edd9fb57
    }

    private void updateOngoingNotification() {
        boolean playing = playerState.isPlaying();
        if (!playing) {
            if (!mUpdateOngoingNotification) {
                clearOngoingNotification();
                return;
            }
        }
        NotificationManager nm =
            (NotificationManager) getSystemService(Context.NOTIFICATION_SERVICE);
        Notification status = new Notification();
        //status.contentView = views;
        Intent showNowPlaying = new Intent(this, NowPlayingActivity.class)
            .setFlags(Intent.FLAG_ACTIVITY_SINGLE_TOP | Intent.FLAG_ACTIVITY_REORDER_TO_FRONT);
        PendingIntent pIntent = PendingIntent.getActivity(this, 0, showNowPlaying, 0);
        String songName = playerState.getCurrentSongName();
        String playerName = connectionState.getActivePlayer() != null ?  connectionState.getActivePlayer().getName() : "squeezer";
        if (playing) {
            status.setLatestEventInfo(this, getString(R.string.notification_playing_text, playerName), songName, pIntent);
            status.flags |= Notification.FLAG_ONGOING_EVENT;
            status.icon = R.drawable.stat_notify_musicplayer;
        } else {
            status.setLatestEventInfo(this, getString(R.string.notification_connected_text, playerName), "-", pIntent);
            status.flags |= Notification.FLAG_ONGOING_EVENT;
            status.icon = R.drawable.logo;
        }
        nm.notify(PLAYBACKSERVICE_STATUS, status);

        if (scrobbleType != SCROBBLE_NONE) {
<<<<<<< HEAD
        	SqueezerSong s = playerState.getCurrentSong();
        	if (s != null) {
            	Intent i = new Intent();

            	switch (scrobbleType) {
    	        case SCROBBLE_SCROBBLEDROID:
    	        	// http://code.google.com/p/scrobbledroid/wiki/DeveloperAPI
    	        	i.setAction("net.jjc1138.android.scrobbler.action.MUSIC_STATUS");
    	        	i.putExtra("playing", playing);
    	        	i.putExtra("track", songName);
    	        	i.putExtra("album", s.getAlbum());
    	        	i.putExtra("artist", s.getArtist());
    	        	i.putExtra("secs", playerState.getCurrentSongDuration());
    	        	i.putExtra("source", "P");
    	        	break;
    	        case SCROBBLE_SLS:
    	        	// http://code.google.com/p/a-simple-lastfm-scrobbler/wiki/Developers
    	        	i.setAction("com.adam.aslfms.notify.playstatechanged");
    	        	i.putExtra("state", playing ? 0 : 2);
    	        	i.putExtra("app-name", getText(R.string.app_name));
                        i.putExtra("app-package", "uk.org.ngo.squeezer");
    	        	i.putExtra("track", songName);
    	        	i.putExtra("album", s.getAlbum());
    	        	i.putExtra("artist", s.getArtist());
    	        	i.putExtra("duration", playerState.getCurrentSongDuration());
    	        	i.putExtra("source", "P");
    	        	break;
            	}
            	sendBroadcast(i);
        	}
=======
            SqueezerSong s = playerState.getCurrentSong();
            if (s != null) {
                Intent i = new Intent();

                switch (scrobbleType) {
                    case SCROBBLE_SCROBBLEDROID:
                        // http://code.google.com/p/scrobbledroid/wiki/DeveloperAPI
                        i.setAction("net.jjc1138.android.scrobbler.action.MUSIC_STATUS");
                        i.putExtra("playing", playing);
                        i.putExtra("track", songName);
                        i.putExtra("album", s.getAlbum());
                        i.putExtra("artist", s.getArtist());
                        i.putExtra("secs", playerState.getCurrentSongDuration());
                        i.putExtra("source", "P");
                        break;

                    case SCROBBLE_SLS:
                        // http://code.google.com/p/a-simple-lastfm-scrobbler/wiki/Developers
                        i.setAction("com.adam.aslfms.notify.playstatechanged");
                        i.putExtra("state", playing ? 0 : 2);
                        i.putExtra("app-name", getText(R.string.app_name));
                        i.putExtra("app-package", "uk.org.ngo.squeezer");
                        i.putExtra("track", songName);
                        i.putExtra("album", s.getAlbum());
                        i.putExtra("artist", s.getArtist());
                        i.putExtra("duration", playerState.getCurrentSongDuration());
                        i.putExtra("source", "P");
                        break;
                }
                sendBroadcast(i);
            }
>>>>>>> edd9fb57
        }
    }

    private void sendMusicChangedCallback() {
<<<<<<< HEAD
        int i = mServiceCallbacks.beginBroadcast();
        while (i > 0) {
            i--;
            try {
                mServiceCallbacks.getBroadcastItem(i).onMusicChanged();
=======
        RemoteCallbackList<IServiceCallback> callbacks = connectionState.getCallbacks();
        int i = callbacks.beginBroadcast();
        while (i > 0) {
            i--;
            try {
                callbacks.getBroadcastItem(i).onMusicChanged();
>>>>>>> edd9fb57
            } catch (RemoteException e) {
                // The RemoteCallbackList will take care of removing
                // the dead object for us.
            }
        }
<<<<<<< HEAD
        mServiceCallbacks.finishBroadcast();
=======
        callbacks.finishBroadcast();
>>>>>>> edd9fb57
    }

    private void clearOngoingNotification() {
        NotificationManager nm =
            (NotificationManager) getSystemService(Context.NOTIFICATION_SERVICE);
        nm.cancel(PLAYBACKSERVICE_STATUS);
    }

    private void sendPowerStatusChangedCallback() {
<<<<<<< HEAD
        int i = mServiceCallbacks.beginBroadcast();
        while (i > 0) {
            i--;
            try {
                mServiceCallbacks.getBroadcastItem(i).onPowerStatusChanged();
=======
        RemoteCallbackList<IServiceCallback> callbacks = connectionState.getCallbacks();
        int i = callbacks.beginBroadcast();
        while (i > 0) {
            i--;
            try {
                callbacks.getBroadcastItem(i).onPowerStatusChanged();
>>>>>>> edd9fb57
            } catch (RemoteException e) {
                // The RemoteCallbackList will take care of removing
                // the dead object for us.
            }
        }
<<<<<<< HEAD
        mServiceCallbacks.finishBroadcast();
=======
        callbacks.finishBroadcast();
>>>>>>> edd9fb57
    }

    private final ISqueezeService.Stub squeezeService = new ISqueezeService.Stub() {

        public void registerCallback(IServiceCallback callback) throws RemoteException {
            Log.v(TAG, "Callback attached.");
            mServiceCallbacks.register(callback);
	    	updatePlayerSubscriptionState();

            // Call onHandshakeCompleted() immediately if handshaking is done.
            if (mHandshakeComplete) {
                callback.onHandshakeCompleted();
            }
	    }

	    public void unregisterCallback(IServiceCallback callback) throws RemoteException {
            Log.v(TAG, "Callback detached.");
<<<<<<< HEAD
            mServiceCallbacks.unregister(callback);
=======
            connectionState.removeCallback(callback);
>>>>>>> edd9fb57
            updatePlayerSubscriptionState();
	    }

	    public int adjustVolumeBy(int delta) throws RemoteException {
            if (delta > 0) {
                cli.sendPlayerCommand("mixer volume %2B" + delta);
            } else if (delta < 0) {
                cli.sendPlayerCommand("mixer volume " + delta);
            }
            return 50 + delta;  // TODO: return non-blocking dead-reckoning value
        }

        public boolean isConnected() throws RemoteException {
        	return connectionState.isConnected();
        }

        public void startConnect(String hostPort, String userName, String password) throws RemoteException {
        	connectionState.startConnect(SqueezeService.this, executor, hostPort, userName, password);
        }

        public void disconnect() throws RemoteException {
            if (!isConnected()) return;
            SqueezeService.this.disconnect();
        }

        public boolean powerOn() throws RemoteException {
            if (!isConnected()) return false;
            cli.sendPlayerCommand("power 1");
            return true;
        }

        public boolean powerOff() throws RemoteException {
            if (!isConnected()) return false;
            cli.sendPlayerCommand("power 0");
            return true;
        }

        public boolean canPowerOn() {
        	return canPower() && !playerState.isPoweredOn();
        }

        public boolean canPowerOff() {
        	return canPower() && playerState.isPoweredOn();
        }

        private boolean canPower() {
            SqueezerPlayer player = connectionState.getActivePlayer();
        	return connectionState.isConnected() && player != null && player.isCanpoweroff();
        }

        /**
         * Determines whether the Squeezeserver supports the
         * <code>musicfolders</code> command.
         *
         * @return <code>true</code> if it does, <code>false</code> otherwise.
         */
        public boolean canMusicfolder() {
            return connectionState.canMusicfolder();
        }

        public boolean canRandomplay() {
        	return connectionState.canRandomplay();
        }

        public boolean togglePausePlay() throws RemoteException {
            if (!isConnected()) return false;
            if (playerState.isPlaying()) {
                // NOTE: we never send ambiguous "pause" toggle commands (without the '1')
                // because then we'd get confused when they came back in to us, not being
                // able to differentiate ours coming back on the listen channel vs. those
                // of those idiots at the dinner party messing around.
                cli.sendPlayerCommand("pause 1");
            } else {
                // TODO: use 'pause 0 <fade_in_secs>' to fade-in if we knew it was
                // actually paused (as opposed to not playing at all)
                cli.sendPlayerCommand("play");
            }
            return true;
        }

        public boolean play() throws RemoteException {
            if (!isConnected()) return false;
            playerState.setPlaying(true);
            cli.sendPlayerCommand("play");
            return true;
        }

        public boolean stop() throws RemoteException {
            if (!isConnected()) return false;
            playerState.setPlaying(false);
            cli.sendPlayerCommand("stop");
            return true;
        }

        public boolean nextTrack() throws RemoteException {
            if (!isConnected() || !isPlaying()) return false;
            cli.sendPlayerCommand("button jump_fwd");
            return true;
        }

        public boolean previousTrack() throws RemoteException {
            if (!isConnected() || !isPlaying()) return false;
            cli.sendPlayerCommand("button jump_rew");
            return true;
        }

        public boolean playlistControl(String cmd, String tag, String itemId)
                throws RemoteException {
            if (!isConnected()) return false;

            cli.sendPlayerCommand("playlistcontrol cmd:" + cmd + " " + tag + ":" + itemId);
            return true;
        }

        public boolean randomPlay(String type) throws RemoteException {
            if (!isConnected()) return false;
            cli.sendPlayerCommand("randomplay " + type);
            return true;
        }

        /**
         * Start playing the song in the current playlist at the given index.
         *
         * @param index the index to jump to
         */
        public boolean playlistIndex(int index) throws RemoteException {
            if (!isConnected()) return false;
            cli.sendPlayerCommand("playlist index " + index);
            return true;
        }

        public boolean playlistRemove(int index) throws RemoteException {
            if (!isConnected()) return false;
            cli.sendPlayerCommand("playlist delete " + index);
            return true;
        }

        public boolean playlistMove(int fromIndex, int toIndex) throws RemoteException {
            if (!isConnected()) return false;
            cli.sendPlayerCommand("playlist move " + fromIndex + " " + toIndex);
            return true;
        }

        public boolean playlistClear() throws RemoteException {
            if (!isConnected()) return false;
            cli.sendPlayerCommand("playlist clear");
            return true;
        }

        public boolean playlistSave(String name) throws RemoteException {
        	if (!isConnected()) return false;
        	cli.sendPlayerCommand("playlist save " + Util.encode(name));
        	return true;
        }

        public boolean pluginPlaylistControl(SqueezerPlugin plugin, String cmd, String itemId) throws RemoteException {
            if (!isConnected()) return false;
            cli.sendPlayerCommand(plugin.getId() + " playlist " + cmd + " item_id:" + itemId);
            return true;

        }

        public boolean isPlaying() throws RemoteException {
            return playerState.isPlaying();
        }

        public void setActivePlayer(SqueezerPlayer player) throws RemoteException {
            changeActivePlayer(player);
        }

        public SqueezerPlayer getActivePlayer() throws RemoteException {
            return connectionState.getActivePlayer();
        }

        public String getActivePlayerName() throws RemoteException {
            SqueezerPlayer player = connectionState.getActivePlayer();
            return (player != null ? player.getName() : null);
        }

<<<<<<< HEAD
        public SqueezerPlayerState getPlayerState() throws RemoteException {
            return playerState;
        }

=======
>>>>>>> edd9fb57
        public SqueezerSong getCurrentSong() throws RemoteException {
            return playerState.getCurrentSong();
        }

        public String getCurrentPlaylist() {
            return playerState.getCurrentPlaylist();
        }

        public String getAlbumArtUrl(String artworkTrackId) throws RemoteException {
            Integer port = connectionState.getHttpPort();
            if (port == null || port == 0) return "";
			return "http://" + connectionState.getCurrentHost() + ":" + port + artworkTrackIdUrl(artworkTrackId);
        }

        private String artworkTrackIdUrl(String artworkTrackId) {
			return "/music/" + artworkTrackId + "/cover.jpg";
        }

        /**
         * Returns a URL to download a song.
         *
         * @param songId the song ID
         * @return The URL (as a string)
         */
        public String getSongDownloadUrl(String songId) throws RemoteException {
            Integer port = connectionState.getHttpPort();
            if (port == null || port == 0)
                return "";
            return "http://" + connectionState.getCurrentHost() + ":" + port
                    + songDownloadUrl(songId);
        }

        private String songDownloadUrl(String songId) {
            return "/music/" + songId + "/download";
        }

        public String getIconUrl(String icon) throws RemoteException {
            Integer port = connectionState.getHttpPort();
            if (port == null || port == 0) return "";
			return "http://" + connectionState.getCurrentHost() + ":" + port + '/' + icon;
        }

        public int getSecondsElapsed() throws RemoteException {
        	return playerState.getCurrentTimeSecond();
        }

        public boolean setSecondsElapsed(int seconds) throws RemoteException {
        	if (!isConnected()) return false;
        	if (seconds < 0) return false;

        	cli.sendPlayerCommand("time " + seconds);

        	return true;
        }

        public int getSecondsTotal() throws RemoteException {
            return playerState.getCurrentSongDuration();
        }

        public void preferenceChanged(String key) throws RemoteException {
            Log.i(TAG, "Preference changed: " + key);
            if (Preferences.KEY_NOTIFY_OF_CONNECTION.equals(key)) {
                updateOngoingNotification();
                return;
            }

            // If the server address changed then disconnect.
            if (Preferences.KEY_SERVERADDR.equals(key)) {
                disconnect();
                return;
            }

            getPreferences();
        }

        /* Start an async fetch of the SqueezeboxServer's players */
        public boolean players(int start) throws RemoteException {
            if (!isConnected()) return false;
            cli.requestItems("players", start);
            return true;
        }

		public void registerPlayerListCallback(IServicePlayerListCallback callback)
				throws RemoteException {
            Log.v(TAG, "PlayerListCallback attached.");
	    	SqueezeService.this.playerListCallback.set(callback);
		}

		public void unregisterPlayerListCallback(IServicePlayerListCallback callback) throws RemoteException {
            Log.v(TAG, "PlayerListCallback detached.");
	    	SqueezeService.this.playerListCallback.compareAndSet(callback, null);
			cli.cancelRequests(SqueezerPlayer.class);
		}

        /* Start an async fetch of the SqueezeboxServer's albums, which are matching the given parameters */
        public boolean albums(int start, String sortOrder, String searchString,
                SqueezerArtist artist, SqueezerYear year, SqueezerGenre genre, SqueezerSong song)
                throws RemoteException {
            if (!isConnected()) return false;
            List<String> parameters = new ArrayList<String>();
            parameters.add("tags:" + ALBUMTAGS);
            parameters.add("sort:" + sortOrder);
            if (searchString != null && searchString.length() > 0)
                parameters.add("search:" + searchString);
            if (artist != null)
                parameters.add("artist_id:" + artist.getId());
            if (year != null)
                parameters.add("year:" + year.getId());
            if (genre != null)
                parameters.add("genre_id:" + genre.getId());
            if (song != null)
                parameters.add("track_id:" + song.getId());
            cli.requestItems("albums", start, parameters);
            return true;
        }

		public void registerAlbumListCallback(IServiceAlbumListCallback callback) throws RemoteException {
            Log.v(TAG, "AlbumListCallback attached.");
	    	SqueezeService.this.albumListCallback.set(callback);
		}

		public void unregisterAlbumListCallback(IServiceAlbumListCallback callback) throws RemoteException {
            Log.v(TAG, "AlbumListCallback detached.");
	    	SqueezeService.this.albumListCallback.compareAndSet(callback, null);
			cli.cancelRequests(SqueezerAlbum.class);
		}


        /* Start an async fetch of the SqueezeboxServer's artists */
		public boolean artists(int start, String searchString, SqueezerAlbum album,
				SqueezerGenre genre) throws RemoteException {
            if (!isConnected()) return false;
            List<String> parameters = new ArrayList<String>();
			if (searchString != null && searchString.length() > 0)
				parameters.add("search:" + searchString);
			if (album != null)
				parameters.add("album_id:" + album.getId());
			if (genre != null)
				parameters.add("genre_id:" + genre.getId());
			cli.requestItems("artists", start, parameters);
            return true;
        }

		public void registerArtistListCallback(IServiceArtistListCallback callback) throws RemoteException {
            Log.v(TAG, "ArtistListCallback attached.");
	    	SqueezeService.this.artistListCallback.set(callback);
		}

		public void unregisterArtistListCallback(IServiceArtistListCallback callback) throws RemoteException {
            Log.v(TAG, "ArtistListCallback detached.");
	    	SqueezeService.this.artistListCallback.compareAndSet(callback, null);
			cli.cancelRequests(SqueezerArtist.class);
		}


        /* Start an async fetch of the SqueezeboxServer's years */
        public boolean years(int start) throws RemoteException {
            if (!isConnected()) return false;
            cli.requestItems("years", start);
            return true;
        }

		public void registerYearListCallback(IServiceYearListCallback callback) throws RemoteException {
            Log.v(TAG, "YearListCallback attached.");
	    	SqueezeService.this.yearListCallback.set(callback);
		}

		public void unregisterYearListCallback(IServiceYearListCallback callback) throws RemoteException {
            Log.v(TAG, "YearListCallback detached.");
	    	SqueezeService.this.yearListCallback.compareAndSet(callback, null);
			cli.cancelRequests(SqueezerYear.class);
		}


        /* Start an async fetch of the SqueezeboxServer's genres */
        public boolean genres(int start) throws RemoteException {
            if (!isConnected()) return false;
            cli.requestItems("genres", start);
            return true;
        }

		public void registerGenreListCallback(IServiceGenreListCallback callback) throws RemoteException {
            Log.v(TAG, "GenreListCallback attached.");
	    	SqueezeService.this.genreListCallback.set(callback);
		}

		public void unregisterGenreListCallback(IServiceGenreListCallback callback) throws RemoteException {
            Log.v(TAG, "GenreListCallback detached.");
	    	SqueezeService.this.genreListCallback.compareAndSet(callback, null);
			cli.cancelRequests(SqueezerGenre.class);
		}

        /**
         * Starts an async fetch of the contents of a SqueezerboxServer's music
         * folders in the given folderId.
         * <p>
         * folderId may be null, in which case the contents of the root music
         * folder are returned.
         * <p>
         * Results are returned through the callback registered with
         * {@link registerMusicFolderListCallback}.
         *
         * @param start Where in the list of folders to start.
         * @param folderId The folder to view.
         * @return <code>true</code> if the request was sent, <code>false</code>
         *         if the service is not connected.
         */
        public boolean musicFolders(int start, String folderId) throws RemoteException {
            if (!isConnected()) {
                return false;
            }

            List<String> parameters = new ArrayList<String>();

            if (folderId != null) {
                parameters.add("folder_id:" + folderId);
            }

            cli.requestItems("musicfolder", start, parameters);
            return true;
        }

        public void registerMusicFolderListCallback(IServiceMusicFolderListCallback callback)
                throws RemoteException {
            Log.v(TAG, "MusicFolderListCallback attached.");
            SqueezeService.this.musicFolderListCallback.set(callback);
        }

        public void unregisterMusicFolderListCallback(IServiceMusicFolderListCallback callback)
                throws RemoteException {
            Log.v(TAG, "MusicFolderListCallback detached.");
            SqueezeService.this.musicFolderListCallback.compareAndSet(callback, null);
            cli.cancelRequests(SqueezerMusicFolderItem.class);
        }

		/* Start an async fetch of the SqueezeboxServer's songs */
		public boolean songs(int start, String sortOrder, String searchString, SqueezerAlbum album,
				SqueezerArtist artist, SqueezerYear year, SqueezerGenre genre) throws RemoteException {
			if (!isConnected())
				return false;
			List<String> parameters = new ArrayList<String>();
			parameters.add("tags:" + SONGTAGS);
			parameters.add("sort:" + sortOrder);
			if (searchString != null && searchString.length() > 0)
				parameters.add("search:" + searchString);
			if (album != null)
				parameters.add("album_id:" + album.getId());
			if (artist != null)
				parameters.add("artist_id:" + artist.getId());
			if (year != null)
				parameters.add("year:" + year.getId());
			if (genre != null)
				parameters.add("genre_id:" + genre.getId());
			cli.requestItems("songs", start, parameters);
			return true;
		}

        /* Start an async fetch of the SqueezeboxServer's current playlist */
        public boolean currentPlaylist(int start) throws RemoteException {
            if (!isConnected()) return false;
            cli.requestPlayerItems("status", start, Arrays.asList("tags:" + SONGTAGS));
            return true;
        }

        /* Start an async fetch of the songs of the supplied playlist */
        public boolean playlistSongs(int start, SqueezerPlaylist playlist) throws RemoteException {
            if (!isConnected()) return false;
            cli.requestItems("playlists tracks", start, Arrays.asList("playlist_id:" + playlist.getId(), "tags:" + SONGTAGS));
            return true;
        }

		public void registerSongListCallback(IServiceSongListCallback callback) throws RemoteException {
            Log.v(TAG, "SongListCallback attached.");
	    	SqueezeService.this.songListCallback.set(callback);
		}

		public void unregisterSongListCallback(IServiceSongListCallback callback) throws RemoteException {
            Log.v(TAG, "SongListCallback detached.");
	    	SqueezeService.this.songListCallback.compareAndSet(callback, null);
			cli.cancelRequests(SqueezerSong.class);
		}


        /* Start an async fetch of the SqueezeboxServer's playlists */
        public boolean playlists(int start) throws RemoteException {
            if (!isConnected()) return false;
            cli.requestItems("playlists", start);
            return true;
        }

		public void registerPlaylistsCallback(IServicePlaylistsCallback callback) throws RemoteException {
            Log.v(TAG, "PlaylistsCallback attached.");
	    	SqueezeService.this.playlistsCallback.set(callback);
		}

		public void unregisterPlaylistsCallback(IServicePlaylistsCallback callback) throws RemoteException {
            Log.v(TAG, "PlaylistsCallback detached.");
	    	SqueezeService.this.playlistsCallback.compareAndSet(callback, null);
			cli.cancelRequests(SqueezerPlaylist.class);
		}


		public void registerPlaylistMaintenanceCallback(IServicePlaylistMaintenanceCallback callback) throws RemoteException {
            Log.v(TAG, "PlaylistMaintenanceCallback attached.");
	    	playlistMaintenanceCallback.set(callback);
		}

		public void unregisterPlaylistMaintenanceCallback(IServicePlaylistMaintenanceCallback callback) throws RemoteException {
            Log.v(TAG, "PlaylistMaintenanceCallback detached.");
            playlistMaintenanceCallback.compareAndSet(callback, null);
		}

		public boolean playlistsDelete(SqueezerPlaylist playlist) throws RemoteException {
			if (!isConnected()) return false;
			cli.sendCommand("playlists delete playlist_id:" + playlist.getId());
			return true;
		}

		public boolean playlistsMove(SqueezerPlaylist playlist, int index, int toindex) throws RemoteException {
			if (!isConnected()) return false;
			cli.sendCommand("playlists edit cmd:move playlist_id:" + playlist.getId()
					+ " index:" + index + " toindex:" + toindex);
			return true;
		}

		public boolean playlistsNew(String name) throws RemoteException {
			if (!isConnected()) return false;
			cli.sendCommand("playlists new name:" + Util.encode(name));
			return true;
		}

		public boolean playlistsRemove(SqueezerPlaylist playlist, int index) throws RemoteException {
			if (!isConnected()) return false;
			cli.sendCommand("playlists edit cmd:delete playlist_id:" + playlist.getId() + " index:" + index);
			return true;
		}

		public boolean playlistsRename(SqueezerPlaylist playlist, String newname) throws RemoteException {
			if (!isConnected()) return false;
			cli.sendCommand("playlists rename playlist_id:" + playlist.getId() + " dry_run:1 newname:" + Util.encode(newname));
			return true;
		}


        /* Start an asynchronous search of the SqueezeboxServer's library */
   		public boolean search(int start, String searchString) throws RemoteException {
            if (!isConnected()) return false;
            List<String> parameters = new ArrayList<String>();
			if (searchString != null && searchString.length() > 0)
				parameters.add("term:" + searchString);
			cli.requestItems("search", start, parameters);
            return true;
        }

        /* Start an asynchronous fetch of the squeezeservers radio type plugins */
   		public boolean radios(int start) throws RemoteException {
            if (!isConnected()) return false;
            cli.requestItems("radios", start);
            return true;
   		}

        /* Start an asynchronous fetch of the squeezeservers radio application plugins */
   		public boolean apps(int start) throws RemoteException {
            if (!isConnected()) return false;
            cli.requestItems("apps", start);
            return true;
   		}

		public void registerPluginListCallback(IServicePluginListCallback callback) throws RemoteException {
            Log.v(TAG, "SongListCallback attached.");
	    	SqueezeService.this.pluginListCallback.set(callback);
		}

		public void unregisterPluginListCallback(IServicePluginListCallback callback) throws RemoteException {
            Log.v(TAG, "PluginListCallback detached.");
	    	SqueezeService.this.pluginListCallback.compareAndSet(callback, null);
			cli.cancelRequests(SqueezerPlugin.class);
		}


        /* Start an asynchronous fetch of the squeezeservers items of the given type */
   		public boolean pluginItems(int start, SqueezerPlugin plugin, SqueezerPluginItem parent, String search) throws RemoteException {
            if (!isConnected()) return false;
            List<String> parameters = new ArrayList<String>();
			if (parent != null)
				parameters.add("item_id:" + parent.getId());
			if (search != null && search.length() > 0)
				parameters.add("search:" + search);
            cli.requestPlayerItems(plugin.getId() + " items", start, parameters);
            return true;
   		}

		public void registerPluginItemListCallback(IServicePluginItemListCallback callback) throws RemoteException {
            Log.v(TAG, "SongListCallback attached.");
	    	SqueezeService.this.pluginItemListCallback.set(callback);
		}

		public void unregisterPluginItemListCallback(IServicePluginItemListCallback callback) throws RemoteException {
            Log.v(TAG, "PluginItemListCallback detached.");
	    	SqueezeService.this.pluginItemListCallback.compareAndSet(callback, null);
			cli.cancelRequests(SqueezerPluginItem.class);
		}

	};
}<|MERGE_RESOLUTION|>--- conflicted
+++ resolved
@@ -75,11 +75,6 @@
     private static final String SONGTAGS = "asleyjJxK";
 
     final ScheduledThreadPoolExecutor executor = new ScheduledThreadPoolExecutor(1);
-<<<<<<< HEAD
-=======
-
-    private boolean mHandshakeComplete = false;
->>>>>>> edd9fb57
 
     private boolean mHandshakeComplete = false;
 
@@ -151,17 +146,12 @@
     }
 
     void disconnect() {
-<<<<<<< HEAD
         disconnect(false);
     }
 
     void disconnect(boolean isServerDisconnect) {
         connectionState.disconnect(this, isServerDisconnect && mHandshakeComplete == false);
         mHandshakeComplete = false;
-=======
-        mHandshakeComplete = false;
-    	connectionState.disconnect();
->>>>>>> edd9fb57
         clearOngoingNotification();
         playerState = new SqueezerPlayerState();
     }
@@ -252,7 +242,6 @@
              * callbacks that have been registered.
              */
             public void handle(List<String> tokens) {
-<<<<<<< HEAD
                 Log.i(TAG, "Version received: " + tokens);
                 mHandshakeComplete = true;
 
@@ -261,26 +250,12 @@
                     i--;
                     try {
                         mServiceCallbacks.getBroadcastItem(i).onHandshakeCompleted();
-=======
-                mHandshakeComplete = true;
-
-                RemoteCallbackList<IServiceCallback> callbacks = connectionState.getCallbacks();
-                int i = callbacks.beginBroadcast();
-                while (i > 0) {
-                    i--;
-                    try {
-                        callbacks.getBroadcastItem(i).onHandshakeCompleted();
->>>>>>> edd9fb57
                     } catch (RemoteException e) {
                         // The RemoteCallbackList will take care of removing
                         // the dead object for us.
                     }
                 }
-<<<<<<< HEAD
                 mServiceCallbacks.finishBroadcast();
-=======
-                callbacks.finishBroadcast();
->>>>>>> edd9fb57
             }
         });
 
@@ -414,30 +389,17 @@
     }
 
     private void sendNewTimeCallback(int secondsIn, int secondsTotal) {
-<<<<<<< HEAD
         int i = mServiceCallbacks.beginBroadcast();
         while (i > 0) {
             i--;
             try {
                 mServiceCallbacks.getBroadcastItem(i).onTimeInSongChange(secondsIn, secondsTotal);
-=======
-        RemoteCallbackList<IServiceCallback> callbacks = connectionState.getCallbacks();
-        int i = callbacks.beginBroadcast();
-        while (i > 0) {
-            i--;
-            try {
-                callbacks.getBroadcastItem(i).onTimeInSongChange(secondsIn, secondsTotal);
->>>>>>> edd9fb57
             } catch (RemoteException e) {
                 // The RemoteCallbackList will take care of removing
                 // the dead object for us.
             }
         }
-<<<<<<< HEAD
         mServiceCallbacks.finishBroadcast();
-=======
-        callbacks.finishBroadcast();
->>>>>>> edd9fb57
     }
 
 	private void parsePlaylistNotification(List<String> tokens) {
@@ -498,14 +460,7 @@
 		HashMap<String, String> tokenMap = parseTokens(tokens);
         PlayerStateChanged stateChanged = playerState.update(tokenMap);
 
-<<<<<<< HEAD
         if (stateChanged.powerStatusChanged) {
-=======
-	    boolean musicHasChanged = playerState.setCurrentSong(new SqueezerSong(tokenMap));
-	    playerState.setCurrentPlaylist(tokenMap.get("playlist_name"));
-
-        if (playerState.setPoweredOn(Util.parseDecimalIntOrZero(tokenMap.get("power")) == 1)) {
->>>>>>> edd9fb57
             sendPowerStatusChangedCallback();
         }
 
@@ -561,7 +516,6 @@
             });
         }
 
-<<<<<<< HEAD
         int i = mServiceCallbacks.beginBroadcast();
         while (i > 0) {
             i--;
@@ -571,21 +525,6 @@
                 // The RemoteCallbackList will take care of removing
                 // the dead object for us.
             }
-=======
-        if (connectionState.getCallbacks() != null) {
-            RemoteCallbackList<IServiceCallback> callbacks = connectionState.getCallbacks();
-            int i = callbacks.beginBroadcast();
-            while (i > 0) {
-                i--;
-                try {
-                    callbacks.getBroadcastItem(i).onPlayerChanged(playerId, newPlayer.getName());
-                } catch (RemoteException e) {
-                    // The RemoteCallbackList will take care of removing
-                    // the dead object for us.
-                }
-            }
-            callbacks.finishBroadcast();
->>>>>>> edd9fb57
         }
         mServiceCallbacks.finishBroadcast();
     }
@@ -599,13 +538,9 @@
     	// Note: If scrobbling is turned on then that counts as caring
     	// about second-to-second updates -- otherwise we miss events from
     	// buttons on the player, the web interface, and so on
-<<<<<<< HEAD
         int clients = mServiceCallbacks.beginBroadcast();
         mServiceCallbacks.finishBroadcast();
         if (clients > 0 || (scrobbleType != SCROBBLE_NONE)) {
-=======
-        if (connectionState.getCallbacks() != null || (scrobbleType != SCROBBLE_NONE)) {
->>>>>>> edd9fb57
             cli.sendPlayerCommand("status - 1 subscribe:1 tags:" + SONGTAGS);
         } else {
             cli.sendPlayerCommand("status - 1 subscribe:-");
@@ -613,7 +548,6 @@
     }
 
     /**
-<<<<<<< HEAD
      * Authenticate on the SqueezeServer.
      * <p><b>Note</b>, the server does
      * <pre>
@@ -638,12 +572,6 @@
      * and start listening for asynchronous updates of server state.
      */
     void onAuthenticated() {
-=======
-     * Handshake with the SqueezeServer, learn some of its supported features,
-     * and start listening for asynchronous updates of server state.
-     */
-    void onCliPortConnectionEstablished() {
->>>>>>> edd9fb57
         cli.sendCommand("listen 1",
                 "players 0 1",   // initiate an async player fetch
                 "can musicfolder ?", // learn music folder browsing support
@@ -663,30 +591,17 @@
         playerState.setPlaying(state);
         updateOngoingNotification();
 
-<<<<<<< HEAD
         int i = mServiceCallbacks.beginBroadcast();
         while (i > 0) {
             i--;
             try {
                 mServiceCallbacks.getBroadcastItem(i).onPlayStatusChanged(state);
-=======
-        RemoteCallbackList<IServiceCallback> callbacks = connectionState.getCallbacks();
-        int i = callbacks.beginBroadcast();
-        while (i > 0) {
-            i--;
-            try {
-                callbacks.getBroadcastItem(i).onPlayStatusChanged(state);
->>>>>>> edd9fb57
             } catch (RemoteException e) {
                 // The RemoteCallbackList will take care of removing
                 // the dead object for us.
             }
         }
-<<<<<<< HEAD
         mServiceCallbacks.finishBroadcast();
-=======
-        callbacks.finishBroadcast();
->>>>>>> edd9fb57
     }
 
     private void updateOngoingNotification() {
@@ -718,38 +633,6 @@
         nm.notify(PLAYBACKSERVICE_STATUS, status);
 
         if (scrobbleType != SCROBBLE_NONE) {
-<<<<<<< HEAD
-        	SqueezerSong s = playerState.getCurrentSong();
-        	if (s != null) {
-            	Intent i = new Intent();
-
-            	switch (scrobbleType) {
-    	        case SCROBBLE_SCROBBLEDROID:
-    	        	// http://code.google.com/p/scrobbledroid/wiki/DeveloperAPI
-    	        	i.setAction("net.jjc1138.android.scrobbler.action.MUSIC_STATUS");
-    	        	i.putExtra("playing", playing);
-    	        	i.putExtra("track", songName);
-    	        	i.putExtra("album", s.getAlbum());
-    	        	i.putExtra("artist", s.getArtist());
-    	        	i.putExtra("secs", playerState.getCurrentSongDuration());
-    	        	i.putExtra("source", "P");
-    	        	break;
-    	        case SCROBBLE_SLS:
-    	        	// http://code.google.com/p/a-simple-lastfm-scrobbler/wiki/Developers
-    	        	i.setAction("com.adam.aslfms.notify.playstatechanged");
-    	        	i.putExtra("state", playing ? 0 : 2);
-    	        	i.putExtra("app-name", getText(R.string.app_name));
-                        i.putExtra("app-package", "uk.org.ngo.squeezer");
-    	        	i.putExtra("track", songName);
-    	        	i.putExtra("album", s.getAlbum());
-    	        	i.putExtra("artist", s.getArtist());
-    	        	i.putExtra("duration", playerState.getCurrentSongDuration());
-    	        	i.putExtra("source", "P");
-    	        	break;
-            	}
-            	sendBroadcast(i);
-        	}
-=======
             SqueezerSong s = playerState.getCurrentSong();
             if (s != null) {
                 Intent i = new Intent();
@@ -781,35 +664,21 @@
                 }
                 sendBroadcast(i);
             }
->>>>>>> edd9fb57
         }
     }
 
     private void sendMusicChangedCallback() {
-<<<<<<< HEAD
         int i = mServiceCallbacks.beginBroadcast();
         while (i > 0) {
             i--;
             try {
                 mServiceCallbacks.getBroadcastItem(i).onMusicChanged();
-=======
-        RemoteCallbackList<IServiceCallback> callbacks = connectionState.getCallbacks();
-        int i = callbacks.beginBroadcast();
-        while (i > 0) {
-            i--;
-            try {
-                callbacks.getBroadcastItem(i).onMusicChanged();
->>>>>>> edd9fb57
             } catch (RemoteException e) {
                 // The RemoteCallbackList will take care of removing
                 // the dead object for us.
             }
         }
-<<<<<<< HEAD
         mServiceCallbacks.finishBroadcast();
-=======
-        callbacks.finishBroadcast();
->>>>>>> edd9fb57
     }
 
     private void clearOngoingNotification() {
@@ -819,30 +688,17 @@
     }
 
     private void sendPowerStatusChangedCallback() {
-<<<<<<< HEAD
         int i = mServiceCallbacks.beginBroadcast();
         while (i > 0) {
             i--;
             try {
                 mServiceCallbacks.getBroadcastItem(i).onPowerStatusChanged();
-=======
-        RemoteCallbackList<IServiceCallback> callbacks = connectionState.getCallbacks();
-        int i = callbacks.beginBroadcast();
-        while (i > 0) {
-            i--;
-            try {
-                callbacks.getBroadcastItem(i).onPowerStatusChanged();
->>>>>>> edd9fb57
             } catch (RemoteException e) {
                 // The RemoteCallbackList will take care of removing
                 // the dead object for us.
             }
         }
-<<<<<<< HEAD
         mServiceCallbacks.finishBroadcast();
-=======
-        callbacks.finishBroadcast();
->>>>>>> edd9fb57
     }
 
     private final ISqueezeService.Stub squeezeService = new ISqueezeService.Stub() {
@@ -860,11 +716,7 @@
 
 	    public void unregisterCallback(IServiceCallback callback) throws RemoteException {
             Log.v(TAG, "Callback detached.");
-<<<<<<< HEAD
             mServiceCallbacks.unregister(callback);
-=======
-            connectionState.removeCallback(callback);
->>>>>>> edd9fb57
             updatePlayerSubscriptionState();
 	    }
 
@@ -1044,13 +896,10 @@
             return (player != null ? player.getName() : null);
         }
 
-<<<<<<< HEAD
         public SqueezerPlayerState getPlayerState() throws RemoteException {
             return playerState;
         }
 
-=======
->>>>>>> edd9fb57
         public SqueezerSong getCurrentSong() throws RemoteException {
             return playerState.getCurrentSong();
         }
