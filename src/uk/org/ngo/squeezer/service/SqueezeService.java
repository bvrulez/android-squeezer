/*
 * Copyright (c) 2009 Google Inc.  All Rights Reserved.
 *
 * Licensed under the Apache License, Version 2.0 (the "License");
 * you may not use this file except in compliance with the License.
 * You may obtain a copy of the License at
 *
 *      http://www.apache.org/licenses/LICENSE-2.0
 *
 * Unless required by applicable law or agreed to in writing, software
 * distributed under the License is distributed on an "AS IS" BASIS,
 * WITHOUT WARRANTIES OR CONDITIONS OF ANY KIND, either express or implied.
 * See the License for the specific language governing permissions and
 * limitations under the License.
 */

package uk.org.ngo.squeezer.service;

import java.util.ArrayList;
import java.util.Arrays;
import java.util.HashMap;
import java.util.List;
import java.util.Map;
import java.util.Map.Entry;
import java.util.concurrent.ScheduledThreadPoolExecutor;
import java.util.concurrent.atomic.AtomicReference;

import uk.org.ngo.squeezer.IServiceCallback;
import uk.org.ngo.squeezer.IServiceHandshakeCallback;
import uk.org.ngo.squeezer.IServiceMusicChangedCallback;
import uk.org.ngo.squeezer.NowPlayingActivity;
import uk.org.ngo.squeezer.Preferences;
import uk.org.ngo.squeezer.R;
import uk.org.ngo.squeezer.Util;
import uk.org.ngo.squeezer.VolumePanel;
import uk.org.ngo.squeezer.itemlists.IServiceAlbumListCallback;
import uk.org.ngo.squeezer.itemlists.IServiceArtistListCallback;
import uk.org.ngo.squeezer.itemlists.IServiceGenreListCallback;
import uk.org.ngo.squeezer.itemlists.IServiceMusicFolderListCallback;
import uk.org.ngo.squeezer.itemlists.IServicePlayerListCallback;
import uk.org.ngo.squeezer.itemlists.IServicePlaylistMaintenanceCallback;
import uk.org.ngo.squeezer.itemlists.IServicePlaylistsCallback;
import uk.org.ngo.squeezer.itemlists.IServicePluginItemListCallback;
import uk.org.ngo.squeezer.itemlists.IServicePluginListCallback;
import uk.org.ngo.squeezer.itemlists.IServiceSongListCallback;
import uk.org.ngo.squeezer.itemlists.IServiceYearListCallback;
import uk.org.ngo.squeezer.model.SqueezerAlbum;
import uk.org.ngo.squeezer.model.SqueezerArtist;
import uk.org.ngo.squeezer.model.SqueezerGenre;
import uk.org.ngo.squeezer.model.SqueezerMusicFolderItem;
import uk.org.ngo.squeezer.model.SqueezerPlayer;
import uk.org.ngo.squeezer.model.SqueezerPlayerState;
import uk.org.ngo.squeezer.model.SqueezerPlaylist;
import uk.org.ngo.squeezer.model.SqueezerPlugin;
import uk.org.ngo.squeezer.model.SqueezerPluginItem;
import uk.org.ngo.squeezer.model.SqueezerSong;
import uk.org.ngo.squeezer.model.SqueezerYear;
import uk.org.ngo.squeezer.util.Scrobble;
import android.app.Notification;
import android.app.NotificationManager;
import android.app.PendingIntent;
import android.app.Service;
import android.content.Context;
import android.content.Intent;
import android.content.SharedPreferences;
import android.net.wifi.WifiManager;
import android.os.IBinder;
import android.os.RemoteCallbackList;
import android.os.RemoteException;
import android.util.Log;


public class SqueezeService extends Service {
	private static final String TAG = "SqueezeService";
    private static final int PLAYBACKSERVICE_STATUS = 1;

	private static final String ALBUMTAGS = "alyj";
    private static final String SONGTAGS = "asleyjJxK";

    final ScheduledThreadPoolExecutor executor = new ScheduledThreadPoolExecutor(1);
    Thread mainThread;

    private boolean mHandshakeComplete = false;

    final RemoteCallbackList<IServiceCallback> mServiceCallbacks = new RemoteCallbackList<IServiceCallback>();
    final RemoteCallbackList<IServiceMusicChangedCallback> mMusicChangedCallbacks = new RemoteCallbackList<IServiceMusicChangedCallback>();
    final RemoteCallbackList<IServiceHandshakeCallback> mHandshakeCallbacks = new RemoteCallbackList<IServiceHandshakeCallback>();
    final AtomicReference<IServicePlayerListCallback> playerListCallback = new AtomicReference<IServicePlayerListCallback>();
	final AtomicReference<IServiceAlbumListCallback> albumListCallback = new AtomicReference<IServiceAlbumListCallback>();
	final AtomicReference<IServiceArtistListCallback> artistListCallback = new AtomicReference<IServiceArtistListCallback>();
	final AtomicReference<IServiceYearListCallback> yearListCallback = new AtomicReference<IServiceYearListCallback>();
	final AtomicReference<IServiceGenreListCallback> genreListCallback = new AtomicReference<IServiceGenreListCallback>();
	final AtomicReference<IServiceSongListCallback> songListCallback = new AtomicReference<IServiceSongListCallback>();
	final AtomicReference<IServicePlaylistsCallback> playlistsCallback = new AtomicReference<IServicePlaylistsCallback>();
    final AtomicReference<IServicePlaylistMaintenanceCallback> playlistMaintenanceCallback = new AtomicReference<IServicePlaylistMaintenanceCallback>();
	final AtomicReference<IServicePluginListCallback> pluginListCallback = new AtomicReference<IServicePluginListCallback>();
	final AtomicReference<IServicePluginItemListCallback> pluginItemListCallback = new AtomicReference<IServicePluginItemListCallback>();
    final AtomicReference<IServiceMusicFolderListCallback> musicFolderListCallback = new AtomicReference<IServiceMusicFolderListCallback>();

    SqueezerConnectionState connectionState = new SqueezerConnectionState();
    SqueezerPlayerState playerState = new SqueezerPlayerState();
    SqueezerCLIImpl cli = new SqueezerCLIImpl(this);

    private VolumePanel mVolumePanel;

    /** Is scrobbling enabled? */
    private boolean scrobblingEnabled;

    /** Was scrobbling enabled? */
    private boolean scrobblingPreviouslyEnabled;

    boolean debugLogging; // Enable this if you are debugging something
    boolean mUpdateOngoingNotification;
    int mFadeInSecs;


    @Override
    public void onCreate() {
    	super.onCreate();
    	
    	// Get the main thread
    	mainThread = Thread.currentThread();

    	// Create the volume panel
    	mVolumePanel = new VolumePanel(this.getApplicationContext());

        // Clear leftover notification in case this service previously got killed while playing
        NotificationManager nm = (NotificationManager) getSystemService(Context.NOTIFICATION_SERVICE);
        nm.cancel(PLAYBACKSERVICE_STATUS);
        connectionState.setWifiLock(((WifiManager) getSystemService(Context.WIFI_SERVICE)).createWifiLock(
                WifiManager.WIFI_MODE_FULL, "Squeezer_WifiLock"));

        getPreferences();

        cli.initialize();
    }

	private void getPreferences() {
        final SharedPreferences preferences = getSharedPreferences(Preferences.NAME, MODE_PRIVATE);
		scrobblingEnabled = preferences.getBoolean(Preferences.KEY_SCROBBLE_ENABLED, false);
        mFadeInSecs = preferences.getInt(Preferences.KEY_FADE_IN_SECS, 0);
        mUpdateOngoingNotification = preferences.getBoolean(Preferences.KEY_NOTIFY_OF_CONNECTION, false);
	}

	@Override
	public IBinder onBind(Intent intent) {
        return squeezeService;
    }

    @Override
	public void onDestroy() {
        super.onDestroy();
        disconnect();
        mServiceCallbacks.kill();
    }

    void disconnect() {
        disconnect(false);
    }

    void disconnect(boolean isServerDisconnect) {
        connectionState.disconnect(this, isServerDisconnect && mHandshakeComplete == false);
        mHandshakeComplete = false;
        clearOngoingNotification();
        playerState = new SqueezerPlayerState();
    }


    private interface SqueezerCmdHandler {
    	public void handle(List<String> tokens);
    }

	private Map<String, SqueezerCmdHandler> initializeGlobalHandlers() {
		Map<String, SqueezerCmdHandler> handlers = new HashMap<String, SqueezerCmdHandler>();

		for (final SqueezerCLIImpl.ExtendedQueryFormatCmd cmd: cli.extQueryFormatCmds) {
			if (!(cmd.playerSpecific || cmd.prefixed)) handlers.put(cmd.cmd, new SqueezerCmdHandler() {
				public void handle(List<String> tokens) {
					cli.parseSqueezerList(cmd, tokens);
				}
			});
		}
		handlers.put("playlists", new SqueezerCmdHandler() {
			public void handle(List<String> tokens) {
				if ("delete".equals(tokens.get(1)))
					;
				else if ("edit".equals(tokens.get(1)))
					;
				else if ("new".equals(tokens.get(1))) {
					HashMap<String, String> tokenMap = parseTokens(tokens);
					if (tokenMap.get("overwritten_playlist_id") != null) {
						if (playlistMaintenanceCallback.get() != null) {
							try {
								playlistMaintenanceCallback.get().onCreateFailed(getString(R.string.PLAYLIST_EXISTS_MESSAGE, tokenMap.get("name")));
							} catch (RemoteException e) {
								Log.e(TAG, getString(R.string.PLAYLIST_EXISTS_MESSAGE, tokenMap.get("name")));
							}
						}
					}
				} else if ("rename".equals(tokens.get(1))) {
					HashMap<String, String> tokenMap = parseTokens(tokens);
					if (tokenMap.get("dry_run") != null) {
						if (tokenMap.get("overwritten_playlist_id") != null) {
							if (playlistMaintenanceCallback.get() != null) {
								try {
									playlistMaintenanceCallback.get().onRenameFailed(getString(R.string.PLAYLIST_EXISTS_MESSAGE, tokenMap.get("newname")));
								} catch (RemoteException e) {
									Log.e(TAG, getString(R.string.PLAYLIST_EXISTS_MESSAGE, tokenMap.get("newname")));
								}
							}
						} else
							cli.sendCommandImmediately("playlists rename playlist_id:" + tokenMap.get("playlist_id") + " newname:" + Util.encode(tokenMap.get("newname")));
					}
				} else if ("tracks".equals(tokens.get(1)))
					cli.parseSqueezerList(cli.extQueryFormatCmdMap.get("playlists tracks"), tokens);
				else
					cli.parseSqueezerList(cli.extQueryFormatCmdMap.get("playlists"), tokens);
			}
		});
        handlers.put("login", new SqueezerCmdHandler() {
            public void handle(List<String> tokens) {
                Log.i(TAG, "Authenticated: " + tokens);
                onAuthenticated();
            }
        });
        handlers.put("pref", new SqueezerCmdHandler() {
            public void handle(List<String> tokens) {
                Log.i(TAG, "Preference received: " + tokens);
                if ("httpport".equals(tokens.get(1)) && tokens.size() >= 3) {
                    connectionState.setHttpPort(Integer.parseInt(tokens.get(2)));
                }
                if ("jivealbumsort".equals(tokens.get(1)) && tokens.size() >= 3) {
                    connectionState.setPreferedAlbumSort(tokens.get(2));
                }
            }
        });
		handlers.put("can", new SqueezerCmdHandler() {
			public void handle(List<String> tokens) {
                Log.i(TAG, "Capability received: " + tokens);
                if ("musicfolder".equals(tokens.get(1)) && tokens.size() >= 3) {
                    connectionState.setCanMusicfolder(Util.parseDecimalIntOrZero(tokens.get(2)) == 1);
                }

				if ("randomplay".equals(tokens.get(1)) && tokens.size() >= 3) {
					connectionState.setCanRandomplay(Util.parseDecimalIntOrZero(tokens.get(2)) == 1);
				}
			}
        });
        handlers.put("getstring", new SqueezerCmdHandler() {
            public void handle(List<String> tokens) {
                int maxOrdinal = 0;
                Map<String, String> tokenMap = parseTokens(tokens);
                for (Entry<String, String> entry : tokenMap.entrySet()) {
                    if (entry.getValue() != null) {
                        SqueezerServerString serverString = SqueezerServerString.valueOf(entry.getKey());
                        serverString.setLocalizedString(entry.getValue());
                        if (serverString.ordinal() > maxOrdinal) maxOrdinal = serverString.ordinal();
                    }
                }

                // Fetch the next strings until the list is completely translated
                if (maxOrdinal < SqueezerServerString.values().length - 1) {
                    cli.sendCommandImmediately("getstring " + SqueezerServerString.values()[maxOrdinal + 1].name());
                }
            }
        });
        handlers.put("version", new SqueezerCmdHandler() {
            /**
             * Seeing the <code>version</code> result indicates that the
             * handshake has completed (see
             * {@link onCliPortConnectionEstablished}), call any handshake
             * callbacks that have been registered.
             */
            public void handle(List<String> tokens) {
                Log.i(TAG, "Version received: " + tokens);
                mHandshakeComplete = true;
                strings();

                int i = mHandshakeCallbacks.beginBroadcast();
                while (i > 0) {
                    i--;
                    try {
                        mHandshakeCallbacks.getBroadcastItem(i).onHandshakeCompleted();
                    } catch (RemoteException e) {
                        // The RemoteCallbackList will take care of removing
                        // the dead object for us.
                    }
                }
                mHandshakeCallbacks.finishBroadcast();
            }
        });

		return handlers;
	}

	private Map<String, SqueezerCmdHandler> initializePrefixedHandlers() {
		Map<String, SqueezerCmdHandler> handlers = new HashMap<String, SqueezerCmdHandler>();

		for (final SqueezerCLIImpl.ExtendedQueryFormatCmd cmd: cli.extQueryFormatCmds) {
			if (cmd.prefixed && !cmd.playerSpecific) handlers.put(cmd.cmd, new SqueezerCmdHandler() {
				public void handle(List<String> tokens) {
					cli.parseSqueezerList(cmd, tokens);
				}
			});
		}

		return handlers;
	}

	private Map<String, SqueezerCmdHandler> initializePlayerSpecificHandlers() {
		Map<String, SqueezerCmdHandler> handlers = new HashMap<String, SqueezerCmdHandler>();

		for (final SqueezerCLIImpl.ExtendedQueryFormatCmd cmd: cli.extQueryFormatCmds) {
			if (cmd.playerSpecific && !cmd.prefixed) handlers.put(cmd.cmd, new SqueezerCmdHandler() {
				public void handle(List<String> tokens) {
					cli.parseSqueezerList(cmd, tokens);
				}
			});
		}
		handlers.put("prefset", new SqueezerCmdHandler() {
			public void handle(List<String> tokens) {
                Log.v(TAG, "Prefset received: " + tokens);
				if (tokens.size() > 4 && tokens.get(2).equals("server") && tokens.get(3).equals("volume")) {
		            String newVolume = tokens.get(4);
		            broadcastNewVolume(Util.parseDecimalIntOrZero(newVolume));
				}
			}
		});
        handlers.put("play", new SqueezerCmdHandler() {
            public void handle(List<String> tokens) {
                Log.v(TAG, "play registered");
                setPlayingState(SqueezerPlayerState.PlayStatus.play);
            }
        });
        handlers.put("stop", new SqueezerCmdHandler() {
            public void handle(List<String> tokens) {
                Log.v(TAG, "stop registered");
                setPlayingState(SqueezerPlayerState.PlayStatus.stop);
            }
        });
        handlers.put("pause", new SqueezerCmdHandler() {
            public void handle(List<String> tokens) {
                Log.v(TAG, "pause registered: " + tokens);
                parsePause(tokens.size() >= 3 ? tokens.get(2) : null);
            }
        });
		handlers.put("status", new SqueezerCmdHandler() {
			public void handle(List<String> tokens) {
	        	if (tokens.size() >= 3 && "-".equals(tokens.get(2)))
	        		parseStatusLine(tokens);
	        	else {
	            	cli.parseSqueezerList(cli.extQueryFormatCmdMap.get("status"), tokens);
	        	}
			}
		});
		handlers.put("playlist", new SqueezerCmdHandler() {
			public void handle(List<String> tokens) {
	            parsePlaylistNotification(tokens);
			}
		});

		return handlers;
	}

	private Map<String, SqueezerCmdHandler> initializePrefixedPlayerSpecificHandlers() {
		Map<String, SqueezerCmdHandler> handlers = new HashMap<String, SqueezerCmdHandler>();

		for (final SqueezerCLIImpl.ExtendedQueryFormatCmd cmd: cli.extQueryFormatCmds) {
			if (cmd.playerSpecific && cmd.prefixed) handlers.put(cmd.cmd, new SqueezerCmdHandler() {
				public void handle(List<String> tokens) {
					cli.parseSqueezerList(cmd, tokens);
				}
			});
		}

		return handlers;
	}

    private final Map<String,SqueezerCmdHandler> globalHandlers = initializeGlobalHandlers();
    private final Map<String,SqueezerCmdHandler> prefixedHandlers = initializePrefixedHandlers();
    private final Map<String,SqueezerCmdHandler> playerSpecificHandlers = initializePlayerSpecificHandlers();
    private final Map<String,SqueezerCmdHandler> prefixedPlayerSpecificHandlers = initializePrefixedPlayerSpecificHandlers();

    void onLineReceived(String serverLine) {
        if (debugLogging) Log.v(TAG, "LINE: " + serverLine);
        List<String> tokens = Arrays.asList(serverLine.split(" "));
        if (tokens.size() < 2) return;

        SqueezerCmdHandler handler;
        if ((handler = globalHandlers.get(tokens.get(0))) != null) {
        	handler.handle(tokens);
        	return;
        }
        if ((handler = prefixedHandlers.get(tokens.get(1))) != null) {
        	handler.handle(tokens);
        	return;
        }

        // Player-specific commands follow.  But we ignore all that aren't for our
        // active player.
        String activePlayerId = (connectionState.getActivePlayer() != null ? connectionState.getActivePlayer().getId() : null);
        if (activePlayerId == null || activePlayerId.length() == 0 ||
            !Util.decode(tokens.get(0)).equals(activePlayerId)) {
            // Different player that we're not interested in.
            // (yet? maybe later.)
            return;
        }
        if ((handler = playerSpecificHandlers.get(tokens.get(1))) != null) {
        	handler.handle(tokens);
        	return;
        }
        if (tokens.size() > 2 && (handler = prefixedPlayerSpecificHandlers.get(tokens.get(2))) != null) {
        	handler.handle(tokens);
        	return;
        }
    }

	private void broadcastNewVolume(int newVolume) {
    	SqueezerPlayer player = connectionState.getActivePlayer();
		mVolumePanel.postVolumeChanged(newVolume, player == null ? "" : player.getName());
    }

    private void broadcastTimeChanged(int secondsIn, int secondsTotal) {
        int i = mServiceCallbacks.beginBroadcast();
        while (i > 0) {
            i--;
            try {
                mServiceCallbacks.getBroadcastItem(i).onTimeInSongChange(secondsIn, secondsTotal);
            } catch (RemoteException e) {
                // The RemoteCallbackList will take care of removing
                // the dead object for us.
            }
        }
        mServiceCallbacks.finishBroadcast();
    }

	private void parsePlaylistNotification(List<String> tokens) {
	    Log.v(TAG, "Playlist notifiction received: " + tokens);
		String notification = tokens.get(2);
		if ("newsong".equals(notification)) {
		    // When we don't subscribe to the current players status, we rely
		    // on playlist notifications and order song details here.
		    // TODO keep track of subscribe status
			cli.sendPlayerCommand("status - 1 tags:" + SONGTAGS);
        } else if ("play".equals(notification)) {
            setPlayingState(SqueezerPlayerState.PlayStatus.play);
        } else if ("stop".equals(notification)) {
            setPlayingState(SqueezerPlayerState.PlayStatus.stop);
		} else if ("pause".equals(notification)) {
			parsePause(tokens.size() >= 4 ? tokens.get(3) : null);
		}
	}

	private void parsePause(String explicitPause) {
		if ("0".equals(explicitPause)) {
			setPlayingState(SqueezerPlayerState.PlayStatus.play);
		} else if ("1".equals(explicitPause)) {
			setPlayingState(SqueezerPlayerState.PlayStatus.pause);
		}
	}

    private HashMap<String, String> parseTokens(List<String> tokens) {
		HashMap<String, String> tokenMap = new HashMap<String, String>();
        String key, value;
		for (String token : tokens) {
            if (token == null || token.length() == 0) continue;
            int colonPos = token.indexOf("%3A");
            if (colonPos == -1) {
	            key = Util.decode(token);
	            value = null;
            } else {
	            key = Util.decode(token.substring(0, colonPos));
	            value = Util.decode(token.substring(colonPos + 3));
            }
			tokenMap.put(key, value);
		}
        return tokenMap;
    }

    private void parseStatusLine(List<String> tokens) {
		HashMap<String, String> tokenMap = parseTokens(tokens);

		SqueezerPlayerState.PlayerStateChanged playerStateChanged = playerState.update(tokenMap);

        if (playerStateChanged.powerHasChanged) {
            broadcastPowerStatusChanged();
        }

        if (playerStateChanged.playStatusHasChanged) {
            broadcastPlayStatusChangedChanged();
        }

        if (playerStateChanged.shuffleStatusHasChanged) {
            broadcastShuffleStatusChangedChanged();
        }

        if (playerStateChanged.repeatStatusHasChanged) {
            broadcastRepeatStatusChangedChanged();
        }

        if (playerStateChanged.musicHasChanged) {
            broadcastMusicChanged();
        }

        if (playerStateChanged.timeHasChanged) {
            broadcastTimeChanged(playerState.getCurrentTimeSecond(),
                    playerState.getCurrentSongDuration());
        }
    }

    void changeActivePlayer(SqueezerPlayer newPlayer) {
		if (newPlayer == null) {
            return;
        }

        Log.v(TAG, "Active player now: " + newPlayer);
        final String playerId = newPlayer.getId();
        String oldPlayerId =  (connectionState.getActivePlayer() != null ? connectionState.getActivePlayer().getId() : null);
        boolean changed = false;
        if (oldPlayerId == null || !oldPlayerId.equals(playerId)) {
        	if (oldPlayerId != null) {
	            // Unsubscribe from the old player's status.
	            cli.sendCommand(Util.encode(oldPlayerId) + " status - 1 subscribe:-");
        	}

            connectionState.setActivePlayer(newPlayer);
            changed = true;
        }

        // Start an async fetch of its status.
        cli.sendPlayerCommand("status - 1 tags:" + SONGTAGS);

        if (changed) {
            updatePlayerSubscriptionState();

            // NOTE: this involves a write and can block (sqlite lookup via binder call), so
            // should be done off-thread, so we can process service requests & send our callback
            // as quickly as possible.
            executor.execute(new Runnable() {
                public void run() {
                    Log.v(TAG, "Saving " + Preferences.KEY_LASTPLAYER + "=" + playerId);
                    final SharedPreferences preferences = getSharedPreferences(Preferences.NAME, MODE_PRIVATE);
                    SharedPreferences.Editor editor = preferences.edit();
                    editor.putString(Preferences.KEY_LASTPLAYER, playerId);
                    editor.commit();
                }
            });
        }

        int i = mServiceCallbacks.beginBroadcast();
        while (i > 0) {
            i--;
            try {
                mServiceCallbacks.getBroadcastItem(i).onPlayerChanged(playerId, newPlayer.getName());
            } catch (RemoteException e) {
                // The RemoteCallbackList will take care of removing
                // the dead object for us.
            }
        }
        mServiceCallbacks.finishBroadcast();
    }


    private void updatePlayerSubscriptionState() {
        // Subscribe or unsubscribe to the player's realtime status updates
        // depending on whether we have an Activity or some sort of client
        // that cares about second-to-second updates.
    	//
    	// Note: If scrobbling is turned on then that counts as caring
    	// about second-to-second updates -- otherwise we miss events from
    	// buttons on the player, the web interface, and so on
        int clients = mServiceCallbacks.beginBroadcast();
        mServiceCallbacks.finishBroadcast();
        if (clients > 0 || scrobblingEnabled) {
            cli.sendPlayerCommand("status - 1 subscribe:1 tags:" + SONGTAGS);
        } else {
            cli.sendPlayerCommand("status - 1 subscribe:-");
        }
    }

    /**
     * Authenticate on the SqueezeServer.
     * <p><b>Note</b>, the server does
     * <pre>
     * login user wrongpassword
     * login user ******
     * (Connection terminted)
     * </pre>
     * instead of as documented
     * <pre>
     * login user wrongpassword
     * (Connection terminted)
     * </pre>
     * therefore a disconnect when handshake (the next step after authentication)
     * is not completed, is considered an authentication failure.
     */
    void onCliPortConnectionEstablished(final String userName, final String password) {
        cli.sendCommandImmediately("login " + Util.encode(userName) + " " + Util.encode(password));
    }

    /**
     * Handshake with the SqueezeServer, learn some of its supported features,
     * and start listening for asynchronous updates of server state.
     */
    private void onAuthenticated() {
        cli.sendCommandImmediately("listen 1",
                "players 0 1",   // initiate an async player fetch
                "can musicfolder ?", // learn music folder browsing support
                "can randomplay ?",   // learn random play function functionality
                "pref httpport ?", // learn the HTTP port (needed for images)
                "pref jivealbumsort ?", // learn the preferred album sort order

                // Fetch the version number. This must be the last thing
                // fetched, as seeing the result triggers the
                // "handshake is complete" logic elsewhere.
                "version ?"
        );
    }

    /* Start an asynchronous fetch of the squeezeservers localized strings */
    private void strings() {
        cli.sendCommandImmediately("getstring " + SqueezerServerString.values()[0].name());
    }
<<<<<<< HEAD

    private void setPlayingState(boolean state) {
    	connectionState.updateWifiLock(state);

        playerState.setPlaying(state);
=======
    
    private void setPlayingState(SqueezerPlayerState.PlayStatus state) {
        if (playerState.getPlayStatus() != state) {
            playerState.setPlayStatus(state);
            broadcastPlayStatusChangedChanged();
        }
    }
    
    private void broadcastPlayStatusChangedChanged() {
        //TODO when do we want to keep the wiFi lock ?
        connectionState.updateWifiLock(playerState.isPlaying());
>>>>>>> 2fd77533
        updateOngoingNotification();

        int i = mServiceCallbacks.beginBroadcast();
        while (i > 0) {
            i--;
            try {
                mServiceCallbacks.getBroadcastItem(i).onPlayStatusChanged(playerState.getPlayStatus().name());
            } catch (RemoteException e) {
                // The RemoteCallbackList will take care of removing
                // the dead object for us.
            }
        }
        mServiceCallbacks.finishBroadcast();
    }
    
    private void broadcastShuffleStatusChangedChanged() {
        int i = mServiceCallbacks.beginBroadcast();
        while (i > 0) {
            i--;
            try {
                mServiceCallbacks.getBroadcastItem(i).onShuffleStatusChanged(playerState.getShuffleStatus().getId());
            } catch (RemoteException e) {
            }
        }
        mServiceCallbacks.finishBroadcast();
    }
    
    private void broadcastRepeatStatusChangedChanged() {
        int i = mServiceCallbacks.beginBroadcast();
        while (i > 0) {
            i--;
            try {
                mServiceCallbacks.getBroadcastItem(i).onRepeatStatusChanged(playerState.getRepeatStatus().getId());
            } catch (RemoteException e) {
            }
        }
        mServiceCallbacks.finishBroadcast();
    }

    private void updateOngoingNotification() {
        boolean playing = playerState.isPlaying();
        String songName = playerState.getCurrentSongName();
        String playerName = connectionState.getActivePlayer() != null ? connectionState
                .getActivePlayer().getName() : "squeezer";

        // Update scrobble state, if either we're currently scrobbling, or we
        // were (to catch the case where we started scrobbling a song, and the
        // user went in to settings to disable scrobbling).
        if (scrobblingEnabled || scrobblingPreviouslyEnabled) {
            scrobblingPreviouslyEnabled = scrobblingEnabled;
            SqueezerSong s = playerState.getCurrentSong();
            if (s != null) {
                Log.v(TAG, "Scrobbling, playing is: " + playing);
                Intent i = new Intent();

                if (Scrobble.haveScrobbleDroid()) {
                    // http://code.google.com/p/scrobbledroid/wiki/DeveloperAPI
                    i.setAction("net.jjc1138.android.scrobbler.action.MUSIC_STATUS");
                    i.putExtra("playing", playing);
                    i.putExtra("track", songName);
                    i.putExtra("album", s.getAlbum());
                    i.putExtra("artist", s.getArtist());
                    i.putExtra("secs", playerState.getCurrentSongDuration());
                    i.putExtra("source", "P");
                } else if (Scrobble.haveSls()) {
                    // http://code.google.com/p/a-simple-lastfm-scrobbler/wiki/Developers
                    i.setAction("com.adam.aslfms.notify.playstatechanged");
                    i.putExtra("state", playing ? 0 : 2);
                    i.putExtra("app-name", getText(R.string.app_name));
                    i.putExtra("app-package", "uk.org.ngo.squeezer");
                    i.putExtra("track", songName);
                    i.putExtra("album", s.getAlbum());
                    i.putExtra("artist", s.getArtist());
                    i.putExtra("duration", playerState.getCurrentSongDuration());
                    i.putExtra("source", "P");
                }
                sendBroadcast(i);
            }
        }

        if (!playing) {
            if (!mUpdateOngoingNotification) {
                clearOngoingNotification();
                return;
            }
        }

        NotificationManager nm =
            (NotificationManager) getSystemService(Context.NOTIFICATION_SERVICE);
        Notification status = new Notification();
        //status.contentView = views;
        Intent showNowPlaying = new Intent(this, NowPlayingActivity.class)
            .setFlags(Intent.FLAG_ACTIVITY_SINGLE_TOP | Intent.FLAG_ACTIVITY_REORDER_TO_FRONT);
        PendingIntent pIntent = PendingIntent.getActivity(this, 0, showNowPlaying, 0);
        if (playing) {
            status.setLatestEventInfo(this, getString(R.string.notification_playing_text, playerName), songName, pIntent);
            status.flags |= Notification.FLAG_ONGOING_EVENT;
            status.icon = R.drawable.stat_notify_musicplayer;
        } else {
            status.setLatestEventInfo(this, getString(R.string.notification_connected_text, playerName), "-", pIntent);
            status.flags |= Notification.FLAG_ONGOING_EVENT;
            status.icon = R.drawable.ic_launcher;
        }
        nm.notify(PLAYBACKSERVICE_STATUS, status);
    }

    private void broadcastMusicChanged() {
        updateOngoingNotification();
        int i = mMusicChangedCallbacks.beginBroadcast();
        while (i > 0) {
            i--;
            try {
                mMusicChangedCallbacks.getBroadcastItem(i).onMusicChanged(playerState);
            } catch (RemoteException e) {
                // The RemoteCallbackList will take care of removing
                // the dead object for us.
            }
        }
        mMusicChangedCallbacks.finishBroadcast();
    }

    private void clearOngoingNotification() {
        NotificationManager nm =
            (NotificationManager) getSystemService(Context.NOTIFICATION_SERVICE);
        nm.cancel(PLAYBACKSERVICE_STATUS);
    }

    private void broadcastPowerStatusChanged() {
        int i = mServiceCallbacks.beginBroadcast();
        while (i > 0) {
            i--;
            try {
                mServiceCallbacks.getBroadcastItem(i).onPowerStatusChanged(squeezeService.canPowerOn(), squeezeService.canPowerOff());
            } catch (RemoteException e) {
                // The RemoteCallbackList will take care of removing
                // the dead object for us.
            }
        }
        mServiceCallbacks.finishBroadcast();
    }

    private final ISqueezeService.Stub squeezeService = new ISqueezeService.Stub() {

        public void registerCallback(IServiceCallback callback) throws RemoteException {
            mServiceCallbacks.register(callback);
            updatePlayerSubscriptionState();
        }

        public void unregisterCallback(IServiceCallback callback) throws RemoteException {
            mServiceCallbacks.unregister(callback);
            updatePlayerSubscriptionState();
        }

        public void registerMusicChangedCallback(IServiceMusicChangedCallback callback) throws RemoteException {
            mMusicChangedCallbacks.register(callback);
        }

        public void unregisterMusicChangedCallback(IServiceMusicChangedCallback callback) throws RemoteException {
            mMusicChangedCallbacks.unregister(callback);
        }

        public void registerHandshakeCallback(IServiceHandshakeCallback callback) throws RemoteException {
            mHandshakeCallbacks.register(callback);

            // Call onHandshakeCompleted() immediately if handshaking is done.
            if (mHandshakeComplete) {
                callback.onHandshakeCompleted();
            }
        }

        public void unregisterHandshakeCallback(IServiceHandshakeCallback callback) throws RemoteException {
            mHandshakeCallbacks.unregister(callback);
        }

	    public void adjustVolumeBy(int delta) throws RemoteException {
            if (delta > 0) {
                cli.sendPlayerCommand("mixer volume %2B" + delta);
            } else if (delta < 0) {
                cli.sendPlayerCommand("mixer volume " + delta);
            }
        }

        public boolean isConnected() throws RemoteException {
        	return connectionState.isConnected();
        }

        public void startConnect(String hostPort, String userName, String password) throws RemoteException {
        	connectionState.startConnect(SqueezeService.this, executor, hostPort, userName, password);
        }

        public void disconnect() throws RemoteException {
            if (!isConnected()) return;
            SqueezeService.this.disconnect();
        }

        public String getString(int stringToken) {
            return SqueezerServerString.values()[stringToken].getLocalizedString();
        }

        public boolean powerOn() throws RemoteException {
            if (!isConnected()) return false;
            cli.sendPlayerCommand("power 1");
            return true;
        }

        public boolean powerOff() throws RemoteException {
            if (!isConnected()) return false;
            cli.sendPlayerCommand("power 0");
            return true;
        }

        public boolean canPowerOn() {
        	return canPower() && !playerState.isPoweredOn();
        }

        public boolean canPowerOff() {
        	return canPower() && playerState.isPoweredOn();
        }

        private boolean canPower() {
            SqueezerPlayer player = connectionState.getActivePlayer();
        	return connectionState.isConnected() && player != null && player.isCanpoweroff();
        }

        /**
         * Determines whether the Squeezeserver supports the
         * <code>musicfolders</code> command.
         *
         * @return <code>true</code> if it does, <code>false</code> otherwise.
         */
        public boolean canMusicfolder() {
            return connectionState.canMusicfolder();
        }

        public boolean canRandomplay() {
        	return connectionState.canRandomplay();
        }

        public String preferredAlbumSort() {
            return connectionState.getPreferredAlbumSort();
        }
        
        private String fadeInSecs() {
            return mFadeInSecs > 0 ? " " + mFadeInSecs : "";
        }

        public boolean togglePausePlay() throws RemoteException {
            if (!isConnected()) return false;
            SqueezerPlayerState.PlayStatus playStatus = playerState.getPlayStatus();
            switch (playStatus) {
                case play:
                    // NOTE: we never send ambiguous "pause" toggle commands (without the '1')
                    // because then we'd get confused when they came back in to us, not being
                    // able to differentiate ours coming back on the listen channel vs. those
                    // of those idiots at the dinner party messing around.
                    cli.sendPlayerCommand("pause 1");
                    break;
                case stop:
                    cli.sendPlayerCommand("play" + fadeInSecs());
                    break;
                case pause:
                    cli.sendPlayerCommand("pause 0" + fadeInSecs());
                    break;
            }
            return true;
        }

        public boolean play() throws RemoteException {
            if (!isConnected()) return false;
            cli.sendPlayerCommand("play" + fadeInSecs());
            return true;
        }

        public boolean stop() throws RemoteException {
            if (!isConnected()) return false;
            cli.sendPlayerCommand("stop");
            return true;
        }

        public boolean nextTrack() throws RemoteException {
            if (!isConnected() || !isPlaying()) return false;
            cli.sendPlayerCommand("button jump_fwd");
            return true;
        }

        public boolean previousTrack() throws RemoteException {
            if (!isConnected() || !isPlaying()) return false;
            cli.sendPlayerCommand("button jump_rew");
            return true;
        }

        public boolean toggleShuffle() throws RemoteException {
            if (!isConnected()) return false;
            cli.sendPlayerCommand("playlist shuffle");
            return true;
        }

        public boolean toggleRepeat() throws RemoteException {
            if (!isConnected()) return false;
            cli.sendPlayerCommand("playlist repeat");
            return true;
        }

        public boolean playlistControl(String cmd, String tag, String itemId)
                throws RemoteException {
            if (!isConnected()) return false;

            cli.sendPlayerCommand("playlistcontrol cmd:" + cmd + " " + tag + ":" + itemId);
            return true;
        }

        public boolean randomPlay(String type) throws RemoteException {
            if (!isConnected()) return false;
            cli.sendPlayerCommand("randomplay " + type);
            return true;
        }

        /**
         * Start playing the song in the current playlist at the given index.
         *
         * @param index the index to jump to
         */
        public boolean playlistIndex(int index) throws RemoteException {
            if (!isConnected()) return false;
            cli.sendPlayerCommand("playlist index " + index + fadeInSecs());
            return true;
        }

        public boolean playlistRemove(int index) throws RemoteException {
            if (!isConnected()) return false;
            cli.sendPlayerCommand("playlist delete " + index);
            return true;
        }

        public boolean playlistMove(int fromIndex, int toIndex) throws RemoteException {
            if (!isConnected()) return false;
            cli.sendPlayerCommand("playlist move " + fromIndex + " " + toIndex);
            return true;
        }

        public boolean playlistClear() throws RemoteException {
            if (!isConnected()) return false;
            cli.sendPlayerCommand("playlist clear");
            return true;
        }

        public boolean playlistSave(String name) throws RemoteException {
        	if (!isConnected()) return false;
        	cli.sendPlayerCommand("playlist save " + Util.encode(name));
        	return true;
        }

        public boolean pluginPlaylistControl(SqueezerPlugin plugin, String cmd, String itemId) throws RemoteException {
            if (!isConnected()) return false;
            cli.sendPlayerCommand(plugin.getId() + " playlist " + cmd + " item_id:" + itemId);
            return true;

        }

        private boolean isPlaying() throws RemoteException {
            return playerState.isPlaying();
        }

        public void setActivePlayer(SqueezerPlayer player) throws RemoteException {
            changeActivePlayer(player);
        }

        public SqueezerPlayer getActivePlayer() throws RemoteException {
            return connectionState.getActivePlayer();
        }

        public String getActivePlayerName() throws RemoteException {
            SqueezerPlayer player = connectionState.getActivePlayer();
            return (player != null ? player.getName() : null);
        }

        public SqueezerPlayerState getPlayerState() throws RemoteException {
            return playerState;
        }

        public String getCurrentPlaylist() {
            return playerState.getCurrentPlaylist();
        }

        public String getAlbumArtUrl(String artworkTrackId) throws RemoteException {
            return getAbsoluteUrl(artworkTrackIdUrl(artworkTrackId));
        }

        private String artworkTrackIdUrl(String artworkTrackId) {
			return "/music/" + artworkTrackId + "/cover.jpg";
        }

        /**
         * Returns a URL to download a song.
         *
         * @param songId the song ID
         * @return The URL (as a string)
         */
        public String getSongDownloadUrl(String songId) throws RemoteException {
            return getAbsoluteUrl(songDownloadUrl(songId));
        }

        private String songDownloadUrl(String songId) {
            return "/music/" + songId + "/download";
        }

        public String getIconUrl(String icon) throws RemoteException {
            return getAbsoluteUrl('/' + icon);
        }

        private String getAbsoluteUrl(String relativeUrl) {
            Integer port = connectionState.getHttpPort();
            if (port == null || port == 0) return "";
            return "http://" + connectionState.getCurrentHost() + ":" + port + relativeUrl;
        }

        public boolean setSecondsElapsed(int seconds) throws RemoteException {
        	if (!isConnected()) return false;
        	if (seconds < 0) return false;

        	cli.sendPlayerCommand("time " + seconds);

        	return true;
        }

        public void preferenceChanged(String key) throws RemoteException {
            Log.i(TAG, "Preference changed: " + key);
            if (Preferences.KEY_NOTIFY_OF_CONNECTION.equals(key)) {
                updateOngoingNotification();
                return;
            }

            // If the server address changed then disconnect.
            if (Preferences.KEY_SERVERADDR.equals(key)) {
                disconnect();
                return;
            }

            getPreferences();
        }

        /* Start an async fetch of the SqueezeboxServer's players */
        public boolean players(int start) throws RemoteException {
            if (!isConnected()) return false;
            cli.requestItems("players", start);
            return true;
        }

		public void registerPlayerListCallback(IServicePlayerListCallback callback)
				throws RemoteException {
            Log.v(TAG, "PlayerListCallback attached.");
	    	SqueezeService.this.playerListCallback.set(callback);
		}

		public void unregisterPlayerListCallback(IServicePlayerListCallback callback) throws RemoteException {
            Log.v(TAG, "PlayerListCallback detached.");
	    	SqueezeService.this.playerListCallback.compareAndSet(callback, null);
			cli.cancelRequests(SqueezerPlayer.class);
		}

        /* Start an async fetch of the SqueezeboxServer's albums, which are matching the given parameters */
        public boolean albums(int start, String sortOrder, String searchString,
                SqueezerArtist artist, SqueezerYear year, SqueezerGenre genre, SqueezerSong song)
                throws RemoteException {
            if (!isConnected()) return false;
            List<String> parameters = new ArrayList<String>();
            parameters.add("tags:" + ALBUMTAGS);
            parameters.add("sort:" + sortOrder);
            if (searchString != null && searchString.length() > 0)
                parameters.add("search:" + searchString);
            if (artist != null)
                parameters.add("artist_id:" + artist.getId());
            if (year != null)
                parameters.add("year:" + year.getId());
            if (genre != null)
                parameters.add("genre_id:" + genre.getId());
            if (song != null)
                parameters.add("track_id:" + song.getId());
            cli.requestItems("albums", start, parameters);
            return true;
        }

		public void registerAlbumListCallback(IServiceAlbumListCallback callback) throws RemoteException {
            Log.v(TAG, "AlbumListCallback attached.");
	    	SqueezeService.this.albumListCallback.set(callback);
		}

		public void unregisterAlbumListCallback(IServiceAlbumListCallback callback) throws RemoteException {
            Log.v(TAG, "AlbumListCallback detached.");
	    	SqueezeService.this.albumListCallback.compareAndSet(callback, null);
			cli.cancelRequests(SqueezerAlbum.class);
		}


        /* Start an async fetch of the SqueezeboxServer's artists */
		public boolean artists(int start, String searchString, SqueezerAlbum album,
				SqueezerGenre genre) throws RemoteException {
            if (!isConnected()) return false;
            List<String> parameters = new ArrayList<String>();
			if (searchString != null && searchString.length() > 0)
				parameters.add("search:" + searchString);
			if (album != null)
				parameters.add("album_id:" + album.getId());
			if (genre != null)
				parameters.add("genre_id:" + genre.getId());
			cli.requestItems("artists", start, parameters);
            return true;
        }

		public void registerArtistListCallback(IServiceArtistListCallback callback) throws RemoteException {
            Log.v(TAG, "ArtistListCallback attached.");
	    	SqueezeService.this.artistListCallback.set(callback);
		}

		public void unregisterArtistListCallback(IServiceArtistListCallback callback) throws RemoteException {
            Log.v(TAG, "ArtistListCallback detached.");
	    	SqueezeService.this.artistListCallback.compareAndSet(callback, null);
			cli.cancelRequests(SqueezerArtist.class);
		}


        /* Start an async fetch of the SqueezeboxServer's years */
        public boolean years(int start) throws RemoteException {
            if (!isConnected()) return false;
            cli.requestItems("years", start);
            return true;
        }

		public void registerYearListCallback(IServiceYearListCallback callback) throws RemoteException {
            Log.v(TAG, "YearListCallback attached.");
	    	SqueezeService.this.yearListCallback.set(callback);
		}

		public void unregisterYearListCallback(IServiceYearListCallback callback) throws RemoteException {
            Log.v(TAG, "YearListCallback detached.");
	    	SqueezeService.this.yearListCallback.compareAndSet(callback, null);
			cli.cancelRequests(SqueezerYear.class);
		}


        /* Start an async fetch of the SqueezeboxServer's genres */
        public boolean genres(int start) throws RemoteException {
            if (!isConnected()) return false;
            cli.requestItems("genres", start);
            return true;
        }

		public void registerGenreListCallback(IServiceGenreListCallback callback) throws RemoteException {
            Log.v(TAG, "GenreListCallback attached.");
	    	SqueezeService.this.genreListCallback.set(callback);
		}

		public void unregisterGenreListCallback(IServiceGenreListCallback callback) throws RemoteException {
            Log.v(TAG, "GenreListCallback detached.");
	    	SqueezeService.this.genreListCallback.compareAndSet(callback, null);
			cli.cancelRequests(SqueezerGenre.class);
		}

        /**
         * Starts an async fetch of the contents of a SqueezerboxServer's music
         * folders in the given folderId.
         * <p>
         * folderId may be null, in which case the contents of the root music
         * folder are returned.
         * <p>
         * Results are returned through the callback registered with
         * {@link registerMusicFolderListCallback}.
         *
         * @param start Where in the list of folders to start.
         * @param folderId The folder to view.
         * @return <code>true</code> if the request was sent, <code>false</code>
         *         if the service is not connected.
         */
        public boolean musicFolders(int start, String folderId) throws RemoteException {
            if (!isConnected()) {
                return false;
            }

            List<String> parameters = new ArrayList<String>();

            if (folderId != null) {
                parameters.add("folder_id:" + folderId);
            }

            cli.requestItems("musicfolder", start, parameters);
            return true;
        }

        public void registerMusicFolderListCallback(IServiceMusicFolderListCallback callback)
                throws RemoteException {
            Log.v(TAG, "MusicFolderListCallback attached.");
            SqueezeService.this.musicFolderListCallback.set(callback);
        }

        public void unregisterMusicFolderListCallback(IServiceMusicFolderListCallback callback)
                throws RemoteException {
            Log.v(TAG, "MusicFolderListCallback detached.");
            SqueezeService.this.musicFolderListCallback.compareAndSet(callback, null);
            cli.cancelRequests(SqueezerMusicFolderItem.class);
        }

		/* Start an async fetch of the SqueezeboxServer's songs */
		public boolean songs(int start, String sortOrder, String searchString, SqueezerAlbum album,
				SqueezerArtist artist, SqueezerYear year, SqueezerGenre genre) throws RemoteException {
			if (!isConnected())
				return false;
			List<String> parameters = new ArrayList<String>();
			parameters.add("tags:" + SONGTAGS);
			parameters.add("sort:" + sortOrder);
			if (searchString != null && searchString.length() > 0)
				parameters.add("search:" + searchString);
			if (album != null)
				parameters.add("album_id:" + album.getId());
			if (artist != null)
				parameters.add("artist_id:" + artist.getId());
			if (year != null)
				parameters.add("year:" + year.getId());
			if (genre != null)
				parameters.add("genre_id:" + genre.getId());
			cli.requestItems("songs", start, parameters);
			return true;
		}

        /* Start an async fetch of the SqueezeboxServer's current playlist */
        public boolean currentPlaylist(int start) throws RemoteException {
            if (!isConnected()) return false;
            cli.requestPlayerItems("status", start, Arrays.asList("tags:" + SONGTAGS));
            return true;
        }

        /* Start an async fetch of the songs of the supplied playlist */
        public boolean playlistSongs(int start, SqueezerPlaylist playlist) throws RemoteException {
            if (!isConnected()) return false;
            cli.requestItems("playlists tracks", start, Arrays.asList("playlist_id:" + playlist.getId(), "tags:" + SONGTAGS));
            return true;
        }

		public void registerSongListCallback(IServiceSongListCallback callback) throws RemoteException {
            Log.v(TAG, "SongListCallback attached.");
	    	SqueezeService.this.songListCallback.set(callback);
		}

		public void unregisterSongListCallback(IServiceSongListCallback callback) throws RemoteException {
            Log.v(TAG, "SongListCallback detached.");
	    	SqueezeService.this.songListCallback.compareAndSet(callback, null);
			cli.cancelRequests(SqueezerSong.class);
		}


        /* Start an async fetch of the SqueezeboxServer's playlists */
        public boolean playlists(int start) throws RemoteException {
            if (!isConnected()) return false;
            cli.requestItems("playlists", start);
            return true;
        }

		public void registerPlaylistsCallback(IServicePlaylistsCallback callback) throws RemoteException {
            Log.v(TAG, "PlaylistsCallback attached.");
	    	SqueezeService.this.playlistsCallback.set(callback);
		}

		public void unregisterPlaylistsCallback(IServicePlaylistsCallback callback) throws RemoteException {
            Log.v(TAG, "PlaylistsCallback detached.");
	    	SqueezeService.this.playlistsCallback.compareAndSet(callback, null);
			cli.cancelRequests(SqueezerPlaylist.class);
		}


		public void registerPlaylistMaintenanceCallback(IServicePlaylistMaintenanceCallback callback) throws RemoteException {
            Log.v(TAG, "PlaylistMaintenanceCallback attached.");
	    	playlistMaintenanceCallback.set(callback);
		}

		public void unregisterPlaylistMaintenanceCallback(IServicePlaylistMaintenanceCallback callback) throws RemoteException {
            Log.v(TAG, "PlaylistMaintenanceCallback detached.");
            playlistMaintenanceCallback.compareAndSet(callback, null);
		}

		public boolean playlistsDelete(SqueezerPlaylist playlist) throws RemoteException {
			if (!isConnected()) return false;
			cli.sendCommand("playlists delete playlist_id:" + playlist.getId());
			return true;
		}

		public boolean playlistsMove(SqueezerPlaylist playlist, int index, int toindex) throws RemoteException {
			if (!isConnected()) return false;
			cli.sendCommand("playlists edit cmd:move playlist_id:" + playlist.getId()
					+ " index:" + index + " toindex:" + toindex);
			return true;
		}

		public boolean playlistsNew(String name) throws RemoteException {
			if (!isConnected()) return false;
			cli.sendCommand("playlists new name:" + Util.encode(name));
			return true;
		}

		public boolean playlistsRemove(SqueezerPlaylist playlist, int index) throws RemoteException {
			if (!isConnected()) return false;
			cli.sendCommand("playlists edit cmd:delete playlist_id:" + playlist.getId() + " index:" + index);
			return true;
		}

		public boolean playlistsRename(SqueezerPlaylist playlist, String newname) throws RemoteException {
			if (!isConnected()) return false;
			cli.sendCommand("playlists rename playlist_id:" + playlist.getId() + " dry_run:1 newname:" + Util.encode(newname));
			return true;
		}


        /* Start an asynchronous search of the SqueezeboxServer's library */
   		public boolean search(int start, String searchString) throws RemoteException {
            if (!isConnected()) return false;
            List<String> parameters = new ArrayList<String>();
			if (searchString != null && searchString.length() > 0)
				parameters.add("term:" + searchString);
			cli.requestItems("search", start, parameters);
            return true;
        }

        /* Start an asynchronous fetch of the squeezeservers radio type plugins */
   		public boolean radios(int start) throws RemoteException {
            if (!isConnected()) return false;
            cli.requestItems("radios", start);
            return true;
   		}

        /* Start an asynchronous fetch of the squeezeservers radio application plugins */
   		public boolean apps(int start) throws RemoteException {
            if (!isConnected()) return false;
            cli.requestItems("apps", start);
            return true;
   		}

		public void registerPluginListCallback(IServicePluginListCallback callback) throws RemoteException {
            Log.v(TAG, "SongListCallback attached.");
	    	SqueezeService.this.pluginListCallback.set(callback);
		}

		public void unregisterPluginListCallback(IServicePluginListCallback callback) throws RemoteException {
            Log.v(TAG, "PluginListCallback detached.");
	    	SqueezeService.this.pluginListCallback.compareAndSet(callback, null);
			cli.cancelRequests(SqueezerPlugin.class);
		}


        /* Start an asynchronous fetch of the squeezeservers items of the given type */
   		public boolean pluginItems(int start, SqueezerPlugin plugin, SqueezerPluginItem parent, String search) throws RemoteException {
            if (!isConnected()) return false;
            List<String> parameters = new ArrayList<String>();
			if (parent != null)
				parameters.add("item_id:" + parent.getId());
			if (search != null && search.length() > 0)
				parameters.add("search:" + search);
            cli.requestPlayerItems(plugin.getId() + " items", start, parameters);
            return true;
   		}

		public void registerPluginItemListCallback(IServicePluginItemListCallback callback) throws RemoteException {
            Log.v(TAG, "SongListCallback attached.");
	    	SqueezeService.this.pluginItemListCallback.set(callback);
		}

		public void unregisterPluginItemListCallback(IServicePluginItemListCallback callback) throws RemoteException {
            Log.v(TAG, "PluginItemListCallback detached.");
	    	SqueezeService.this.pluginItemListCallback.compareAndSet(callback, null);
			cli.cancelRequests(SqueezerPluginItem.class);
		}
	};

}<|MERGE_RESOLUTION|>--- conflicted
+++ resolved
@@ -326,8 +326,8 @@
 				}
 			}
 		});
-        handlers.put("play", new SqueezerCmdHandler() {
-            public void handle(List<String> tokens) {
+		handlers.put("play", new SqueezerCmdHandler() {
+			public void handle(List<String> tokens) {
                 Log.v(TAG, "play registered");
                 setPlayingState(SqueezerPlayerState.PlayStatus.play);
             }
@@ -434,30 +434,30 @@
         mServiceCallbacks.finishBroadcast();
     }
 
-	private void parsePlaylistNotification(List<String> tokens) {
-	    Log.v(TAG, "Playlist notifiction received: " + tokens);
-		String notification = tokens.get(2);
-		if ("newsong".equals(notification)) {
-		    // When we don't subscribe to the current players status, we rely
-		    // on playlist notifications and order song details here.
-		    // TODO keep track of subscribe status
-			cli.sendPlayerCommand("status - 1 tags:" + SONGTAGS);
+    private void parsePlaylistNotification(List<String> tokens) {
+        Log.v(TAG, "Playlist notifiction received: " + tokens);
+        String notification = tokens.get(2);
+        if ("newsong".equals(notification)) {
+            // When we don't subscribe to the current players status, we rely
+            // on playlist notifications and order song details here.
+            // TODO keep track of subscribe status
+            cli.sendPlayerCommand("status - 1 tags:" + SONGTAGS);
         } else if ("play".equals(notification)) {
             setPlayingState(SqueezerPlayerState.PlayStatus.play);
         } else if ("stop".equals(notification)) {
             setPlayingState(SqueezerPlayerState.PlayStatus.stop);
-		} else if ("pause".equals(notification)) {
-			parsePause(tokens.size() >= 4 ? tokens.get(3) : null);
-		}
-	}
-
-	private void parsePause(String explicitPause) {
-		if ("0".equals(explicitPause)) {
-			setPlayingState(SqueezerPlayerState.PlayStatus.play);
-		} else if ("1".equals(explicitPause)) {
-			setPlayingState(SqueezerPlayerState.PlayStatus.pause);
-		}
-	}
+        } else if ("pause".equals(notification)) {
+            parsePause(tokens.size() >= 4 ? tokens.get(3) : null);
+        }
+    }
+
+    private void parsePause(String explicitPause) {
+        if ("0".equals(explicitPause)) {
+            setPlayingState(SqueezerPlayerState.PlayStatus.play);
+        } else if ("1".equals(explicitPause)) {
+            setPlayingState(SqueezerPlayerState.PlayStatus.pause);
+        }
+    }
 
     private HashMap<String, String> parseTokens(List<String> tokens) {
 		HashMap<String, String> tokenMap = new HashMap<String, String>();
@@ -478,9 +478,9 @@
     }
 
     private void parseStatusLine(List<String> tokens) {
-		HashMap<String, String> tokenMap = parseTokens(tokens);
-
-		SqueezerPlayerState.PlayerStateChanged playerStateChanged = playerState.update(tokenMap);
+        HashMap<String, String> tokenMap = parseTokens(tokens);
+
+        SqueezerPlayerState.PlayerStateChanged playerStateChanged = playerState.update(tokenMap);
 
         if (playerStateChanged.powerHasChanged) {
             broadcastPowerStatusChanged();
@@ -519,7 +519,8 @@
         boolean changed = false;
         if (oldPlayerId == null || !oldPlayerId.equals(playerId)) {
         	if (oldPlayerId != null) {
-	            // Unsubscribe from the old player's status.
+	            // Unsubscribe from the old player's status.  (despite what
+	            // the docs say, multiple subscribes can be active and flood us.)
 	            cli.sendCommand(Util.encode(oldPlayerId) + " status - 1 subscribe:-");
         	}
 
@@ -621,25 +622,17 @@
     private void strings() {
         cli.sendCommandImmediately("getstring " + SqueezerServerString.values()[0].name());
     }
-<<<<<<< HEAD
-
-    private void setPlayingState(boolean state) {
-    	connectionState.updateWifiLock(state);
-
-        playerState.setPlaying(state);
-=======
-    
+
     private void setPlayingState(SqueezerPlayerState.PlayStatus state) {
         if (playerState.getPlayStatus() != state) {
             playerState.setPlayStatus(state);
             broadcastPlayStatusChangedChanged();
         }
     }
-    
+
     private void broadcastPlayStatusChangedChanged() {
         //TODO when do we want to keep the wiFi lock ?
         connectionState.updateWifiLock(playerState.isPlaying());
->>>>>>> 2fd77533
         updateOngoingNotification();
 
         int i = mServiceCallbacks.beginBroadcast();
@@ -654,7 +647,7 @@
         }
         mServiceCallbacks.finishBroadcast();
     }
-    
+
     private void broadcastShuffleStatusChangedChanged() {
         int i = mServiceCallbacks.beginBroadcast();
         while (i > 0) {
@@ -666,7 +659,7 @@
         }
         mServiceCallbacks.finishBroadcast();
     }
-    
+
     private void broadcastRepeatStatusChangedChanged() {
         int i = mServiceCallbacks.beginBroadcast();
         while (i > 0) {
@@ -691,6 +684,7 @@
         if (scrobblingEnabled || scrobblingPreviouslyEnabled) {
             scrobblingPreviouslyEnabled = scrobblingEnabled;
             SqueezerSong s = playerState.getCurrentSong();
+
             if (s != null) {
                 Log.v(TAG, "Scrobbling, playing is: " + playing);
                 Intent i = new Intent();
@@ -788,10 +782,10 @@
             updatePlayerSubscriptionState();
         }
 
-        public void unregisterCallback(IServiceCallback callback) throws RemoteException {
+	    public void unregisterCallback(IServiceCallback callback) throws RemoteException {
             mServiceCallbacks.unregister(callback);
             updatePlayerSubscriptionState();
-        }
+	    }
 
         public void registerMusicChangedCallback(IServiceMusicChangedCallback callback) throws RemoteException {
             mMusicChangedCallbacks.register(callback);
@@ -881,7 +875,7 @@
         public String preferredAlbumSort() {
             return connectionState.getPreferredAlbumSort();
         }
-        
+
         private String fadeInSecs() {
             return mFadeInSecs > 0 ? " " + mFadeInSecs : "";
         }
@@ -996,7 +990,6 @@
             if (!isConnected()) return false;
             cli.sendPlayerCommand(plugin.getId() + " playlist " + cmd + " item_id:" + itemId);
             return true;
-
         }
 
         private boolean isPlaying() throws RemoteException {
