--- conflicted
+++ resolved
@@ -25,9 +25,9 @@
 import java.util.concurrent.atomic.AtomicReference;
 
 import uk.org.ngo.squeezer.IServiceCallback;
+import uk.org.ngo.squeezer.NowPlayingActivity;
 import uk.org.ngo.squeezer.Preferences;
 import uk.org.ngo.squeezer.R;
-import uk.org.ngo.squeezer.NowPlayingActivity;
 import uk.org.ngo.squeezer.Util;
 import uk.org.ngo.squeezer.VolumePanel;
 import uk.org.ngo.squeezer.itemlists.IServiceAlbumListCallback;
@@ -71,24 +71,7 @@
 	private static final String ALBUMTAGS = "alyj";
     private static final String SONGTAGS = "asleyJxK";
 
-<<<<<<< HEAD
-	private static final Map<String,String> itemKeys = initializeItemKeys();
-
-	private static Map<String, String> initializeItemKeys() {
-		Map<String, String> itemKeys = new HashMap<String, String>();
-		itemKeys.put(SqueezerAlbum.class.getName(), "album_id");
-		itemKeys.put(SqueezerArtist.class.getName(), "artist_id");
-		itemKeys.put(SqueezerYear.class.getName(), "year");
-		itemKeys.put(SqueezerGenre.class.getName(), "genre_id");
-		itemKeys.put(SqueezerSong.class.getName(), "track_id");
-		itemKeys.put(SqueezerPlaylist.class.getName(), "playlist_id");
-		return itemKeys;
-	}
-
     final ScheduledThreadPoolExecutor executor = new ScheduledThreadPoolExecutor(1);
-=======
-    private final ScheduledThreadPoolExecutor executor = new ScheduledThreadPoolExecutor(1);
->>>>>>> 5531e91d
 
     final AtomicReference<IServicePlayerListCallback> playerListCallback = new AtomicReference<IServicePlayerListCallback>();
 	final AtomicReference<IServiceAlbumListCallback> albumListCallback = new AtomicReference<IServiceAlbumListCallback>();
@@ -686,7 +669,7 @@
         /**
          * Determines whether the Squeezeserver supports the
          * <code>musicfolders</code> command.
-         * 
+         *
          * @return <code>true</code> if it does, <code>false</code> otherwise.
          */
         public boolean canMusicfolder() {
@@ -980,7 +963,7 @@
          * <p>
          * Results are returned through the callback registered with
          * {@link registerMusicFolderListCallback}.
-         * 
+         *
          * @param start Where in the list of folders to start.
          * @param folderId The folder to view.
          * @return <code>true</code> if the request was sent, <code>false</code>
