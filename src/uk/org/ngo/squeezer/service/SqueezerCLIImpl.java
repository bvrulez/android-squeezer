/*
 * Copyright (c) 2011 Kurt Aaholst <kaaholst@gmail.com>
 *
 * Licensed under the Apache License, Version 2.0 (the "License");
 * you may not use this file except in compliance with the License.
 * You may obtain a copy of the License at
 *
 *      http://www.apache.org/licenses/LICENSE-2.0
 *
 * Unless required by applicable law or agreed to in writing, software
 * distributed under the License is distributed on an "AS IS" BASIS,
 * WITHOUT WARRANTIES OR CONDITIONS OF ANY KIND, either express or implied.
 * See the License for the specific language governing permissions and
 * limitations under the License.
 */

package uk.org.ngo.squeezer.service;

import java.io.PrintWriter;
import java.util.ArrayList;
import java.util.Arrays;
import java.util.HashMap;
import java.util.HashSet;
import java.util.List;
import java.util.Map;
import java.util.Set;

import uk.org.ngo.squeezer.Preferences;
import uk.org.ngo.squeezer.R;
import uk.org.ngo.squeezer.Util;
import uk.org.ngo.squeezer.framework.SqueezerItem;
import uk.org.ngo.squeezer.model.SqueezerAlbum;
import uk.org.ngo.squeezer.model.SqueezerArtist;
import uk.org.ngo.squeezer.model.SqueezerGenre;
import uk.org.ngo.squeezer.model.SqueezerMusicFolderItem;
import uk.org.ngo.squeezer.model.SqueezerPlayer;
import uk.org.ngo.squeezer.model.SqueezerPlaylist;
import uk.org.ngo.squeezer.model.SqueezerPlugin;
import uk.org.ngo.squeezer.model.SqueezerPluginItem;
import uk.org.ngo.squeezer.model.SqueezerSong;
import uk.org.ngo.squeezer.model.SqueezerYear;
import android.content.Context;
import android.content.SharedPreferences;
import android.os.RemoteException;
import android.util.Log;

class SqueezerCLIImpl {
    private static final String TAG = "SqueezerCLI";

	class ExtendedQueryFormatCmd {
		final boolean playerSpecific;
		final boolean prefixed;
		final String cmd;
		final private Set<String> taggedParameters;
		final private SqueezeParserInfo[] parserInfos;

		private ExtendedQueryFormatCmd(boolean playerSpecific, boolean prefixed, String cmd, Set<String> taggedParameters, SqueezeParserInfo... parserInfos) {
			this.playerSpecific = playerSpecific;
			this.prefixed = prefixed;
			this.cmd = cmd;
			this.taggedParameters = taggedParameters;
			this.parserInfos = parserInfos;
		}

		private ExtendedQueryFormatCmd(boolean playerSpecific, String cmd, Set<String> taggedParameters, SqueezeParserInfo... parserInfos) {
			this(playerSpecific, false, cmd, taggedParameters, parserInfos);
		}

		public ExtendedQueryFormatCmd(String cmd, Set<String> taggedParameters, String itemDelimiter, SqueezerListHandler<? extends SqueezerItem> handler) {
			this(false, cmd, taggedParameters, new SqueezeParserInfo(itemDelimiter, handler));
		}

		public ExtendedQueryFormatCmd(String cmd, Set<String> taggedParameters, SqueezerListHandler<? extends SqueezerItem> handler) {
			this(false, cmd, taggedParameters, new SqueezeParserInfo(handler));
		}

	}

	final ExtendedQueryFormatCmd[] extQueryFormatCmds = initializeExtQueryFormatCmds();
	final Map<String, ExtendedQueryFormatCmd> extQueryFormatCmdMap = initializeExtQueryFormatCmdMap();

	private ExtendedQueryFormatCmd[] initializeExtQueryFormatCmds() {
		List<ExtendedQueryFormatCmd> list = new ArrayList<ExtendedQueryFormatCmd>();

		list.add(
			new ExtendedQueryFormatCmd(
					"players",
					new HashSet<String>(Arrays.asList("playerprefs", "charset")),
					"playerid",
		        	new SqueezerBaseListHandler<SqueezerPlayer>() {
						SqueezerPlayer defaultPlayer;
			        	String lastConnectedPlayer;

<<<<<<< HEAD
		        		public Class<? extends SqueezerItem> getDataType() {
		        			return SqueezerPlayer.class;
		        		}

		        		public void clear() {
		        	        final SharedPreferences preferences = service.getSharedPreferences(Preferences.NAME, Context.MODE_PRIVATE);
				        	lastConnectedPlayer = preferences.getString(Preferences.KEY_LASTPLAYER, null);
=======
		        		@Override
                        public void clear() {
				        	lastConnectedPlayer = service.preferences.getString(Preferences.KEY_LASTPLAYER, null);
>>>>>>> 4ab07cb3
		        			defaultPlayer = null;
				        	Log.v(TAG, "lastConnectedPlayer was: " + lastConnectedPlayer);
				        	super.clear();
		        		}

						@Override
                        public void add(Map<String, String> record) {
							SqueezerPlayer player = new SqueezerPlayer(record);
							// Discover the last connected player (if any, otherwise just pick the first one)
							if (defaultPlayer == null || player.getId().equals(lastConnectedPlayer))
								defaultPlayer = player;
			                items.add(player);
						}

						public boolean processList(boolean rescan, int count, int start, Map<String, String> parameters) {
							if (service.playerListCallback.get() != null) {
								// If the player list activity is active, pass the discovered players to it
								try {
									service.playerListCallback.get().onPlayersReceived(count, start, items);
								} catch (RemoteException e) {
									Log.e(TAG, e.toString());
									return false;
								}
							} else
							if (start + items.size() >= count) {
								// Otherwise set the last connected player as the active player
					        	if (defaultPlayer != null)
					        		service.changeActivePlayer(defaultPlayer);
							}
							return true;
						}
					}
				)
		);
		list.add(
			new ExtendedQueryFormatCmd(
				"artists",
				new HashSet<String>(Arrays.asList("search",	"genre_id", "album_id", "tags", "charset")),
				new ArtistListHandler()
			)
		);
		list.add(
			new ExtendedQueryFormatCmd(
				"albums",
				new HashSet<String>(Arrays.asList("search", "genre_id", "artist_id", "track_id", "year", "compilation", "sort", "tags", "charset")),
				new AlbumListHandler()
			)
		);
		list.add(
			new ExtendedQueryFormatCmd(
				"years",
				new HashSet<String>(Arrays.asList("charset")),
				"year",
				new YearListHandler()
			)
		);
		list.add(
			new ExtendedQueryFormatCmd(
				"genres",
				new HashSet<String>(Arrays.asList("search", "artist_id", "album_id", "track_id", "year", "tags", "charset")),
				new GenreListHandler()
			)
		);
		list.add(
		        new ExtendedQueryFormatCmd(
                        "musicfolder",
                        new HashSet<String>(Arrays.asList("folder_id", "url", "tags", "charset")),
		                new MusicFolderListHandler()
		                )
		        );
		list.add(
			new ExtendedQueryFormatCmd(
				"songs",
				new HashSet<String>(Arrays.asList("genre_id", "artist_id", "album_id", "year", "search", "tags", "sort", "charset")),
				new SongListHandler()
			)
		);
		list.add(
			new ExtendedQueryFormatCmd(
				"playlists",
				new HashSet<String>(Arrays.asList("search", "tags", "charset")),
				new PlaylistsHandler())
		);
		list.add(
			new ExtendedQueryFormatCmd(
				"playlists tracks",
				new HashSet<String>(Arrays.asList("playlist_id", "tags", "charset")),
				"playlist index",
				new SongListHandler())
		);
		list.add(
			new ExtendedQueryFormatCmd(
				false,
				"search",
				new HashSet<String>(Arrays.asList("term", "charset")),
	        	new SqueezeParserInfo("genres_count", "genre_id", new GenreListHandler()),
	        	new SqueezeParserInfo("albums_count", "album_id", new AlbumListHandler()),
	        	new SqueezeParserInfo("contributors_count", "contributor_id", new ArtistListHandler()),
	        	new SqueezeParserInfo("tracks_count", "track_id", new SongListHandler())
			)
		);
		list.add(
			new ExtendedQueryFormatCmd(
				true,
				"status",
				new HashSet<String>(Arrays.asList("tags", "charset", "subscribe")),
				new SqueezeParserInfo("playlist_tracks", "playlist index", new SongListHandler())
			)
		);
		list.add(
				new ExtendedQueryFormatCmd(
					"radios",
					new HashSet<String>(Arrays.asList("sort", "charset")),
					"icon",
					new PluginListHandler())
			);
		list.add(
				new ExtendedQueryFormatCmd(
					"apps",
					new HashSet<String>(Arrays.asList("sort", "charset")),
					"icon",
					new PluginListHandler())
			);
		list.add(
				new ExtendedQueryFormatCmd(
					true, true,
					"items",
					new HashSet<String>(Arrays.asList("item_id", "search", "want_url", "charset")),
					new SqueezeParserInfo(new PluginItemListHandler()))
			);

		return list.toArray(new ExtendedQueryFormatCmd[]{});
	}

    private Map<String, ExtendedQueryFormatCmd> initializeExtQueryFormatCmdMap() {
        Map<String, ExtendedQueryFormatCmd> map = new HashMap<String, ExtendedQueryFormatCmd>();
        for (ExtendedQueryFormatCmd cmd: extQueryFormatCmds)
        	map.put(cmd.cmd, cmd);
        return map;
	}


	private final SqueezeService service;
	private int pageSize;

	SqueezerCLIImpl(SqueezeService service) {
		this.service = service;
	}

	void initialize() {
		pageSize = service.getResources().getInteger(R.integer.PageSize);
	}


	// All requests are tagged with a correlation id, which can be used when
	// asynchronous responses are received.
    int _correlationid = 0;

    synchronized void sendCommand(String... commands) {
        if (commands.length == 0) return;
        PrintWriter writer = service.connectionState.getSocketWriter();
        if (writer == null) return;
        if (commands.length == 1) {
            Log.v(TAG, "SENDING: " + commands[0]);
			writer.println(commands[0] + " correlationid:" + _correlationid++);
        } else {
            // Get it into one packet by deferring flushing...
            for (String command : commands) {
                Log.v(TAG, "Send: " + command);
                writer.print(command + "\n");
            }
            writer.flush();
        }
    }

    void sendPlayerCommand(final String command) {
        if (service.connectionState.getActivePlayer() == null) {
            return;
        }
        service.executor.execute(new Runnable() {
            public void run() {
                sendCommand(Util.encode(service.connectionState.getActivePlayer().getId()) + " " + command);
            }
        });
    }

    boolean checkCorrelation(Integer registeredCorralationId, int currentCorrelationId) {
    	if (registeredCorralationId == null) return true;
    	return (currentCorrelationId >= registeredCorralationId);
    }


    // We register when asynchronous fetches are initiated, and when callbacks are unregistered
    // because these events will make responses from pending requests obsolete
    private final Map<String, Integer> cmdCorrelationIds = new HashMap<String, Integer>();
    private final Map<Class<?>, Integer> typeCorrelationIds = new HashMap<Class<?>, Integer>();

    void cancelRequests(Class<?> clazz) {
		typeCorrelationIds.put(clazz, _correlationid);
    }

    private boolean checkCorrelation(String cmd, int correlationid) {
    	return checkCorrelation(cmdCorrelationIds.get(cmd), correlationid);
    }

    private boolean checkCorrelation(Class<? extends SqueezerItem> type, int correlationid) {
    	return checkCorrelation(typeCorrelationIds.get(type), correlationid);
    }

    /**
     * Send an asynchronous request to SqueezeboxServer for the specified items.
     * <p>
     * If start is zero, it means the the list is being reordered, which will make any pending
     * replies, for the given items, obsolete.
     * <p>
     * This will always order one item, to learn the number of items from the server. Remaining
     * items will then be automatically ordered when the response arrives. See
     * {@link #parseSqueezerList(boolean, String, String, List, SqueezerListHandler)} for details.
     *
     * @param playerid Id of the current player or null
     * @param cmd Identifies the
     * @param start
     * @param parameters
     */
	private void requestItems(String playerid, String cmd, int start, List<String> parameters) {
		if (start == 0) cmdCorrelationIds.put(cmd, _correlationid);
		final StringBuilder sb = new StringBuilder(cmd + " " + start + " "  + (start == 0 ? 1 : pageSize));
		if (playerid != null) sb.insert(0, Util.encode(playerid) + " ");
		if (parameters != null)
			for (String parameter: parameters)
				sb.append(" " + Util.encode(parameter));
		service.executor.execute(new Runnable() {
            public void run() {
                sendCommand(sb.toString());
            }
        });
	}

	void requestItems(String cmd, int start, List<String> parameters) {
		requestItems(null, cmd, start, parameters);
	}

	void requestItems(String cmd, int start) {
		requestItems(cmd, start, null);
	}

	void requestPlayerItems(String cmd, int start, List<String> parameters) {
        if (service.connectionState.getActivePlayer() == null) {
            return;
        }
        requestItems(service.connectionState.getActivePlayer().getId(), cmd, start, parameters);
	}

	void requestPlayerItems(String cmd, int start) {
		requestPlayerItems(cmd, start, null);
	}



	/**
     * Data for {@link SqueezerCLIImpl#parseSqueezerList(boolean, List, SqueezeParserInfo...)}
     *
     * @author kaa
     */
    private static class SqueezeParserInfo {
    	private final String item_delimiter;
    	private final String count_id;
    	private final SqueezerListHandler<? extends SqueezerItem> handler;

    	/**
    	 * @param countId The label for the tag which contains the total number of results, normally "count".
    	 * @param itemDelimiter As defined for each extended query format command in the squeezeserver CLI documentation.
    	 * @param handler Callback to receive the parsed data.
    	 */
    	public SqueezeParserInfo(String countId, String itemDelimiter, SqueezerListHandler<? extends SqueezerItem> handler) {
			count_id = countId;
			item_delimiter = itemDelimiter;
			this.handler = handler;
		}

    	public SqueezeParserInfo(String itemDelimiter, SqueezerListHandler<? extends SqueezerItem> handler) {
    		this("count", itemDelimiter, handler);
    	}

    	public SqueezeParserInfo(SqueezerListHandler<? extends SqueezerItem> handler) {
    		this("id", handler);
    	}
    }

    /**
	 * <h1>Generic method to parse replies for queries in extended query format</h1>
	 * <p>
	 * This is the control center for asynchronous and paging receiving of data from SqueezeServer.<br/>
	 * Transfer of each data type are started by an asynchronous request by one of the public method in this module.
	 * This method will forward the data using the supplied {@link SqueezerListHandler}, and and order the next page if necessary,
	 * repeating the current query parameters.<br/>
	 * Activities should just initiate the request, and supply a callback to receive a page of data.
	 * <p>
	 * @param playercmd Set this for replies for the current player, to skip the playerid
	 * @param tokens List of tokens with value or key:value.
	 * @param parserInfos Data for each list you expect for the current repsonse
	 */
	void parseSqueezerList(ExtendedQueryFormatCmd cmd, List<String> tokens) {
		Log.v(TAG, "Parsing list: " + tokens);

		int ofs = cmd.cmd.split(" ").length + (cmd.playerSpecific ? 1 : 0) + (cmd.prefixed ? 1 : 0);
		int actionsCount = 0;
		String playerid = (cmd.playerSpecific ? tokens.get(0) + " " : "");
		String prefix = (cmd.prefixed ? tokens.get(cmd.playerSpecific ? 1 : 0) + " " : "");
		int start = Util.parseDecimalIntOrZero(tokens.get(ofs));
		int itemsPerResponse = Util.parseDecimalIntOrZero(tokens.get(ofs+1));

		int correlationid = 0;
		boolean rescan = false;
		Map<String, String> taggedParameters = new HashMap<String, String>();
		Map<String, String> parameters = new HashMap<String, String>();
		Set<String> countIdSet = new HashSet<String>();
		Map<String, SqueezeParserInfo> itemDelimeterMap = new HashMap<String, SqueezeParserInfo>();
		Map<String, Integer> counts = new HashMap<String, Integer>();
		Map<String, String> record = null;

		for (SqueezeParserInfo parserInfo: cmd.parserInfos) {
			parserInfo.handler.clear();
			countIdSet.add(parserInfo.count_id);
			itemDelimeterMap.put(parserInfo.item_delimiter, parserInfo);
		}

		SqueezeParserInfo parserInfo = null;
		for (int idx = ofs+2; idx < tokens.size(); idx++) { String token = tokens.get(idx);
			int colonPos = token.indexOf("%3A");
			if (colonPos == -1) {
				Log.e(TAG, "Expected colon in list token. '" + token + "'");
				return;
			}
			String key = Util.decode(token.substring(0, colonPos));
			String value = Util.decode(token.substring(colonPos + 3));
			if (service.debugLogging)
				Log.v(TAG, "key=" + key + ", value: " + value);

			if (key.equals("rescan"))
				rescan = (Util.parseDecimalIntOrZero(value) == 1);
			else if (key.equals("correlationid"))
				correlationid = Util.parseDecimalIntOrZero(value);
			else if (key.equals("actions")) // Apparently squeezer returns some commands which are included in the count of the current request
				actionsCount++;
			if (countIdSet.contains(key))
				counts.put(key, Util.parseDecimalIntOrZero(value));
			else {
				if (itemDelimeterMap.get(key) != null) {
					if (record != null) {
						parserInfo.handler.add(record);
						if (service.debugLogging)
							Log.v(TAG, "record=" + record);
					}
					parserInfo = itemDelimeterMap.get(key);
					record = new HashMap<String, String>();
				}
				if (record != null)
					record.put(key, value);
				else
					if (cmd.taggedParameters.contains(key))
						taggedParameters.put(key, token);
					else
						parameters.put(key, value);
			}
		}

		if (record != null) {
			parserInfo.handler.add(record);
			if (service.debugLogging)
				Log.v(TAG, "record=" + record);
		}

		processLists: if (checkCorrelation(cmd.cmd, correlationid)) {
			int end = start + itemsPerResponse;
			int max = 0;
			for (SqueezeParserInfo parser: cmd.parserInfos) {
				if (checkCorrelation(parser.handler.getDataType(), correlationid)) {
					Integer count = counts.get(parser.count_id);
					int countValue = (count == null ? 0 : count);
					if (count != null || start == 0) {
						if (!parser.handler.processList(rescan, countValue - actionsCount, start, parameters))
							break processLists;
						if (countValue > max)
							max = countValue;
					}
				}
			}
			if (end % pageSize != 0 && end < max) {
				int count = (end + pageSize > max ? max - end : pageSize - itemsPerResponse);
				StringBuilder cmdline = new StringBuilder(cmd.cmd + " "	+ end + " " + count);
				for (String parameter : taggedParameters.values())
					cmdline.append(" " + parameter);
				sendCommand(playerid + prefix + cmdline.toString());
			}
		}
	}


    private class YearListHandler extends SqueezerBaseListHandler<SqueezerYear> {

		public boolean processList(boolean rescan, int count, int start, Map<String, String> parameters) {
			if (service.yearListCallback.get() != null) {
				try {
					service.yearListCallback.get().onYearsReceived(count, start, items);
					return true;
				} catch (RemoteException e) {
					Log.e(TAG, e.toString());
				}
			}
			return false;
		}
	}

    private class GenreListHandler extends SqueezerBaseListHandler<SqueezerGenre> {

		public boolean processList(boolean rescan, int count, int start, Map<String, String> parameters) {
			if (service.genreListCallback.get() != null) {
				try {
					service.genreListCallback.get().onGenresReceived(count, start, items);
					return true;
				} catch (RemoteException e) {
					Log.e(TAG, e.toString());
				}
			}
			return false;
		}

	}

	private class ArtistListHandler extends SqueezerBaseListHandler<SqueezerArtist> {

		public boolean processList(boolean rescan, int count, int start, Map<String, String> parameters) {
			if (service.artistListCallback.get() != null) {
				try {
					service.artistListCallback.get().onArtistsReceived(count, start, items);
					return true;
				} catch (RemoteException e) {
					Log.e(TAG, e.toString());
				}
			}
			return false;
		}
	}

	private class AlbumListHandler extends SqueezerBaseListHandler<SqueezerAlbum> {

		public boolean processList(boolean rescan, int count, int start, Map<String, String> parameters) {
			if (service.albumListCallback.get() != null) {
				try {
					service.albumListCallback.get().onAlbumsReceived(count, start, items);
					return true;
				} catch (RemoteException e) {
					Log.e(TAG, e.toString());
				}
			}
			return false;
		}
	}

    private class MusicFolderListHandler extends SqueezerBaseListHandler<SqueezerMusicFolderItem> {

        public boolean processList(boolean rescan, int count, int start,
                Map<String, String> parameters) {
            if (service.musicFolderListCallback.get() != null) {
                try {
                    service.musicFolderListCallback.get().onMusicFoldersReceived(count, start,
                            items);
                    return true;
                } catch (RemoteException e) {
                    Log.e(TAG, e.toString());
                }
            }

            return false;
        }
    }

	private class SongListHandler extends SqueezerBaseListHandler<SqueezerSong> {

		public boolean processList(boolean rescan, int count, int start, Map<String, String> parameters) {
			if (service.songListCallback.get() != null) {
				try {
				    //TODO use parameters to update the current player state
//				    service.playerState.update(parameters);
					service.songListCallback.get().onSongsReceived(count, start, items);
					return true;
				} catch (RemoteException e) {
					Log.e(TAG, e.toString());
				}
			}
			return false;
		}
	}

    private class PlaylistsHandler extends SqueezerBaseListHandler<SqueezerPlaylist> {

		public boolean processList(boolean rescan, int count, int start, Map<String, String> parameters) {
			if (service.playlistsCallback.get() != null) {
				try {
					service.playlistsCallback.get().onPlaylistsReceived(count, start, items);
					return true;
				} catch (RemoteException e) {
					Log.e(TAG, e.toString());
				}
			}
			return false;
		}

	}

    private class PluginListHandler extends SqueezerBaseListHandler<SqueezerPlugin> {

		public boolean processList(boolean rescan, int count, int start, Map<String, String> parameters) {
			if (service.pluginListCallback.get() != null) {
				try {
					service.pluginListCallback.get().onPluginsReceived(count, start, items);
					return true;
				} catch (RemoteException e) {
					Log.e(TAG, e.toString());
				}
			}
			return false;
		}

	}

    private class PluginItemListHandler extends SqueezerBaseListHandler<SqueezerPluginItem> {

		public boolean processList(boolean rescan, int count, int start, Map<String, String> parameters) {
			if (service.pluginItemListCallback.get() != null) {
				try {
					service.pluginItemListCallback.get().onPluginItemsReceived(count, start, parameters, items);
					return true;
				} catch (RemoteException e) {
					Log.e(TAG, e.toString());
				}
			}
			return false;
		}

	}

}<|MERGE_RESOLUTION|>--- conflicted
+++ resolved
@@ -39,8 +39,6 @@
 import uk.org.ngo.squeezer.model.SqueezerPluginItem;
 import uk.org.ngo.squeezer.model.SqueezerSong;
 import uk.org.ngo.squeezer.model.SqueezerYear;
-import android.content.Context;
-import android.content.SharedPreferences;
 import android.os.RemoteException;
 import android.util.Log;
 
@@ -91,19 +89,9 @@
 						SqueezerPlayer defaultPlayer;
 			        	String lastConnectedPlayer;
 
-<<<<<<< HEAD
-		        		public Class<? extends SqueezerItem> getDataType() {
-		        			return SqueezerPlayer.class;
-		        		}
-
-		        		public void clear() {
-		        	        final SharedPreferences preferences = service.getSharedPreferences(Preferences.NAME, Context.MODE_PRIVATE);
-				        	lastConnectedPlayer = preferences.getString(Preferences.KEY_LASTPLAYER, null);
-=======
 		        		@Override
                         public void clear() {
 				        	lastConnectedPlayer = service.preferences.getString(Preferences.KEY_LASTPLAYER, null);
->>>>>>> 4ab07cb3
 		        			defaultPlayer = null;
 				        	Log.v(TAG, "lastConnectedPlayer was: " + lastConnectedPlayer);
 				        	super.clear();
@@ -272,7 +260,6 @@
         } else {
             // Get it into one packet by deferring flushing...
             for (String command : commands) {
-                Log.v(TAG, "Send: " + command);
                 writer.print(command + "\n");
             }
             writer.flush();
