--- conflicted
+++ resolved
@@ -38,11 +38,7 @@
 import android.util.Log;
 
 class SqueezerConnectionState {
-<<<<<<< HEAD
     private static final String TAG = "SqueezerConnectionState";
-=======
-    private static final String TAG = "SqueezeConnectionState";
->>>>>>> 4ab07cb3
 
     // Incremented once per new connection and given to the Thread
     // that's listening on the socket.  So if it dies and it's not the
