--- conflicted
+++ resolved
@@ -37,12 +37,7 @@
 import android.util.Log;
 
 class SqueezerConnectionState {
-<<<<<<< HEAD
     private static final String TAG = "SqueezeConnectionState";
-    private static final int DEFAULT_PORT = 9090;
-=======
-    private static final String TAG = "SqueezeService";
->>>>>>> 5531e91d
 
     // Incremented once per new connection and given to the Thread
     // that's listening on the socket.  So if it dies and it's not the
