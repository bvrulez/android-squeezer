/*
 * Copyright (C) 2012 The Android Open Source Project
 *
 * Licensed under the Apache License, Version 2.0 (the "License");
 * you may not use this file except in compliance with the License.
 * You may obtain a copy of the License at
 *
 *     http://www.apache.org/licenses/LICENSE-2.0
 *
 * Unless required by applicable law or agreed to in writing, software
 * distributed under the License is distributed on an "AS IS" BASIS,
 * WITHOUT WARRANTIES OR CONDITIONS OF ANY KIND, either express or implied.
 * See the License for the specific language governing permissions and
 * limitations under the License.
 */

package uk.org.ngo.squeezer.util;

import java.io.BufferedInputStream;
import java.io.BufferedOutputStream;
import java.io.File;
import java.io.FileDescriptor;
import java.io.FileInputStream;
import java.io.IOException;
import java.io.OutputStream;
import java.net.HttpURLConnection;
import java.net.URL;

import uk.org.ngo.squeezer.BuildConfig;
import android.content.Context;
import android.graphics.Bitmap;
import android.os.Build;
import android.util.Log;

/**
 * A simple subclass of {@link ImageResizer} that fetches and resizes images fetched from a URL.
 */
public class ImageFetcher extends ImageResizer {
    private static final String TAG = "ImageFetcher";
    private static final int HTTP_CACHE_SIZE = 10 * 1024 * 1024; // 10MB
    private static final String HTTP_CACHE_DIR = "http";
    private static final int IO_BUFFER_SIZE = 8 * 1024;

    private DiskLruCache mHttpDiskCache;
    private File mHttpCacheDir;
    private boolean mHttpDiskCacheStarting = true;
    private final Object mHttpDiskCacheLock = new Object();
    private static final int DISK_CACHE_INDEX = 0;

    /**
     * Initialize providing a target image width and height for the processing images.
     *
     * @param context
     * @param imageWidth
     * @param imageHeight
     */
    public ImageFetcher(Context context, int imageWidth, int imageHeight) {
        super(context, imageWidth, imageHeight);
        init(context);
    }

    /**
     * Initialize providing a single target image size (used for both width and height);
     *
     * @param context
     * @param imageSize
     */
<<<<<<< HEAD
    public ImageFetcher(Context context) {
        super(context);
        setParams(new ImageFetcherParams());
    }

    public void loadThumbnailImage(String key, ImageView imageView, Bitmap loadingBitmap) {
        loadImage(new ImageData(key, ImageData.IMAGE_TYPE_THUMBNAIL, imageView), imageView, loadingBitmap);
    }

    public void loadThumbnailImage(String key, ImageView imageView, int resId) {
        loadImage(new ImageData(key, ImageData.IMAGE_TYPE_THUMBNAIL, imageView), imageView, resId);
    }

    public void loadThumbnailImage(String key, ImageView imageView) {
        loadImage(new ImageData(key, ImageData.IMAGE_TYPE_THUMBNAIL, imageView), imageView, mLoadingBitmap);
    }

    public void loadImage(String key, ImageView imageView, Bitmap loadingBitmap) {
        loadImage(new ImageData(key, ImageData.IMAGE_TYPE_NORMAL, imageView), imageView, loadingBitmap);
    }

    public void loadImage(String key, ImageView imageView, int resId) {
        loadImage(new ImageData(key, ImageData.IMAGE_TYPE_NORMAL, imageView), imageView, resId);
    }

    public void loadImage(String key, ImageView imageView) {
        loadImage(new ImageData(key, ImageData.IMAGE_TYPE_NORMAL, imageView), imageView, mLoadingBitmap);
=======
    public ImageFetcher(Context context, int imageSize) {
        super(context, imageSize);
        init(context);
    }

    private void init(Context context) {
        mHttpCacheDir = ImageCache.getDiskCacheDir(context, HTTP_CACHE_DIR);
    }

    @Override
    protected void initDiskCacheInternal() {
        super.initDiskCacheInternal();
        initHttpDiskCache();
    }

    private void initHttpDiskCache() {
        if (!mHttpCacheDir.exists()) {
            mHttpCacheDir.mkdirs();
        }
        synchronized (mHttpDiskCacheLock) {
            if (ImageCache.getUsableSpace(mHttpCacheDir) > HTTP_CACHE_SIZE) {
                try {
                    mHttpDiskCache = DiskLruCache.open(mHttpCacheDir, 1, 1, HTTP_CACHE_SIZE);
                    if (BuildConfig.DEBUG) {
                        Log.d(TAG, "HTTP cache initialized");
                    }
                } catch (IOException e) {
                    mHttpDiskCache = null;
                }
            }
            mHttpDiskCacheStarting = false;
            mHttpDiskCacheLock.notifyAll();
        }
    }

    @Override
    protected void clearCacheInternal() {
        super.clearCacheInternal();
        synchronized (mHttpDiskCacheLock) {
            if (mHttpDiskCache != null && !mHttpDiskCache.isClosed()) {
                try {
                    mHttpDiskCache.delete();
                    if (BuildConfig.DEBUG) {
                        Log.d(TAG, "HTTP cache cleared");
                    }
                } catch (IOException e) {
                    Log.e(TAG, "clearCacheInternal - " + e);
                }
                mHttpDiskCache = null;
                mHttpDiskCacheStarting = true;
                initHttpDiskCache();
            }
        }
>>>>>>> ae10814a
    }

    @Override
    protected void flushCacheInternal() {
        super.flushCacheInternal();
        synchronized (mHttpDiskCacheLock) {
            if (mHttpDiskCache != null) {
                try {
                    mHttpDiskCache.flush();
                    if (BuildConfig.DEBUG) {
                        Log.d(TAG, "HTTP cache flushed");
                    }
                } catch (IOException e) {
                    Log.e(TAG, "flush - " + e);
                }
            }
        }
    }

    @Override
    protected void closeCacheInternal() {
        super.closeCacheInternal();
        synchronized (mHttpDiskCacheLock) {
            if (mHttpDiskCache != null) {
                try {
                    if (!mHttpDiskCache.isClosed()) {
                        mHttpDiskCache.close();
                        mHttpDiskCache = null;
                        if (BuildConfig.DEBUG) {
                            Log.d(TAG, "HTTP cache closed");
                        }
                    }
                } catch (IOException e) {
                    Log.e(TAG, "closeCacheInternal - " + e);
                }
            }
        }
    }


    /**
     * The main process method, which will be called by the ImageWorker in the AsyncTask background
     * thread.
<<<<<<< HEAD
     * 
     * @param key The key to load the bitmap, in this case, a regular http URL
     * @return The downloaded and resized bitmap
     */
    @Override
    protected Bitmap processBitmap(Object key) {
        final ImageData imageData = (ImageData) key;
        Log.d(TAG, "processBitmap - " + key);

        if (imageData.mType == ImageData.IMAGE_TYPE_NORMAL) {
            final File f = downloadBitmapToFile(mContext, imageData.mKey, mFetcherParams.mHttpCacheDir);
            if (f != null) {
                // Return a sampled down version
                final Bitmap bitmap = decodeSampledBitmapFromFile(
                        f.toString(), imageData.mWidth, imageData.mHeight);
                f.delete();
                return bitmap;
            }
        } else if (imageData.mType == ImageData.IMAGE_TYPE_THUMBNAIL) {
            return downloadBitmapToMemory(imageData.mKey, imageData.mWidth, imageData.mHeight);
        }
        return null;
    }

    /**
     * Download a bitmap from a URL and decode it to the requested size.
     * 
     * @param urlString The URL to fetch
     * @param reqWidth Requested width of the decoded bitmap
     * @param reqHeight Requested height of the decoded bitmap
     * @return The decoded bitmap
     */
    private static Bitmap downloadBitmapToMemory(String urlString, int reqWidth, int reqHeight) {
        disableConnectionReuseIfNecessary();
        InputStream in = null;

        try {
            final URL url = new URL(urlString);

            // First decode with inJustDecodeBounds=true to check dimensions
            BitmapFactory.Options options = new BitmapFactory.Options();
            options.inJustDecodeBounds = true;
            in = (InputStream) url.getContent();
            BitmapFactory.decodeStream(in, null, options);
            in.close();

            // Calculate inSampleSize
            options.inSampleSize = calculateInSampleSize(options, reqWidth, reqHeight);

            // Decode with inSampleSize set
            in = (InputStream) url.getContent();
            options.inJustDecodeBounds = false;
            return BitmapFactory.decodeStream(in, null, options);
        } catch (final IOException e) {
            Log.e(TAG, "Error in downloadBitmapToMemory - " + e);
        } finally {
            try {
                if (in != null) {
                    in.close();
                }
            } catch (final IOException e) {
                Log.e(TAG, "Error in downloadBitmapToMemory - " + e);
            }
=======
     *
     * @param data The data to load the bitmap, in this case, a regular http URL
     * @return The downloaded and resized bitmap
     */
    private Bitmap processBitmap(String data) {
        if (BuildConfig.DEBUG) {
            Log.d(TAG, "processBitmap - " + data);
        }

        final String key = ImageCache.hashKeyForDisk(data);
        FileDescriptor fileDescriptor = null;
        FileInputStream fileInputStream = null;
        DiskLruCache.Snapshot snapshot;
        synchronized (mHttpDiskCacheLock) {
            // Wait for disk cache to initialize
            while (mHttpDiskCacheStarting) {
                try {
                    mHttpDiskCacheLock.wait();
                } catch (InterruptedException e) {}
            }

            if (mHttpDiskCache != null) {
                try {
                    snapshot = mHttpDiskCache.get(key);
                    if (snapshot == null) {
                        if (BuildConfig.DEBUG) {
                            Log.d(TAG, "processBitmap, not found in http cache, downloading...");
                        }
                        DiskLruCache.Editor editor = mHttpDiskCache.edit(key);
                        if (editor != null) {
                            if (downloadUrlToStream(data,
                                    editor.newOutputStream(DISK_CACHE_INDEX))) {
                                editor.commit();
                            } else {
                                editor.abort();
                            }
                        }
                        snapshot = mHttpDiskCache.get(key);
                    }
                    if (snapshot != null) {
                        fileInputStream =
                                (FileInputStream) snapshot.getInputStream(DISK_CACHE_INDEX);
                        fileDescriptor = fileInputStream.getFD();
                    }
                } catch (IOException e) {
                    Log.e(TAG, "processBitmap - " + e);
                } catch (IllegalStateException e) {
                    Log.e(TAG, "processBitmap - " + e);
                } finally {
                    if (fileDescriptor == null && fileInputStream != null) {
                        try {
                            fileInputStream.close();
                        } catch (IOException e) {}
                    }
                }
            }
        }

        Bitmap bitmap = null;
        if (fileDescriptor != null) {
            bitmap = decodeSampledBitmapFromDescriptor(fileDescriptor, mImageWidth, mImageHeight);
        }
        if (fileInputStream != null) {
            try {
                fileInputStream.close();
            } catch (IOException e) {}
>>>>>>> ae10814a
        }
        return bitmap;
    }

    @Override
    protected Bitmap processBitmap(Object data) {
        return processBitmap(String.valueOf(data));
    }

    /**
<<<<<<< HEAD
     * Download a bitmap from a URL, write it to a disk and return the File pointer. This
     * implementation uses a simple disk cache.
     * 
     * @param context The context to use
=======
     * Download a bitmap from a URL and write the content to an output stream.
     *
>>>>>>> ae10814a
     * @param urlString The URL to fetch
     * @return true if successful, false otherwise
     */
    public boolean downloadUrlToStream(String urlString, OutputStream outputStream) {
        disableConnectionReuseIfNecessary();
        HttpURLConnection urlConnection = null;
        BufferedOutputStream out = null;
        BufferedInputStream in = null;

        try {
            final URL url = new URL(urlString);
            urlConnection = (HttpURLConnection) url.openConnection();
            in = new BufferedInputStream(urlConnection.getInputStream(), IO_BUFFER_SIZE);
            out = new BufferedOutputStream(outputStream, IO_BUFFER_SIZE);

            int b;
            while ((b = in.read()) != -1) {
                out.write(b);
            }
            return true;
        } catch (final IOException e) {
            Log.e(TAG, "Error in downloadBitmap - " + e);
        } finally {
            if (urlConnection != null) {
                urlConnection.disconnect();
            }
            try {
                if (out != null) {
                    out.close();
                }
<<<<<<< HEAD
            }
        }

        return null;
    }

    /**
     * Decode and sample down a bitmap from a file to the requested width and height.
     * 
     * @param filename The full path of the file to decode
     * @param reqWidth The requested width of the resulting bitmap
     * @param reqHeight The requested height of the resulting bitmap
     * @return A bitmap sampled down from the original with the same aspect ratio and dimensions
     *         that are equal to or greater than the requested width and height
     */
    public static synchronized Bitmap decodeSampledBitmapFromFile(String filename,
            int reqWidth, int reqHeight) {

        // First decode with inJustDecodeBounds=true to check dimensions
        final BitmapFactory.Options options = new BitmapFactory.Options();
        options.inJustDecodeBounds = true;
        BitmapFactory.decodeFile(filename, options);

        // Calculate inSampleSize
        options.inSampleSize = calculateInSampleSize(options, reqWidth, reqHeight);

        // Decode bitmap with inSampleSize set
        options.inJustDecodeBounds = false;
        return BitmapFactory.decodeFile(filename, options);
    }

    /**
     * Calculate an inSampleSize for use in a {@link android.graphics.BitmapFactory.Options} object
     * when decoding bitmaps using the decode* methods from {@link BitmapFactory}. This
     * implementation calculates the closest inSampleSize that will result in the final decoded
     * bitmap having a width and height equal to or larger than the requested width and height. This
     * implementation does not ensure a power of 2 is returned for inSampleSize which can be faster
     * when decoding but results in a larger bitmap which isn't as useful for caching purposes.
     * 
     * @param options An options object with out* params already populated (run through a decode*
     *            method with inJustDecodeBounds==true
     * @param reqWidth The requested width of the resulting bitmap
     * @param reqHeight The requested height of the resulting bitmap
     * @return The value to be used for inSampleSize
     */
    public static int calculateInSampleSize(BitmapFactory.Options options,
            int reqWidth, int reqHeight) {
        // Raw height and width of image
        final int height = options.outHeight;
        final int width = options.outWidth;
        int inSampleSize = 1;

        if (height > reqHeight || width > reqWidth) {
            if (width > height) {
                inSampleSize = Math.round((float) height / (float) reqHeight);
            } else {
                inSampleSize = Math.round((float) width / (float) reqWidth);
            }

            // This offers some additional logic in case the image has a strange
            // aspect ratio. For example, a panorama may have a much larger
            // width than height. In these cases the total pixels might still
            // end up being too large to fit comfortably in memory, so we should
            // be more aggressive with sample down the image (=larger
            // inSampleSize).

            final float totalPixels = width * height;

            // Anything more than 2x the requested pixels we'll sample down
            // further.
            final float totalReqPixelsCap = reqWidth * reqHeight * 2;

            while (totalPixels / (inSampleSize * inSampleSize) > totalReqPixelsCap) {
                inSampleSize++;
            }
=======
                if (in != null) {
                    in.close();
                }
            } catch (final IOException e) {}
>>>>>>> ae10814a
        }
        return false;
    }

    /**
     * Workaround for bug pre-Froyo, see here for more info:
     * http://android-developers.blogspot.com/2011/09/androids-http-clients.html
     */
    public static void disableConnectionReuseIfNecessary() {
        // HTTP connection reuse which was buggy pre-froyo
        if (Build.VERSION.SDK_INT < Build.VERSION_CODES.FROYO) {
            System.setProperty("http.keepAlive", "false");
        }
    }
<<<<<<< HEAD

    /**
     * Check if OS version has a http URLConnection bug. See here for more information:
     * http://android-developers.blogspot.com/2011/09/androids-http-clients.html
     * 
     * @return true if this OS version is affected, false otherwise
     */
    public static boolean hasHttpConnectionBug() {
        return !UIUtils.hasFroyo();
    }

    public static class ImageFetcherParams {
        public int mImageWidth = DEFAULT_MAX_IMAGE_WIDTH;
        public int mImageHeight = DEFAULT_MAX_IMAGE_HEIGHT;
        public int mMaxThumbnailBytes = DEFAULT_MAX_THUMBNAIL_BYTES;
        public int mHttpCacheSize = DEFAULT_HTTP_CACHE_SIZE;
        public String mHttpCacheDir = DEFAULT_HTTP_CACHE_DIR;
    }

    private static class ImageData {
        public static final int IMAGE_TYPE_THUMBNAIL = 0;
        public static final int IMAGE_TYPE_NORMAL = 1;
        public String mKey;
        public int mType;
        public int mWidth;
        public int mHeight;

        public ImageData(String key, int type, ImageView imageView) {
            mKey = key;
            mType = type;
            mWidth = imageView.getWidth();
            mHeight = imageView.getHeight();
        }

        @Override
        public String toString() {
            return mKey;
        }
    }
=======
>>>>>>> ae10814a
}<|MERGE_RESOLUTION|>--- conflicted
+++ resolved
@@ -1,11 +1,11 @@
 /*
- * Copyright (C) 2012 The Android Open Source Project
+ * Copyright 2012 Google Inc.
  *
  * Licensed under the Apache License, Version 2.0 (the "License");
  * you may not use this file except in compliance with the License.
  * You may obtain a copy of the License at
  *
- *     http://www.apache.org/licenses/LICENSE-2.0
+ *      http://www.apache.org/licenses/LICENSE-2.0
  *
  * Unless required by applicable law or agreed to in writing, software
  * distributed under the License is distributed on an "AS IS" BASIS,
@@ -33,7 +33,7 @@
 import android.util.Log;
 
 /**
- * A simple subclass of {@link ImageResizer} that fetches and resizes images fetched from a URL.
+ * A subclass of {@link ImageWorker} that fetches images from a URL.
  */
 public class ImageFetcher extends ImageResizer {
     private static final String TAG = "ImageFetcher";
@@ -48,11 +48,7 @@
     private static final int DISK_CACHE_INDEX = 0;
 
     /**
-     * Initialize providing a target image width and height for the processing images.
-     *
-     * @param context
-     * @param imageWidth
-     * @param imageHeight
+     * Create an ImageFetcher specifying custom parameters.
      */
     public ImageFetcher(Context context, int imageWidth, int imageHeight) {
         super(context, imageWidth, imageHeight);
@@ -60,40 +56,8 @@
     }
 
     /**
-     * Initialize providing a single target image size (used for both width and height);
-     *
-     * @param context
-     * @param imageSize
-     */
-<<<<<<< HEAD
-    public ImageFetcher(Context context) {
-        super(context);
-        setParams(new ImageFetcherParams());
-    }
-
-    public void loadThumbnailImage(String key, ImageView imageView, Bitmap loadingBitmap) {
-        loadImage(new ImageData(key, ImageData.IMAGE_TYPE_THUMBNAIL, imageView), imageView, loadingBitmap);
-    }
-
-    public void loadThumbnailImage(String key, ImageView imageView, int resId) {
-        loadImage(new ImageData(key, ImageData.IMAGE_TYPE_THUMBNAIL, imageView), imageView, resId);
-    }
-
-    public void loadThumbnailImage(String key, ImageView imageView) {
-        loadImage(new ImageData(key, ImageData.IMAGE_TYPE_THUMBNAIL, imageView), imageView, mLoadingBitmap);
-    }
-
-    public void loadImage(String key, ImageView imageView, Bitmap loadingBitmap) {
-        loadImage(new ImageData(key, ImageData.IMAGE_TYPE_NORMAL, imageView), imageView, loadingBitmap);
-    }
-
-    public void loadImage(String key, ImageView imageView, int resId) {
-        loadImage(new ImageData(key, ImageData.IMAGE_TYPE_NORMAL, imageView), imageView, resId);
-    }
-
-    public void loadImage(String key, ImageView imageView) {
-        loadImage(new ImageData(key, ImageData.IMAGE_TYPE_NORMAL, imageView), imageView, mLoadingBitmap);
-=======
+     * Create an ImageFetcher using default parameters.
+     */
     public ImageFetcher(Context context, int imageSize) {
         super(context, imageSize);
         init(context);
@@ -147,7 +111,6 @@
                 initHttpDiskCache();
             }
         }
->>>>>>> ae10814a
     }
 
     @Override
@@ -187,77 +150,11 @@
         }
     }
 
-
     /**
      * The main process method, which will be called by the ImageWorker in the AsyncTask background
      * thread.
-<<<<<<< HEAD
-     * 
+     *
      * @param key The key to load the bitmap, in this case, a regular http URL
-     * @return The downloaded and resized bitmap
-     */
-    @Override
-    protected Bitmap processBitmap(Object key) {
-        final ImageData imageData = (ImageData) key;
-        Log.d(TAG, "processBitmap - " + key);
-
-        if (imageData.mType == ImageData.IMAGE_TYPE_NORMAL) {
-            final File f = downloadBitmapToFile(mContext, imageData.mKey, mFetcherParams.mHttpCacheDir);
-            if (f != null) {
-                // Return a sampled down version
-                final Bitmap bitmap = decodeSampledBitmapFromFile(
-                        f.toString(), imageData.mWidth, imageData.mHeight);
-                f.delete();
-                return bitmap;
-            }
-        } else if (imageData.mType == ImageData.IMAGE_TYPE_THUMBNAIL) {
-            return downloadBitmapToMemory(imageData.mKey, imageData.mWidth, imageData.mHeight);
-        }
-        return null;
-    }
-
-    /**
-     * Download a bitmap from a URL and decode it to the requested size.
-     * 
-     * @param urlString The URL to fetch
-     * @param reqWidth Requested width of the decoded bitmap
-     * @param reqHeight Requested height of the decoded bitmap
-     * @return The decoded bitmap
-     */
-    private static Bitmap downloadBitmapToMemory(String urlString, int reqWidth, int reqHeight) {
-        disableConnectionReuseIfNecessary();
-        InputStream in = null;
-
-        try {
-            final URL url = new URL(urlString);
-
-            // First decode with inJustDecodeBounds=true to check dimensions
-            BitmapFactory.Options options = new BitmapFactory.Options();
-            options.inJustDecodeBounds = true;
-            in = (InputStream) url.getContent();
-            BitmapFactory.decodeStream(in, null, options);
-            in.close();
-
-            // Calculate inSampleSize
-            options.inSampleSize = calculateInSampleSize(options, reqWidth, reqHeight);
-
-            // Decode with inSampleSize set
-            in = (InputStream) url.getContent();
-            options.inJustDecodeBounds = false;
-            return BitmapFactory.decodeStream(in, null, options);
-        } catch (final IOException e) {
-            Log.e(TAG, "Error in downloadBitmapToMemory - " + e);
-        } finally {
-            try {
-                if (in != null) {
-                    in.close();
-                }
-            } catch (final IOException e) {
-                Log.e(TAG, "Error in downloadBitmapToMemory - " + e);
-            }
-=======
-     *
-     * @param data The data to load the bitmap, in this case, a regular http URL
      * @return The downloaded and resized bitmap
      */
     private Bitmap processBitmap(String data) {
@@ -322,7 +219,6 @@
             try {
                 fileInputStream.close();
             } catch (IOException e) {}
->>>>>>> ae10814a
         }
         return bitmap;
     }
@@ -332,18 +228,14 @@
         return processBitmap(String.valueOf(data));
     }
 
-    /**
-<<<<<<< HEAD
+
+    /**
      * Download a bitmap from a URL, write it to a disk and return the File pointer. This
      * implementation uses a simple disk cache.
-     * 
+     *
      * @param context The context to use
-=======
-     * Download a bitmap from a URL and write the content to an output stream.
-     *
->>>>>>> ae10814a
      * @param urlString The URL to fetch
-     * @return true if successful, false otherwise
+     * @return A File pointing to the fetched bitmap
      */
     public boolean downloadUrlToStream(String urlString, OutputStream outputStream) {
         disableConnectionReuseIfNecessary();
@@ -372,88 +264,10 @@
                 if (out != null) {
                     out.close();
                 }
-<<<<<<< HEAD
-            }
-        }
-
-        return null;
-    }
-
-    /**
-     * Decode and sample down a bitmap from a file to the requested width and height.
-     * 
-     * @param filename The full path of the file to decode
-     * @param reqWidth The requested width of the resulting bitmap
-     * @param reqHeight The requested height of the resulting bitmap
-     * @return A bitmap sampled down from the original with the same aspect ratio and dimensions
-     *         that are equal to or greater than the requested width and height
-     */
-    public static synchronized Bitmap decodeSampledBitmapFromFile(String filename,
-            int reqWidth, int reqHeight) {
-
-        // First decode with inJustDecodeBounds=true to check dimensions
-        final BitmapFactory.Options options = new BitmapFactory.Options();
-        options.inJustDecodeBounds = true;
-        BitmapFactory.decodeFile(filename, options);
-
-        // Calculate inSampleSize
-        options.inSampleSize = calculateInSampleSize(options, reqWidth, reqHeight);
-
-        // Decode bitmap with inSampleSize set
-        options.inJustDecodeBounds = false;
-        return BitmapFactory.decodeFile(filename, options);
-    }
-
-    /**
-     * Calculate an inSampleSize for use in a {@link android.graphics.BitmapFactory.Options} object
-     * when decoding bitmaps using the decode* methods from {@link BitmapFactory}. This
-     * implementation calculates the closest inSampleSize that will result in the final decoded
-     * bitmap having a width and height equal to or larger than the requested width and height. This
-     * implementation does not ensure a power of 2 is returned for inSampleSize which can be faster
-     * when decoding but results in a larger bitmap which isn't as useful for caching purposes.
-     * 
-     * @param options An options object with out* params already populated (run through a decode*
-     *            method with inJustDecodeBounds==true
-     * @param reqWidth The requested width of the resulting bitmap
-     * @param reqHeight The requested height of the resulting bitmap
-     * @return The value to be used for inSampleSize
-     */
-    public static int calculateInSampleSize(BitmapFactory.Options options,
-            int reqWidth, int reqHeight) {
-        // Raw height and width of image
-        final int height = options.outHeight;
-        final int width = options.outWidth;
-        int inSampleSize = 1;
-
-        if (height > reqHeight || width > reqWidth) {
-            if (width > height) {
-                inSampleSize = Math.round((float) height / (float) reqHeight);
-            } else {
-                inSampleSize = Math.round((float) width / (float) reqWidth);
-            }
-
-            // This offers some additional logic in case the image has a strange
-            // aspect ratio. For example, a panorama may have a much larger
-            // width than height. In these cases the total pixels might still
-            // end up being too large to fit comfortably in memory, so we should
-            // be more aggressive with sample down the image (=larger
-            // inSampleSize).
-
-            final float totalPixels = width * height;
-
-            // Anything more than 2x the requested pixels we'll sample down
-            // further.
-            final float totalReqPixelsCap = reqWidth * reqHeight * 2;
-
-            while (totalPixels / (inSampleSize * inSampleSize) > totalReqPixelsCap) {
-                inSampleSize++;
-            }
-=======
                 if (in != null) {
                     in.close();
                 }
             } catch (final IOException e) {}
->>>>>>> ae10814a
         }
         return false;
     }
@@ -468,46 +282,4 @@
             System.setProperty("http.keepAlive", "false");
         }
     }
-<<<<<<< HEAD
-
-    /**
-     * Check if OS version has a http URLConnection bug. See here for more information:
-     * http://android-developers.blogspot.com/2011/09/androids-http-clients.html
-     * 
-     * @return true if this OS version is affected, false otherwise
-     */
-    public static boolean hasHttpConnectionBug() {
-        return !UIUtils.hasFroyo();
-    }
-
-    public static class ImageFetcherParams {
-        public int mImageWidth = DEFAULT_MAX_IMAGE_WIDTH;
-        public int mImageHeight = DEFAULT_MAX_IMAGE_HEIGHT;
-        public int mMaxThumbnailBytes = DEFAULT_MAX_THUMBNAIL_BYTES;
-        public int mHttpCacheSize = DEFAULT_HTTP_CACHE_SIZE;
-        public String mHttpCacheDir = DEFAULT_HTTP_CACHE_DIR;
-    }
-
-    private static class ImageData {
-        public static final int IMAGE_TYPE_THUMBNAIL = 0;
-        public static final int IMAGE_TYPE_NORMAL = 1;
-        public String mKey;
-        public int mType;
-        public int mWidth;
-        public int mHeight;
-
-        public ImageData(String key, int type, ImageView imageView) {
-            mKey = key;
-            mType = type;
-            mWidth = imageView.getWidth();
-            mHeight = imageView.getHeight();
-        }
-
-        @Override
-        public String toString() {
-            return mKey;
-        }
-    }
-=======
->>>>>>> ae10814a
 }